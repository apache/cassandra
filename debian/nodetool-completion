--- conflicted
+++ resolved
@@ -75,11 +75,8 @@
             enablegossip
             enablehandoff
             enablehintsfordc
-<<<<<<< HEAD
+            enableoldprotocolversions
             expiresnapshots
-=======
-            enableoldprotocolversions
->>>>>>> 76f1a646
             failuredetector
             gcstats
             getbatchlogreplaythrottle
