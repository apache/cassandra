= Virtual Tables

Apache Cassandra 4.0 implements virtual tables (https://issues.apache.org/jira/browse/CASSANDRA-7622[CASSANDRA-7622]).
Virtual tables are tables backed by an API instead of data explicitly managed and stored as SSTables. 
Apache Cassandra 4.0 implements a virtual keyspace interface for virtual tables. 
Virtual tables are specific to each node.

Some of the features of virtual tables are the ability to:

* expose metrics through CQL
* expose YAML configuration information

Virtual keyspaces and tables are quite different from regular tables and keyspaces:

* Virtual tables are created in special keyspaces and not just any keyspace.
* Virtual tables are managed by Cassandra. Users cannot run DDL to create new virtual tables or DML to modify existing virtual tables.
* Virtual tables are currently read-only, although that may change in a later version.
* Virtual tables are local only, non-distributed, and thus not replicated.
* Virtual tables have no associated SSTables.
* Consistency level of the queries sent to virtual tables are ignored.
* All existing virtual tables use `LocalPartitioner`. 
Since a virtual table is not replicated the partitioner sorts in order of partition keys instead of by their hash.
* Making advanced queries using `ALLOW FILTERING` and aggregation functions can be executed in virtual tables, even though in normal tables we don't recommend it.

== Virtual Keyspaces

Apache Cassandra 4.0 has added two new keyspaces for virtual tables:

* `system_virtual_schema` 
* `system_views`. 

The `system_virtual_schema` keyspace has three tables: `keyspaces`,
`columns` and `tables` for the virtual keyspace, table, and column definitions, respectively.
These tables contain schema information for the virtual tables.
It is used by Cassandra internally and a user should not access it directly.

The `system_views` keyspace contains the actual virtual tables.

== Virtual Table Limitations

Before disccusing virtual keyspaces and tables, note that virtual keyspaces and tables have some limitations. 
These limitations are subject to change.
Virtual keyspaces cannot be altered or dropped. 
In fact, no operations can be performed against virtual keyspaces.

Virtual tables cannot be created in virtual keyspaces.
Virtual tables cannot be altered, dropped, or truncated.
Secondary indexes, types, functions, aggregates, materialized views, and triggers cannot be created for virtual tables.
Expiring time-to-live (TTL) columns cannot be created.
Virtual tables do not support conditional updates or deletes.
Aggregates may be run in SELECT statements.

Conditional batch statements cannot include mutations for virtual tables, nor can a virtual table statement be included in a logged batch.
In fact, mutations for virtual and regular tables cannot occur in the same batch table.

== Virtual Tables

Each of the virtual tables in the `system_views` virtual keyspace contain different information.

The following table describes the virtual tables: 

[width="98%",cols="27%,73%",]
|===
|Virtual Table |Description

|caches |Displays the general cache information including cache name, capacity_bytes, entry_count, hit_count, hit_ratio double,
recent_hit_rate_per_second, recent_request_rate_per_second, request_count, and size_bytes.

|cidr_filtering_metrics_counts |Counts metrics specific to CIDR filtering.

|cidr_filtering_metrics_latencies |Latencies metrics specific to CIDR filtering.

|clients |Lists information about all connected clients.

|coordinator_read_latency |Records counts, keyspace_name, table_name, max, median, and per_second for coordinator reads.

|coordinator_scan |Records counts, keyspace_name, table_name, max, median, and per_second for coordinator scans.

|coordinator_write_latency |Records counts, keyspace_name, table_name, max, median, and per_second for coordinator writes.

|cql_metrics |Metrics specific to CQL prepared statement caching.

|disk_usage |Records disk usage including disk_space, keyspace_name, and table_name, sorted by system keyspaces.

|gossip_info |Lists the gossip information for the cluster.

|internode_inbound |Lists information about the inbound internode messaging.

|internode_outbound |Information about the outbound internode messaging.

|local_read_latency |Records counts, keyspace_name, table_name, max, median, and per_second for local reads.

|local_scan |Records counts, keyspace_name, table_name, max, median, and per_second for local scans.

|local_write_latency |Records counts, keyspace_name, table_name, max, median, and per_second for local writes.

|max_partition_size |A table metric for maximum partition size.

|rows_per_read |Records counts, keyspace_name, tablek_name, max, and median for rows read.

|settings |Displays configuration settings in cassandra.yaml.

|sstable_tasks |Lists currently running tasks and progress on SSTables, for operations like compaction and upgrade.

|system_properties |Displays environmental system properties set on the node.

|thread_pools |Lists metrics for each thread pool.

|tombstones_per_read |Records counts, keyspace_name, tablek_name, max, and median for tombstones.

<<<<<<< HEAD
=======
|===

>>>>>>> c982dae9
We shall discuss some of the virtual tables in more detail next.

=== Clients Virtual Table

The `clients` virtual table lists all active connections (connected
clients) including their ip address, port, client_options, connection stage, driver
name, driver version, hostname, protocol version, request count, ssl
enabled, ssl protocol and user name:

....
cqlsh> EXPAND ON ;
Now Expanded output is enabled
cqlsh> SELECT * FROM system_views.clients;

@ Row 1
------------------+-----------------------------------------------------------------------------------------------------------------------------------------------------------------------------------------------------------------------------------------
 address          | 127.0.0.1
 port             | 50687
 client_options   | {'CQL_VERSION': '3.4.7', 'DRIVER_NAME': 'DataStax Python Driver', 'DRIVER_VERSION': '3.25.0'}
 connection_stage | ready
 driver_name      | DataStax Python Driver
 driver_version   | 3.25.0
 hostname         | localhost
 protocol_version | 5
 request_count    | 16
 ssl_cipher_suite | null
 ssl_enabled      | False
 ssl_protocol     | null
 username         | anonymous

@ Row 2
------------------+-----------------------------------------------------------------------------------------------------------------------------------------------------------------------------------------------------------------------------------------
 address          | 127.0.0.1
 port             | 50688
 client_options   | {'CQL_VERSION': '3.4.7', 'DRIVER_NAME': 'DataStax Python Driver', 'DRIVER_VERSION': '3.25.0'}
 connection_stage | ready
 driver_name      | DataStax Python Driver
 driver_version   | 3.25.0
 hostname         | localhost
 protocol_version | 5
 request_count    | 4
 ssl_cipher_suite | null
 ssl_enabled      | False
 ssl_protocol     | null
 username         | anonymous

@ Row 3
------------------+-----------------------------------------------------------------------------------------------------------------------------------------------------------------------------------------------------------------------------------------
 address          | 127.0.0.1
 port             | 50753
 client_options   | {'APPLICATION_NAME': 'TestApp', 'APPLICATION_VERSION': '1.0.0', 'CLIENT_ID': '55b3efbd-c56b-469d-8cca-016b860b2f03', 'CQL_VERSION': '3.0.0', 'DRIVER_NAME': 'DataStax Java driver for Apache Cassandra(R)', 'DRIVER_VERSION': '4.13.0'}
 connection_stage | ready
 driver_name      | DataStax Java driver for Apache Cassandra(R)
 driver_version   | 4.13.0
 hostname         | localhost
 protocol_version | 5
 request_count    | 18
 ssl_cipher_suite | null
 ssl_enabled      | False
 ssl_protocol     | null
 username         | anonymous

@ Row 4
------------------+-----------------------------------------------------------------------------------------------------------------------------------------------------------------------------------------------------------------------------------------
 address          | 127.0.0.1
 port             | 50755
 client_options   | {'APPLICATION_NAME': 'TestApp', 'APPLICATION_VERSION': '1.0.0', 'CLIENT_ID': '55b3efbd-c56b-469d-8cca-016b860b2f03', 'CQL_VERSION': '3.0.0', 'DRIVER_NAME': 'DataStax Java driver for Apache Cassandra(R)', 'DRIVER_VERSION': '4.13.0'}
 connection_stage | ready
 driver_name      | DataStax Java driver for Apache Cassandra(R)
 driver_version   | 4.13.0
 hostname         | localhost
 protocol_version | 5
 request_count    | 7
 ssl_cipher_suite | null
 ssl_enabled      | False
 ssl_protocol     | null
 username         | anonymous

(4 rows)
....

Some examples of how `clients` can be used are:

* To find applications using old incompatible versions of drivers before
upgrading and with `nodetool enableoldprotocolversions` and
`nodetool disableoldprotocolversions` during upgrades.
* To identify clients sending too many requests.
* To find if SSL is enabled during the migration to and from ssl.
* To identify all options the client is sending, e.g. APPLICATION_NAME and APPLICATION_VERSION

The virtual tables may be described with `DESCRIBE` statement. The DDL
listed however cannot be run to create a virtual table. As an example
describe the `system_views.clients` virtual table:

....
cqlsh> DESCRIBE TABLE system_views.clients;

/*
Warning: Table system_views.clients is a virtual table and cannot be recreated with CQL.
Structure, for reference:
VIRTUAL TABLE system_views.clients (
    address inet,
    port int,
    client_options frozen<map<text, text>>,
    connection_stage text,
    driver_name text,
    driver_version text,
    hostname text,
    protocol_version int,
    request_count bigint,
    ssl_cipher_suite text,
    ssl_enabled boolean,
    ssl_protocol text,
    username text,
    PRIMARY KEY (address, port)
) WITH CLUSTERING ORDER BY (port ASC)
    AND comment = 'currently connected clients';
*/
....

=== Caches Virtual Table

The `caches` virtual table lists information about the caches. The four
caches presently created are chunks, counters, keys and rows. A query on
the `caches` virtual table returns the following details:

....
cqlsh:system_views> SELECT * FROM system_views.caches;
name     | capacity_bytes | entry_count | hit_count | hit_ratio | recent_hit_rate_per_second | recent_request_rate_per_second | request_count | size_bytes
---------+----------------+-------------+-----------+-----------+----------------------------+--------------------------------+---------------+------------
  chunks |      229638144 |          29 |       166 |      0.83 |                          5 |                              6 |           200 |     475136
counters |       26214400 |           0 |         0 |       NaN |                          0 |                              0 |             0 |          0
    keys |       52428800 |          14 |       124 |  0.873239 |                          4 |                              4 |           142 |       1248
    rows |              0 |           0 |         0 |       NaN |                          0 |                              0 |             0 |          0

(4 rows)
....

<<<<<<< HEAD
=======

>>>>>>> c982dae9
=== CIDR filtering metrics Virtual Tables
The `cidr_filtering_metrics_counts` virtual table lists counts metrics specific to CIDR filtering. A query on `cidr_filtering_metrics_counts` virtual table lists metrics similar to below.

....
cqlsh> select * from system_views.cidr_filtering_metrics_counts;
 name                                                   | value
--------------------------------------------------------+-------
                         CIDR groups cache reload count |     2
 Number of CIDR accesses accepted from CIDR group - aws |    15
 Number of CIDR accesses accepted from CIDR group - gcp |    30
 Number of CIDR accesses rejected from CIDR group - gcp |     6
....

The `cidr_filtering_metrics_latencies` virtual table lists latencies metrics specific to CIDR filtering. A query on `cidr_filtering_metrics_latencies` virtual table lists below metrics.

....
cqlsh> select * from system_views.cidr_filtering_metrics_latencies;
 name                                        | max   | p50th | p95th | p999th | p99th
---------------------------------------------+-------+-------+-------+--------+-------
                    CIDR checks latency (ns) | 24601 |     1 | 11864 |  24601 | 24601
       CIDR groups cache reload latency (ns) | 42510 | 42510 | 42510 |  42510 | 42510
 Lookup IP in CIDR groups cache latency (ns) |     1 |     1 |     1 |      1 |     1
....

=== CQL metrics Virtual Table
The `cql_metrics` virtual table lists metrics specific to CQL prepared statement caching. A query on `cql_metrics` virtual table lists below metrics.

....
cqlsh> select * from system_views.cql_metrics ;

 name                         | value
------------------------------+-------
    prepared_statements_count |     0
  prepared_statements_evicted |     0
 prepared_statements_executed |     0
    prepared_statements_ratio |     0
  regular_statements_executed |    17
....

=== Settings Virtual Table

The `settings` table is rather useful and lists all the current
configuration settings from the `cassandra.yaml`. The encryption options
are overridden to hide the sensitive truststore information or
passwords. The configuration settings however cannot be set using DML on
the virtual table presently: :

....
cqlsh:system_views> SELECT * FROM system_views.settings;

name                                 | value
-------------------------------------+--------------------
  allocate_tokens_for_keyspace       | null
  audit_logging_options_enabled      | false
  auto_snapshot                      | true
  automatic_sstable_upgrade          | false
  cluster_name                       | Test Cluster
  transient_replication_enabled      | false
  hinted_handoff_enabled             | true
  hints_directory                    | /home/ec2-user/cassandra/data/hints
  incremental_backups                | false
  initial_token                      | null
                           ...
                           ...
                           ...
  rpc_address                        | localhost
  ssl_storage_port                   | 7001
  start_native_transport             | true
  storage_port                       | 7000
  stream_entire_sstables             | true
  (224 rows)
....

The `settings` table can be really useful if yaml file has been changed
since startup and do not know running configuration, or to find if they
have been modified via jmx/nodetool or virtual tables.

=== Thread Pools Virtual Table

The `thread_pools` table lists information about all thread pools.
Thread pool information includes active tasks, active tasks limit,
blocked tasks, blocked tasks all time, completed tasks, and pending
tasks. A query on the `thread_pools` returns following details:

....
cqlsh:system_views> select * from system_views.thread_pools;

name                         | active_tasks | active_tasks_limit | blocked_tasks | blocked_tasks_all_time | completed_tasks | pending_tasks
------------------------------+--------------+--------------------+---------------+------------------------+-----------------+---------------
            AntiEntropyStage |            0 |                  1 |             0 |                      0 |               0 |             0
        CacheCleanupExecutor |            0 |                  1 |             0 |                      0 |               0 |             0
          CompactionExecutor |            0 |                  2 |             0 |                      0 |             881 |             0
        CounterMutationStage |            0 |                 32 |             0 |                      0 |               0 |             0
                 GossipStage |            0 |                  1 |             0 |                      0 |               0 |             0
             HintsDispatcher |            0 |                  2 |             0 |                      0 |               0 |             0
       InternalResponseStage |            0 |                  2 |             0 |                      0 |               0 |             0
         MemtableFlushWriter |            0 |                  2 |             0 |                      0 |               1 |             0
           MemtablePostFlush |            0 |                  1 |             0 |                      0 |               2 |             0
       MemtableReclaimMemory |            0 |                  1 |             0 |                      0 |               1 |             0
              MigrationStage |            0 |                  1 |             0 |                      0 |               0 |             0
                   MiscStage |            0 |                  1 |             0 |                      0 |               0 |             0
               MutationStage |            0 |                 32 |             0 |                      0 |               0 |             0
   Native-Transport-Requests |            1 |                128 |             0 |                      0 |             130 |             0
      PendingRangeCalculator |            0 |                  1 |             0 |                      0 |               1 |             0
PerDiskMemtableFlushWriter_0 |            0 |                  2 |             0 |                      0 |               1 |             0
                   ReadStage |            0 |                 32 |             0 |                      0 |              13 |             0
                 Repair-Task |            0 |         2147483647 |             0 |                      0 |               0 |             0
        RequestResponseStage |            0 |                  2 |             0 |                      0 |               0 |             0
                     Sampler |            0 |                  1 |             0 |                      0 |               0 |             0
    SecondaryIndexManagement |            0 |                  1 |             0 |                      0 |               0 |             0
          ValidationExecutor |            0 |         2147483647 |             0 |                      0 |               0 |             0
           ViewBuildExecutor |            0 |                  1 |             0 |                      0 |               0 |             0
           ViewMutationStage |            0 |                 32 |             0 |                      0 |               0 |             0
....

(24 rows)

=== Internode Inbound Messaging Virtual Table

The `internode_inbound` virtual table is for the internode inbound
messaging. Initially no internode inbound messaging may get listed. In
addition to the address, port, datacenter and rack information includes
corrupt frames recovered, corrupt frames unrecovered, error bytes, error
count, expired bytes, expired count, processed bytes, processed count,
received bytes, received count, scheduled bytes, scheduled count,
throttled count, throttled nanos, using bytes, using reserve bytes. A
query on the `internode_inbound` returns following details:

....
cqlsh:system_views> SELECT * FROM system_views.internode_inbound;
address | port | dc | rack | corrupt_frames_recovered | corrupt_frames_unrecovered |
error_bytes | error_count | expired_bytes | expired_count | processed_bytes |
processed_count | received_bytes | received_count | scheduled_bytes | scheduled_count | throttled_count | throttled_nanos | using_bytes | using_reserve_bytes
---------+------+----+------+--------------------------+----------------------------+-
----------
(0 rows)
....

=== SSTables Tasks Virtual Table

The `sstable_tasks` could be used to get information about running
tasks. It lists following columns:

....
cqlsh:system_views> SELECT * FROM sstable_tasks;
keyspace_name | table_name | task_id                              | kind       | progress | total    | unit
---------------+------------+--------------------------------------+------------+----------+----------+-------
       basic |      wide2 | c3909740-cdf7-11e9-a8ed-0f03de2d9ae1 | compaction | 60418761 | 70882110 | bytes
       basic |      wide2 | c7556770-cdf7-11e9-a8ed-0f03de2d9ae1 | compaction |  2995623 | 40314679 | bytes
....

As another example, to find how much time is remaining for SSTable
tasks, use the following query:

....
SELECT total - progress AS remaining
FROM system_views.sstable_tasks;
....

=== Gossip Information Virtual Table

The `gossip_info` virtual table lists the Gossip information for the cluster. An example query is as follows:

....
cqlsh> select address, port, generation, heartbeat, load, dc, rack from system_views.gossip_info;

 address   | port | generation | heartbeat | load    | dc          | rack
-----------+------+------------+-----------+---------+-------------+-------
 127.0.0.1 | 7000 | 1645575140 |       312 | 70542.0 | datacenter1 | rack1
 127.0.0.2 | 7000 | 1645575135 |       318 | 70499.0 | datacenter1 | rack1
 127.0.0.3 | 7000 | 1645575140 |       312 | 70504.0 | datacenter1 | rack1
 127.0.0.4 | 7000 | 1645575141 |       311 | 70502.0 | datacenter1 | rack1
 127.0.0.5 | 7000 | 1645575136 |       315 | 70500.0 | datacenter1 | rack1

(5 rows)
....

=== Other Virtual Tables

Some examples of using other virtual tables are as follows.

Find tables with most disk usage:

....
cqlsh> SELECT * FROM disk_usage WHERE mebibytes > 1 ALLOW FILTERING;

keyspace_name | table_name | mebibytes
---------------+------------+-----------
   keyspace1 |  standard1 |       288
  tlp_stress |   keyvalue |      3211
....

Find queries on table/s with greatest read latency:

....
cqlsh> SELECT * FROM  local_read_latency WHERE per_second > 1 ALLOW FILTERING;

keyspace_name | table_name | p50th_ms | p99th_ms | count    | max_ms  | per_second
---------------+------------+----------+----------+----------+---------+------------
  tlp_stress |   keyvalue |    0.043 |    0.152 | 49785158 | 186.563 |  11418.356
....


== Example

[arabic, start=1]
. To list the keyspaces, enter ``cqlsh`` and run the CQL command ``DESCRIBE KEYSPACES``:

[source, cql]
----
cqlsh> DESC KEYSPACES;
system_schema  system          system_distributed  system_virtual_schema
system_auth    system_traces   system_views
----

[arabic, start=2]
. To view the virtual table schema, run the CQL commands ``USE system_virtual_schema`` and ``SELECT * FROM tables``:

[source, cql]
----
cqlsh> USE system_virtual_schema;
cqlsh> SELECT * FROM tables;
----
 
results in:

[source, cql]
----
 keyspace_name         | table_name                | comment
-----------------------+---------------------------+--------------------------------------
          system_views |                    caches |                        system caches
          system_views |                   clients |          currently connected clients
          system_views |  coordinator_read_latency |
          system_views |  coordinator_scan_latency |
          system_views | coordinator_write_latency |
          system_views |                disk_usage |
          system_views |         internode_inbound |
          system_views |        internode_outbound |
          system_views |        local_read_latency |
          system_views |        local_scan_latency |
          system_views |       local_write_latency |
          system_views |        max_partition_size |
          system_views |             rows_per_read |
          system_views |                  settings |                     current settings
          system_views |             sstable_tasks |                current sstable tasks
          system_views |         system_properties | Cassandra relevant system properties
          system_views |              thread_pools |
          system_views |       tombstones_per_read |
 system_virtual_schema |                   columns |           virtual column definitions
 system_virtual_schema |                 keyspaces |         virtual keyspace definitions
 system_virtual_schema |                    tables |            virtual table definitions

(21 rows)
----

[arabic, start=3]
. To view the virtual tables, run the CQL commands ``USE system_view`` and ``DESCRIBE tables``:

[source, cql]
----
cqlsh> USE system_view;;
cqlsh> DESCRIBE tables;
----

results in:

[source, cql]
----
sstable_tasks       clients                   coordinator_write_latency
disk_usage          local_write_latency       tombstones_per_read
thread_pools        internode_outbound        settings
local_scan_latency  coordinator_scan_latency  system_properties
internode_inbound   coordinator_read_latency  max_partition_size
local_read_latency  rows_per_read             caches
----

[arabic, start=4]
. To look at any table data, run the CQL command ``SELECT``:

[source, cql]
----
cqlsh> USE system_view;;
cqlsh> SELECT * FROM clients LIMIT 2;
----
 results in:

[source, cql]
----
 address   | port  | connection_stage | driver_name            | driver_version | hostname  | protocol_version | request_count | ssl_cipher_suite | ssl_enabled | ssl_protocol | username
-----------+-------+------------------+------------------------+----------------+-----------+------------------+---------------+------------------+-------------+--------------+-----------
 127.0.0.1 | 37308 |            ready | DataStax Python Driver |   3.21.0.post0 | localhost |                4 |            17 |             null |       False |         null | anonymous
 127.0.0.1 | 37310 |            ready | DataStax Python Driver |   3.21.0.post0 | localhost |                4 |             8 |             null |       False |         null | anonymous

(2 rows)
----<|MERGE_RESOLUTION|>--- conflicted
+++ resolved
@@ -108,11 +108,8 @@
 
 |tombstones_per_read |Records counts, keyspace_name, tablek_name, max, and median for tombstones.
 
-<<<<<<< HEAD
-=======
 |===
 
->>>>>>> c982dae9
 We shall discuss some of the virtual tables in more detail next.
 
 === Clients Virtual Table
@@ -251,10 +248,6 @@
 (4 rows)
 ....
 
-<<<<<<< HEAD
-=======
-
->>>>>>> c982dae9
 === CIDR filtering metrics Virtual Tables
 The `cidr_filtering_metrics_counts` virtual table lists counts metrics specific to CIDR filtering. A query on `cidr_filtering_metrics_counts` virtual table lists metrics similar to below.
 
