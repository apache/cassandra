--- conflicted
+++ resolved
@@ -14,25 +14,10 @@
 .. See the License for the specific language governing permissions and
 .. limitations under the License.
 
-<<<<<<< HEAD
-Cassandra's Plugins
-=====================
-The below lists out the different third-party plugins contributed for Apache Cassandra. 
 
-1. CAPI-Rowcache : The Coherent Accelerator Process Interface (CAPI) is a general term for the infrastructure of attaching a
-Coherent accelerator to an IBM POWER system. A key innovation in IBM POWER8’s open architecture is the CAPI. It provides a high bandwidth, low latency path between external devices, the POWER8 core, and the system’s open memory architecture. IBM Data Engine for NoSQL is an integrated platform for large and fast growing NoSQL data stores. It builds on the CAPI capability of POWER8 systems and provides super-fast access to large flash storage capacity and addresses the challenges associated with typical x86 server based scale-out deployments. 
-       
-       This is the official page for `CAPI-Rowcache plugin <https://github.com/ppc64le/capi-rowcache>`__ which has steps to build/run/download the plugin.
-=======
-Third-Party Plugins
-===================
->>>>>>> 3d4a7e7b
 
 Available third-party plugins for Apache Cassandra
 
-<<<<<<< HEAD
-   CAPI-Rowcache
-=======
 CAPI-Rowcache
 -------------
 
@@ -47,4 +32,3 @@
 Stratio’s Lucene index is a Cassandra secondary index implementation based on `Apache Lucene <http://lucene.apache.org/>`__. It extends Cassandra’s functionality to provide near real-time distributed search engine capabilities such as with ElasticSearch or `Apache Solr <http://lucene.apache.org/solr/>`__, including full text search capabilities, free multivariable, geospatial and bitemporal search, relevance queries and sorting based on column value, relevance or distance. Each node indexes its own data, so high availability and scalability is guaranteed.
 
 The official Github repository `Cassandra Lucene Index <http://www.github.com/stratio/cassandra-lucene-index>`__ contains everything you need to build/run/configure the plugin.
->>>>>>> 3d4a7e7b
