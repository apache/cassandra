/*
 * Licensed to the Apache Software Foundation (ASF) under one
 * or more contributor license agreements.  See the NOTICE file
 * distributed with this work for additional information
 * regarding copyright ownership.  The ASF licenses this file
 * to you under the Apache License, Version 2.0 (the
 * "License"); you may not use this file except in compliance
 * with the License.  You may obtain a copy of the License at
 *
 *     http://www.apache.org/licenses/LICENSE-2.0
 *
 * Unless required by applicable law or agreed to in writing, software
 * distributed under the License is distributed on an "AS IS" BASIS,
 * WITHOUT WARRANTIES OR CONDITIONS OF ANY KIND, either express or implied.
 * See the License for the specific language governing permissions and
 * limitations under the License.
 */
package org.apache.cassandra.io.sstable;

import java.io.Closeable;
import java.io.File;
import java.io.IOException;
import java.nio.ByteBuffer;
import java.util.*;
import java.util.stream.Collectors;

import org.apache.commons.lang3.ArrayUtils;

import com.datastax.driver.core.ProtocolVersion;
import com.datastax.driver.core.TypeCodec;
import org.antlr.runtime.RecognitionException;
import org.apache.cassandra.schema.TableId;
import org.apache.cassandra.schema.TableMetadata;
import org.apache.cassandra.config.DatabaseDescriptor;
import org.apache.cassandra.schema.Schema;
import org.apache.cassandra.cql3.CQLFragmentParser;
import org.apache.cassandra.cql3.ColumnSpecification;
import org.apache.cassandra.cql3.CqlParser;
import org.apache.cassandra.cql3.QueryOptions;
import org.apache.cassandra.cql3.UpdateParameters;
import org.apache.cassandra.cql3.functions.UDHelper;
import org.apache.cassandra.cql3.statements.CreateTableStatement;
import org.apache.cassandra.cql3.statements.CreateTypeStatement;
import org.apache.cassandra.cql3.statements.ParsedStatement;
import org.apache.cassandra.cql3.statements.UpdateStatement;
import org.apache.cassandra.db.*;
import org.apache.cassandra.db.marshal.UserType;
import org.apache.cassandra.db.partitions.Partition;
import org.apache.cassandra.dht.IPartitioner;
import org.apache.cassandra.dht.Murmur3Partitioner;
import org.apache.cassandra.exceptions.InvalidRequestException;
import org.apache.cassandra.exceptions.RequestValidationException;
import org.apache.cassandra.exceptions.SyntaxException;
import org.apache.cassandra.io.sstable.format.SSTableFormat;
import org.apache.cassandra.schema.KeyspaceMetadata;
import org.apache.cassandra.schema.KeyspaceParams;
import org.apache.cassandra.schema.TableMetadataRef;
import org.apache.cassandra.schema.Types;
import org.apache.cassandra.service.ClientState;
import org.apache.cassandra.utils.ByteBufferUtil;
import org.apache.cassandra.utils.Pair;

/**
 * Utility to write SSTables.
 * <p>
 * Typical usage looks like:
 * <pre>
 *   String type = CREATE TYPE myKs.myType (a int, b int)";
 *   String schema = "CREATE TABLE myKs.myTable ("
 *                 + "  k int PRIMARY KEY,"
 *                 + "  v1 text,"
 *                 + "  v2 int,"
 *                 + "  v3 myType,"
 *                 + ")";
 *   String insert = "INSERT INTO myKs.myTable (k, v1, v2, v3) VALUES (?, ?, ?, ?)";
 *
 *   // Creates a new writer. You need to provide at least the directory where to write the created sstable,
 *   // the schema for the sstable to write and a (prepared) insert statement to use. If you do not use the
 *   // default partitioner (Murmur3Partitioner), you will also need to provide the partitioner in use, see
 *   // StressCQLSSTableWriter.Builder for more details on the available options.
 *   StressCQLSSTableWriter writer = StressCQLSSTableWriter.builder()
 *                                             .inDirectory("path/to/directory")
 *                                             .withType(type)
 *                                             .forTable(schema)
 *                                             .using(insert).build();
 *
 *   UserType myType = writer.getUDType("myType");
 *   // Adds a nember of rows to the resulting sstable
 *   writer.addRow(0, "test1", 24, myType.newValue().setInt("a", 10).setInt("b", 20));
 *   writer.addRow(1, "test2", null, null);
 *   writer.addRow(2, "test3", 42, myType.newValue().setInt("a", 30).setInt("b", 40));
 *
 *   // Close the writer, finalizing the sstable
 *   writer.close();
 * </pre>
 *
 * Please note that {@code StressCQLSSTableWriter} is <b>not</b> thread-safe (multiple threads cannot access the
 * same instance). It is however safe to use multiple instances in parallel (even if those instance write
 * sstables for the same table).
 */
public class StressCQLSSTableWriter implements Closeable
{
    public static final ByteBuffer UNSET_VALUE = ByteBufferUtil.UNSET_BYTE_BUFFER;

    static
    {
        DatabaseDescriptor.clientInitialization(false);
        // Partitioner is not set in client mode.
        if (DatabaseDescriptor.getPartitioner() == null)
            DatabaseDescriptor.setPartitionerUnsafe(Murmur3Partitioner.instance);
    }

    private final AbstractSSTableSimpleWriter writer;
    private final UpdateStatement insert;
    private final List<ColumnSpecification> boundNames;
    private final List<TypeCodec> typeCodecs;
    private final ColumnFamilyStore cfs;

    private StressCQLSSTableWriter(ColumnFamilyStore cfs, AbstractSSTableSimpleWriter writer, UpdateStatement insert, List<ColumnSpecification> boundNames)
    {
        this.cfs = cfs;
        this.writer = writer;
        this.insert = insert;
        this.boundNames = boundNames;
        this.typeCodecs = boundNames.stream().map(bn ->  UDHelper.codecFor(UDHelper.driverType(bn.type)))
                                             .collect(Collectors.toList());
    }

    /**
     * Returns a new builder for a StressCQLSSTableWriter.
     *
     * @return the new builder.
     */
    public static Builder builder()
    {
        return new Builder();
    }

    /**
     * Adds a new row to the writer.
     * <p>
     * This is a shortcut for {@code addRow(Arrays.asList(values))}.
     *
     * @param values the row values (corresponding to the bind variables of the
     * insertion statement used when creating by this writer).
     * @return this writer.
     */
    public StressCQLSSTableWriter addRow(Object... values)
    throws InvalidRequestException, IOException
    {
        return addRow(Arrays.asList(values));
    }

    /**
     * Adds a new row to the writer.
     * <p>
     * Each provided value type should correspond to the types of the CQL column
     * the value is for. The correspondance between java type and CQL type is the
     * same one than the one documented at
     * www.datastax.com/drivers/java/2.0/apidocs/com/datastax/driver/core/DataType.Name.html#asJavaClass().
     * <p>
     * If you prefer providing the values directly as binary, use
     * {@link #rawAddRow} instead.
     *
     * @param values the row values (corresponding to the bind variables of the
     * insertion statement used when creating by this writer).
     * @return this writer.
     */
    public StressCQLSSTableWriter addRow(List<Object> values)
    throws InvalidRequestException, IOException
    {
        int size = Math.min(values.size(), boundNames.size());
        List<ByteBuffer> rawValues = new ArrayList<>(size);

        for (int i = 0; i < size; i++)
        {
            Object value = values.get(i);
            rawValues.add(serialize(value, typeCodecs.get(i)));
        }

        return rawAddRow(rawValues);
    }

    /**
     * Adds a new row to the writer.
     * <p>
     * This is equivalent to the other addRow methods, but takes a map whose
     * keys are the names of the columns to add instead of taking a list of the
     * values in the order of the insert statement used during construction of
     * this write.
     * <p>
     * Please note that the column names in the map keys must be in lowercase unless
     * the declared column name is a
     * <a href="http://cassandra.apache.org/doc/cql3/CQL.html#identifiers">case-sensitive quoted identifier</a>
     * (in which case the map key must use the exact case of the column).
     *
     * @param values a map of colum name to column values representing the new
     * row to add. Note that if a column is not part of the map, it's value will
     * be {@code null}. If the map contains keys that does not correspond to one
     * of the column of the insert statement used when creating this writer, the
     * the corresponding value is ignored.
     * @return this writer.
     */
    public StressCQLSSTableWriter addRow(Map<String, Object> values)
    throws InvalidRequestException, IOException
    {
        int size = boundNames.size();
        List<ByteBuffer> rawValues = new ArrayList<>(size);
        for (int i = 0; i < size; i++)
        {
            ColumnSpecification spec = boundNames.get(i);
            Object value = values.get(spec.name.toString());
            rawValues.add(serialize(value, typeCodecs.get(i)));
        }
        return rawAddRow(rawValues);
    }

    /**
     * Adds a new row to the writer given already serialized values.
     *
     * @param values the row values (corresponding to the bind variables of the
     * insertion statement used when creating by this writer) as binary.
     * @return this writer.
     */
    public StressCQLSSTableWriter rawAddRow(ByteBuffer... values)
    throws InvalidRequestException, IOException
    {
        return rawAddRow(Arrays.asList(values));
    }

    /**
     * Adds a new row to the writer given already serialized values.
     * <p>
     * This is a shortcut for {@code rawAddRow(Arrays.asList(values))}.
     *
     * @param values the row values (corresponding to the bind variables of the
     * insertion statement used when creating by this writer) as binary.
     * @return this writer.
     */
    public StressCQLSSTableWriter rawAddRow(List<ByteBuffer> values)
    throws InvalidRequestException, IOException
    {
        if (values.size() != boundNames.size())
            throw new InvalidRequestException(String.format("Invalid number of arguments, expecting %d values but got %d", boundNames.size(), values.size()));

        QueryOptions options = QueryOptions.forInternalCalls(null, values);
        List<ByteBuffer> keys = insert.buildPartitionKeyNames(options);
        SortedSet<Clustering> clusterings = insert.createClustering(options);

        long now = System.currentTimeMillis() * 1000;
        // Note that we asks indexes to not validate values (the last 'false' arg below) because that triggers a 'Keyspace.open'
        // and that forces a lot of initialization that we don't want.
        UpdateParameters params = new UpdateParameters(insert.metadata(),
                                                       insert.updatedColumns(),
                                                       options,
                                                       insert.getTimestamp(now, options),
                                                       insert.getTimeToLive(options),
                                                       Collections.<DecoratedKey, Partition>emptyMap());

        try
        {
            for (ByteBuffer key : keys)
            {
                for (Clustering clustering : clusterings)
                    insert.addUpdateForKey(writer.getUpdateFor(key), clustering, params);
            }
            return this;
        }
        catch (SSTableSimpleUnsortedWriter.SyncException e)
        {
            // If we use a BufferedWriter and had a problem writing to disk, the IOException has been
            // wrapped in a SyncException (see BufferedWriter below). We want to extract that IOE.
            throw (IOException)e.getCause();
        }
    }

    /**
     * Adds a new row to the writer given already serialized values.
     * <p>
     * This is equivalent to the other rawAddRow methods, but takes a map whose
     * keys are the names of the columns to add instead of taking a list of the
     * values in the order of the insert statement used during construction of
     * this write.
     *
     * @param values a map of colum name to column values representing the new
     * row to add. Note that if a column is not part of the map, it's value will
     * be {@code null}. If the map contains keys that does not correspond to one
     * of the column of the insert statement used when creating this writer, the
     * the corresponding value is ignored.
     * @return this writer.
     */
    public StressCQLSSTableWriter rawAddRow(Map<String, ByteBuffer> values)
    throws InvalidRequestException, IOException
    {
        int size = Math.min(values.size(), boundNames.size());
        List<ByteBuffer> rawValues = new ArrayList<>(size);
        for (int i = 0; i < size; i++) 
        {
            ColumnSpecification spec = boundNames.get(i);
            rawValues.add(values.get(spec.name.toString()));
        }
        return rawAddRow(rawValues);
    }

    /**
     * Returns the User Defined type, used in this SSTable Writer, that can
     * be used to create UDTValue instances.
     *
     * @param dataType name of the User Defined type
     * @return user defined type
     */
    public com.datastax.driver.core.UserType getUDType(String dataType)
    {
        KeyspaceMetadata ksm = Schema.instance.getKeyspaceMetadata(insert.keyspace());
        UserType userType = ksm.types.getNullable(ByteBufferUtil.bytes(dataType));
        return (com.datastax.driver.core.UserType) UDHelper.driverType(userType);
    }

    /**
     * Close this writer.
     * <p>
     * This method should be called, otherwise the produced sstables are not
     * guaranteed to be complete (and won't be in practice).
     */
    public void close() throws IOException
    {
        writer.close();
    }

    private ByteBuffer serialize(Object value, TypeCodec codec)
    {
        if (value == null || value == UNSET_VALUE)
            return (ByteBuffer) value;

        return codec.serialize(value, ProtocolVersion.NEWEST_SUPPORTED);
    }
    /**
     * The writer loads data in directories corresponding to how they laid out on the server.
     * <p>
     * {keyspace}/{table-cfid}/
     *
     * This method can be used to fetch the innermost directory with the sstable components
     * @return The directory containing the sstable components
     */
    public File getInnermostDirectory()
    {
        return cfs.getDirectories().getDirectoryForNewSSTables();
    }

    /**
     * A Builder for a StressCQLSSTableWriter object.
     */
    public static class Builder
    {
        private final List<File> directoryList;
        private ColumnFamilyStore cfs;

        protected SSTableFormat.Type formatType = null;

        private Boolean makeRangeAware = false;

        private CreateTableStatement.RawStatement schemaStatement;
        private final List<CreateTypeStatement> typeStatements;
        private UpdateStatement.ParsedInsert insertStatement;
        private IPartitioner partitioner;

        private boolean sorted = false;
        private long bufferSizeInMB = 128;

        protected Builder()
        {
            this.typeStatements = new ArrayList<>();
            this.directoryList = new ArrayList<>();
        }

        /**
         * The directory where to write the sstables.
         * <p>
         * This is a mandatory option.
         *
         * @param directory the directory to use, which should exists and be writable.
         * @return this builder.
         *
         * @throws IllegalArgumentException if {@code directory} doesn't exist or is not writable.
         */
        public Builder inDirectory(String directory)
        {
            return inDirectory(new File(directory));
        }

        /**
         * The directory where to write the sstables (mandatory option).
         * <p>
         * This is a mandatory option.
         *
         * @param directory the directory to use, which should exist and be writable.
         * @return this builder.
         *
         * @throws IllegalArgumentException if {@code directory} doesn't exist or is not writable.
         */
        public Builder inDirectory(File directory)
        {
            if (!directory.exists())
                throw new IllegalArgumentException(directory + " doesn't exists");
            if (!directory.canWrite())
                throw new IllegalArgumentException(directory + " exists but is not writable");

            directoryList.add(directory);
            return this;
        }

        /**
         * A pre-instanciated ColumnFamilyStore
         * <p>
         * This is can be used in place of inDirectory and forTable
         *
         * @see #inDirectory(File)
         *
         * @param cfs the list of directories to use, which should exist and be writable.
         * @return this builder.
         *
         * @throws IllegalArgumentException if a directory doesn't exist or is not writable.
         */
        public Builder withCfs(ColumnFamilyStore cfs)
        {
            this.cfs = cfs;
            return this;
        }


        public Builder withType(String typeDefinition) throws SyntaxException
        {
            typeStatements.add(parseStatement(typeDefinition, CreateTypeStatement.class, "CREATE TYPE"));
            return this;
        }

        /**
         * The schema (CREATE TABLE statement) for the table for which sstable are to be created.
         * <p>
         * Please note that the provided CREATE TABLE statement <b>must</b> use a fully-qualified
         * table name, one that include the keyspace name.
         * <p>
         * This is a mandatory option.
         *
         * @param schema the schema of the table for which sstables are to be created.
         * @return this builder.
         *
         * @throws IllegalArgumentException if {@code schema} is not a valid CREATE TABLE statement
         * or does not have a fully-qualified table name.
         */
        public Builder forTable(String schema)
        {
            this.schemaStatement = parseStatement(schema, CreateTableStatement.RawStatement.class, "CREATE TABLE");
            return this;
        }

        /**
         * The partitioner to use.
         * <p>
         * By default, {@code Murmur3Partitioner} will be used. If this is not the partitioner used
         * by the cluster for which the SSTables are created, you need to use this method to
         * provide the correct partitioner.
         *
         * @param partitioner the partitioner to use.
         * @return this builder.
         */
        public Builder withPartitioner(IPartitioner partitioner)
        {
            this.partitioner = partitioner;
            return this;
        }


        /**
         * Specify if the sstable writer should be vnode range aware.
         * This will create a sstable per vnode range.
         *
         * @param makeRangeAware
         * @return
         */
        public Builder rangeAware(boolean makeRangeAware)
        {
            this.makeRangeAware = makeRangeAware;
            return this;
        }

        /**
         * The INSERT statement defining the order of the values to add for a given CQL row.
         * <p>
         * Please note that the provided INSERT statement <b>must</b> use a fully-qualified
         * table name, one that include the keyspace name. Morewover, said statement must use
         * bind variables since it is those bind variables that will be bound to values by the
         * resulting writer.
         * <p>
         * This is a mandatory option, and this needs to be called after foTable().
         *
         * @param insert an insertion statement that defines the order
         * of column values to use.
         * @return this builder.
         *
         * @throws IllegalArgumentException if {@code insertStatement} is not a valid insertion
         * statement, does not have a fully-qualified table name or have no bind variables.
         */
        public Builder using(String insert)
        {
            this.insertStatement = parseStatement(insert, UpdateStatement.ParsedInsert.class, "INSERT");
            return this;
        }

        /**
         * The size of the buffer to use.
         * <p>
         * This defines how much data will be buffered before being written as
         * a new SSTable. This correspond roughly to the data size that will have the created
         * sstable.
         * <p>
         * The default is 128MB, which should be reasonable for a 1GB heap. If you experience
         * OOM while using the writer, you should lower this value.
         *
         * @param size the size to use in MB.
         * @return this builder.
         */
        public Builder withBufferSizeInMB(int size)
        {
            this.bufferSizeInMB = size;
            return this;
        }

        /**
         * Creates a StressCQLSSTableWriter that expects sorted inputs.
         * <p>
         * If this option is used, the resulting writer will expect rows to be
         * added in SSTable sorted order (and an exception will be thrown if that
         * is not the case during insertion). The SSTable sorted order means that
         * rows are added such that their partition key respect the partitioner
         * order.
         * <p>
         * You should thus only use this option is you know that you can provide
         * the rows in order, which is rarely the case. If you can provide the
         * rows in order however, using this sorted might be more efficient.
         * <p>
         * Note that if used, some option like withBufferSizeInMB will be ignored.
         *
         * @return this builder.
         */
        public Builder sorted()
        {
            this.sorted = true;
            return this;
        }

        @SuppressWarnings("resource")
        public StressCQLSSTableWriter build()
        {
            if (directoryList.isEmpty() && cfs == null)
                throw new IllegalStateException("No output directories specified, you should provide a directory with inDirectory()");
            if (schemaStatement == null && cfs == null)
                throw new IllegalStateException("Missing schema, you should provide the schema for the SSTable to create with forTable()");
            if (insertStatement == null)
                throw new IllegalStateException("No insert statement specified, you should provide an insert statement through using()");

            synchronized (StressCQLSSTableWriter.class)
            {
                if (cfs == null)
                    cfs = createOfflineTable(schemaStatement, typeStatements, directoryList);

                if (partitioner == null)
                    partitioner = cfs.getPartitioner();

                Pair<UpdateStatement, List<ColumnSpecification>> preparedInsert = prepareInsert();
                AbstractSSTableSimpleWriter writer = sorted
                                                     ? new SSTableSimpleWriter(cfs.getDirectories().getDirectoryForNewSSTables(), cfs.metadata, preparedInsert.left.updatedColumns())
                                                     : new SSTableSimpleUnsortedWriter(cfs.getDirectories().getDirectoryForNewSSTables(), cfs.metadata, preparedInsert.left.updatedColumns(), bufferSizeInMB);

                if (formatType != null)
                    writer.setSSTableFormatType(formatType);

                writer.setRangeAwareWriting(makeRangeAware);

                return new StressCQLSSTableWriter(cfs, writer, preparedInsert.left, preparedInsert.right);
            }
        }

        private static void createTypes(String keyspace, List<CreateTypeStatement> typeStatements)
        {
            KeyspaceMetadata ksm = Schema.instance.getKeyspaceMetadata(keyspace);
            Types.RawBuilder builder = Types.rawBuilder(keyspace);
            for (CreateTypeStatement st : typeStatements)
                st.addToRawBuilder(builder);

            ksm = ksm.withSwapped(builder.build());
            Schema.instance.load(ksm);
        }

        public static ColumnFamilyStore createOfflineTable(String schema, List<File> directoryList)
        {
            return createOfflineTable(parseStatement(schema, CreateTableStatement.RawStatement.class, "CREATE TABLE"), Collections.EMPTY_LIST, directoryList);
        }

        /**
         * Creates the table according to schema statement
         * with specified data directories
         */
        public static ColumnFamilyStore createOfflineTable(CreateTableStatement.RawStatement schemaStatement, List<CreateTypeStatement> typeStatements, List<File> directoryList)
        {
            String keyspace = schemaStatement.keyspace();

            if (Schema.instance.getKeyspaceMetadata(keyspace) == null)
                Schema.instance.load(KeyspaceMetadata.create(keyspace, KeyspaceParams.simple(1)));

            createTypes(keyspace, typeStatements);

            KeyspaceMetadata ksm = Schema.instance.getKeyspaceMetadata(keyspace);

<<<<<<< HEAD
            assert ksm.tables.getNullable(schemaStatement.columnFamily()) == null;
=======
            CFMetaData cfMetaData = ksm.tables.getNullable(schemaStatement.columnFamily());

            if (cfMetaData != null)
                return Schema.instance.getColumnFamilyStoreInstance(cfMetaData.cfId);
>>>>>>> 2369faab

            CreateTableStatement statement = (CreateTableStatement) schemaStatement.prepare(ksm.types).statement;
            statement.validate(ClientState.forInternalCalls());

            //Build metadata with a portable tableId
            TableMetadata tableMetadata = statement.builder()
                                                   .id(deterministicId(statement.keyspace(), statement.columnFamily()))
                                                   .build();

            Keyspace.setInitialized();
            Directories directories = new Directories(tableMetadata, directoryList.stream().map(Directories.DataDirectory::new).collect(Collectors.toList()));

            Keyspace ks = Keyspace.openWithoutSSTables(keyspace);
            ColumnFamilyStore cfs =  ColumnFamilyStore.createColumnFamilyStore(ks, tableMetadata.name, TableMetadataRef.forOfflineTools(tableMetadata), directories, false, false, true);

            ks.initCfCustom(cfs);
            Schema.instance.load(ksm.withSwapped(ksm.tables.with(cfs.metadata())));

            return cfs;
        }

        private static TableId deterministicId(String keyspace, String table)
        {
            return TableId.fromUUID(UUID.nameUUIDFromBytes(ArrayUtils.addAll(keyspace.getBytes(), table.getBytes())));
        }

        /**
         * Prepares insert statement for writing data to SSTable
         *
         * @return prepared Insert statement and it's bound names
         */
        private Pair<UpdateStatement, List<ColumnSpecification>> prepareInsert()
        {
            ParsedStatement.Prepared cqlStatement = insertStatement.prepare();
            UpdateStatement insert = (UpdateStatement) cqlStatement.statement;
            insert.validate(ClientState.forInternalCalls());

            if (insert.hasConditions())
                throw new IllegalArgumentException("Conditional statements are not supported");
            if (insert.isCounter())
                throw new IllegalArgumentException("Counter update statements are not supported");
            if (cqlStatement.boundNames.isEmpty())
                throw new IllegalArgumentException("Provided insert statement has no bind variables");

            return Pair.create(insert, cqlStatement.boundNames);
        }
    }

    public static <T extends ParsedStatement> T parseStatement(String query, Class<T> klass, String type)
    {
        try
        {
            ParsedStatement stmt = CQLFragmentParser.parseAnyUnhandled(CqlParser::query, query);

            if (!stmt.getClass().equals(klass))
                throw new IllegalArgumentException("Invalid query, must be a " + type + " statement but was: " + stmt.getClass());

            return klass.cast(stmt);
        }
        catch (RecognitionException | RequestValidationException e)
        {
            throw new IllegalArgumentException(e.getMessage(), e);
        }
    }
}<|MERGE_RESOLUTION|>--- conflicted
+++ resolved
@@ -612,22 +612,17 @@
 
             KeyspaceMetadata ksm = Schema.instance.getKeyspaceMetadata(keyspace);
 
-<<<<<<< HEAD
-            assert ksm.tables.getNullable(schemaStatement.columnFamily()) == null;
-=======
-            CFMetaData cfMetaData = ksm.tables.getNullable(schemaStatement.columnFamily());
-
-            if (cfMetaData != null)
-                return Schema.instance.getColumnFamilyStoreInstance(cfMetaData.cfId);
->>>>>>> 2369faab
+            TableMetadata tableMetadata = ksm.tables.getNullable(schemaStatement.columnFamily());
+            if (tableMetadata != null)
+                return Schema.instance.getColumnFamilyStoreInstance(tableMetadata.id);
 
             CreateTableStatement statement = (CreateTableStatement) schemaStatement.prepare(ksm.types).statement;
             statement.validate(ClientState.forInternalCalls());
 
             //Build metadata with a portable tableId
-            TableMetadata tableMetadata = statement.builder()
-                                                   .id(deterministicId(statement.keyspace(), statement.columnFamily()))
-                                                   .build();
+            tableMetadata = statement.builder()
+                                     .id(deterministicId(statement.keyspace(), statement.columnFamily()))
+                                     .build();
 
             Keyspace.setInitialized();
             Directories directories = new Directories(tableMetadata, directoryList.stream().map(Directories.DataDirectory::new).collect(Collectors.toList()));
