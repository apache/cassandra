--- conflicted
+++ resolved
@@ -192,18 +192,17 @@
         <resolve failOnMissingAttachments="true">
             <dependencies pomRef="all-pom"/>
             <files dir="${build.lib}" layout="{artifactId}-{version}-{classifier}.{extension}" scopes="compile,!provide,!system"/>
-<<<<<<< HEAD
-        </resolve>
-        <mkdir dir="${user.home}/.m2/repository/org/apache/cassandra/deps/sigar-bin"/>
+        </resolve>
+        <mkdir dir="${local.repository}/org/apache/cassandra/deps/sigar-bin"/>
         <mkdir dir="${build.lib}/sigar-bin"/>
 
         <!-- files.pythonhosted.org -->
-        <get src="${artifact.python.pypi}/59/a0/cf4cd997e1750f0c2d91c6ea5abea218251c43c3581bcc2f118b00baf5cf/futures-2.1.6-py2.py3-none-any.whl" dest="${user.home}/.m2/repository/org/apache/cassandra/deps/futures-2.1.6-py2.py3-none-any.zip" usetimestamp="true" quiet="true" skipexisting="true"/>
-        <get src="${artifact.python.pypi}/73/fb/00a976f728d0d1fecfe898238ce23f502a721c0ac0ecfedb80e0d88c64e9/six-1.12.0-py2.py3-none-any.whl" dest="${user.home}/.m2/repository/org/apache/cassandra/deps/six-1.12.0-py2.py3-none-any.zip" usetimestamp="true" quiet="true" skipexisting="true"/>
+        <get src="${artifact.python.pypi}/59/a0/cf4cd997e1750f0c2d91c6ea5abea218251c43c3581bcc2f118b00baf5cf/futures-2.1.6-py2.py3-none-any.whl" dest="${local.repository}/org/apache/cassandra/deps/futures-2.1.6-py2.py3-none-any.zip" usetimestamp="true" quiet="true" skipexisting="true"/>
+        <get src="${artifact.python.pypi}/73/fb/00a976f728d0d1fecfe898238ce23f502a721c0ac0ecfedb80e0d88c64e9/six-1.12.0-py2.py3-none-any.whl" dest="${local.repository}/org/apache/cassandra/deps/six-1.12.0-py2.py3-none-any.zip" usetimestamp="true" quiet="true" skipexisting="true"/>
 
         <!-- apache/cassandra/lib -->
-        <get src="${lib.download.base.url}/lib/geomet-0.1.0.zip" dest="${user.home}/.m2/repository/org/apache/cassandra/deps/geomet-0.1.0.zip" usetimestamp="true" quiet="true" skipexisting="true"/>
-        <get dest="${user.home}/.m2/repository/org/apache/cassandra/deps/sigar-bin/" quiet="true" usetimestamp="true" skipexisting="true">
+        <get src="${lib.download.base.url}/lib/geomet-0.1.0.zip" dest="${local.repository}/org/apache/cassandra/deps/geomet-0.1.0.zip" usetimestamp="true" quiet="true" skipexisting="true"/>
+        <get dest="${local.repository}/org/apache/cassandra/deps/sigar-bin/" quiet="true" usetimestamp="true" skipexisting="true">
             <url url="${lib.download.base.url}/lib/sigar-bin/libsigar-amd64-freebsd-6.so"/>
             <url url="${lib.download.base.url}/lib/sigar-bin/libsigar-amd64-linux.so"/>
             <url url="${lib.download.base.url}/lib/sigar-bin/libsigar-amd64-solaris.so"/>
@@ -230,81 +229,9 @@
         </get>
         
         <copy todir="${build.lib}" quiet="true">
-            <file file="${user.home}/.m2/repository/org/apache/cassandra/deps/futures-2.1.6-py2.py3-none-any.zip"/>
-            <file file="${user.home}/.m2/repository/org/apache/cassandra/deps/six-1.12.0-py2.py3-none-any.zip"/>
-            <file file="${user.home}/.m2/repository/org/apache/cassandra/deps/geomet-0.1.0.zip"/>
-        </copy>
-        <copy todir="${build.lib}/sigar-bin/" quiet="true">
-            <file file="${user.home}/.m2/repository/org/apache/cassandra/deps/sigar-bin/libsigar-amd64-freebsd-6.so"/>
-            <file file="${user.home}/.m2/repository/org/apache/cassandra/deps/sigar-bin/libsigar-amd64-linux.so"/>
-            <file file="${user.home}/.m2/repository/org/apache/cassandra/deps/sigar-bin/libsigar-amd64-solaris.so"/>
-            <file file="${user.home}/.m2/repository/org/apache/cassandra/deps/sigar-bin/libsigar-ia64-hpux-11.sl"/>
-            <file file="${user.home}/.m2/repository/org/apache/cassandra/deps/sigar-bin/libsigar-ia64-linux.so"/>
-            <file file="${user.home}/.m2/repository/org/apache/cassandra/deps/sigar-bin/libsigar-pa-hpux-11.sl"/>
-            <file file="${user.home}/.m2/repository/org/apache/cassandra/deps/sigar-bin/libsigar-ppc-aix-5.so"/>
-            <file file="${user.home}/.m2/repository/org/apache/cassandra/deps/sigar-bin/libsigar-ppc-linux.so"/>
-            <file file="${user.home}/.m2/repository/org/apache/cassandra/deps/sigar-bin/libsigar-ppc64-aix-5.so"/>
-            <file file="${user.home}/.m2/repository/org/apache/cassandra/deps/sigar-bin/libsigar-ppc64-linux.so"/>
-            <file file="${user.home}/.m2/repository/org/apache/cassandra/deps/sigar-bin/libsigar-ppc64le-linux.so"/>
-            <file file="${user.home}/.m2/repository/org/apache/cassandra/deps/sigar-bin/libsigar-s390x-linux.so"/>
-            <file file="${user.home}/.m2/repository/org/apache/cassandra/deps/sigar-bin/libsigar-sparc-solaris.so"/>
-            <file file="${user.home}/.m2/repository/org/apache/cassandra/deps/sigar-bin/libsigar-sparc64-solaris.so"/>
-            <file file="${user.home}/.m2/repository/org/apache/cassandra/deps/sigar-bin/libsigar-universal-macosx.dylib"/>
-            <file file="${user.home}/.m2/repository/org/apache/cassandra/deps/sigar-bin/libsigar-universal64-macosx.dylib"/>
-            <file file="${user.home}/.m2/repository/org/apache/cassandra/deps/sigar-bin/libsigar-x86-freebsd-5.so"/>
-            <file file="${user.home}/.m2/repository/org/apache/cassandra/deps/sigar-bin/libsigar-x86-freebsd-6.so"/>
-            <file file="${user.home}/.m2/repository/org/apache/cassandra/deps/sigar-bin/libsigar-x86-linux.so"/>
-            <file file="${user.home}/.m2/repository/org/apache/cassandra/deps/sigar-bin/libsigar-x86-solaris.so"/>
-            <file file="${user.home}/.m2/repository/org/apache/cassandra/deps/sigar-bin/sigar-amd64-winnt.dll"/>
-            <file file="${user.home}/.m2/repository/org/apache/cassandra/deps/sigar-bin/sigar-x86-winnt.dll"/>
-            <file file="${user.home}/.m2/repository/org/apache/cassandra/deps/sigar-bin/sigar-x86-winnt.lib"/>
-=======
-        </resolver:resolve>
-        <resolver:resolve failOnMissingAttachments="true">
-            <remoterepos refid="all"/>
-            <dependencies pomRef="thrift-pom"/>
-            <files dir="${build.lib}" layout="{artifactId}-{version}-{classifier}.{extension}" scopes="compile,!provide,!system"/>
-        </resolver:resolve>
-        <mkdir dir="${local.repository}/org/apache/cassandra/deps/sigar-bin"/>
-        <mkdir dir="${build.lib}/sigar-bin"/>
-
-        <!-- files.pythonhosted.org -->
-        <get src="https://files.pythonhosted.org/packages/59/a0/cf4cd997e1750f0c2d91c6ea5abea218251c43c3581bcc2f118b00baf5cf/futures-2.1.6-py2.py3-none-any.whl" dest="${local.repository}/org/apache/cassandra/deps/futures-2.1.6-py2.py3-none-any.zip" usetimestamp="true" quiet="true" skipexisting="true"/>
-        <get src="https://files.pythonhosted.org/packages/2e/a4/6dcb84af409b7bc0c258a0d6bd7e14231724d9a46b750c048f09d74d870c/six-1.7.3-py2.py3-none-any.whl" dest="${local.repository}/org/apache/cassandra/deps/six-1.7.3-py2.py3-none-any.zip" usetimestamp="true" quiet="true" skipexisting="true"/>
-
-        <!-- python-driver -->
-        <get src="https://raw.githubusercontent.com/apache/cassandra/${lib.download.sha}/lib/cassandra-driver-internal-only-3.11.0-bb96859b.zip" dest="${local.repository}/org/apache/cassandra/deps/cassandra-driver-internal-only-3.11.0-bb96859b.zip" usetimestamp="true" quiet="true" skipexisting="true"/>
-
-        <!-- apache/cassandra/lib -->
-        <get dest="${local.repository}/org/apache/cassandra/deps/sigar-bin/" quiet="true" usetimestamp="true" skipexisting="true">
-            <url url="https://raw.githubusercontent.com/apache/cassandra/${lib.download.sha}/lib/sigar-bin/libsigar-amd64-freebsd-6.so"/>
-            <url url="https://raw.githubusercontent.com/apache/cassandra/${lib.download.sha}/lib/sigar-bin/libsigar-amd64-linux.so"/>
-            <url url="https://raw.githubusercontent.com/apache/cassandra/${lib.download.sha}/lib/sigar-bin/libsigar-amd64-solaris.so"/>
-            <url url="https://raw.githubusercontent.com/apache/cassandra/${lib.download.sha}/lib/sigar-bin/libsigar-ia64-hpux-11.sl"/>
-            <url url="https://raw.githubusercontent.com/apache/cassandra/${lib.download.sha}/lib/sigar-bin/libsigar-ia64-linux.so"/>
-            <url url="https://raw.githubusercontent.com/apache/cassandra/${lib.download.sha}/lib/sigar-bin/libsigar-pa-hpux-11.sl"/>
-            <url url="https://raw.githubusercontent.com/apache/cassandra/${lib.download.sha}/lib/sigar-bin/libsigar-ppc-aix-5.so"/>
-            <url url="https://raw.githubusercontent.com/apache/cassandra/${lib.download.sha}/lib/sigar-bin/libsigar-ppc-linux.so"/>
-            <url url="https://raw.githubusercontent.com/apache/cassandra/${lib.download.sha}/lib/sigar-bin/libsigar-ppc64-aix-5.so"/>
-            <url url="https://raw.githubusercontent.com/apache/cassandra/${lib.download.sha}/lib/sigar-bin/libsigar-ppc64-linux.so"/>
-            <url url="https://raw.githubusercontent.com/apache/cassandra/${lib.download.sha}/lib/sigar-bin/libsigar-s390x-linux.so"/>
-            <url url="https://raw.githubusercontent.com/apache/cassandra/${lib.download.sha}/lib/sigar-bin/libsigar-sparc-solaris.so"/>
-            <url url="https://raw.githubusercontent.com/apache/cassandra/${lib.download.sha}/lib/sigar-bin/libsigar-sparc64-solaris.so"/>
-            <url url="https://raw.githubusercontent.com/apache/cassandra/${lib.download.sha}/lib/sigar-bin/libsigar-universal-macosx.dylib"/>
-            <url url="https://raw.githubusercontent.com/apache/cassandra/${lib.download.sha}/lib/sigar-bin/libsigar-universal64-macosx.dylib"/>
-            <url url="https://raw.githubusercontent.com/apache/cassandra/${lib.download.sha}/lib/sigar-bin/libsigar-x86-freebsd-5.so"/>
-            <url url="https://raw.githubusercontent.com/apache/cassandra/${lib.download.sha}/lib/sigar-bin/libsigar-x86-freebsd-6.so"/>
-            <url url="https://raw.githubusercontent.com/apache/cassandra/${lib.download.sha}/lib/sigar-bin/libsigar-x86-linux.so"/>
-            <url url="https://raw.githubusercontent.com/apache/cassandra/${lib.download.sha}/lib/sigar-bin/libsigar-x86-solaris.so"/>
-            <url url="https://raw.githubusercontent.com/apache/cassandra/${lib.download.sha}/lib/sigar-bin/sigar-amd64-winnt.dll"/>
-            <url url="https://raw.githubusercontent.com/apache/cassandra/${lib.download.sha}/lib/sigar-bin/sigar-x86-winnt.dll"/>
-            <url url="https://raw.githubusercontent.com/apache/cassandra/${lib.download.sha}/lib/sigar-bin/sigar-x86-winnt.lib"/>
-        </get>
-        
-        <copy todir="${build.lib}" quiet="true">
             <file file="${local.repository}/org/apache/cassandra/deps/futures-2.1.6-py2.py3-none-any.zip"/>
-            <file file="${local.repository}/org/apache/cassandra/deps/cassandra-driver-internal-only-3.11.0-bb96859b.zip"/>
-            <file file="${local.repository}/org/apache/cassandra/deps/six-1.7.3-py2.py3-none-any.zip"/>
+            <file file="${local.repository}/org/apache/cassandra/deps/six-1.12.0-py2.py3-none-any.zip"/>
+            <file file="${local.repository}/org/apache/cassandra/deps/geomet-0.1.0.zip"/>
         </copy>
         <copy todir="${build.lib}/sigar-bin/" quiet="true">
             <file file="${local.repository}/org/apache/cassandra/deps/sigar-bin/libsigar-amd64-freebsd-6.so"/>
@@ -317,6 +244,7 @@
             <file file="${local.repository}/org/apache/cassandra/deps/sigar-bin/libsigar-ppc-linux.so"/>
             <file file="${local.repository}/org/apache/cassandra/deps/sigar-bin/libsigar-ppc64-aix-5.so"/>
             <file file="${local.repository}/org/apache/cassandra/deps/sigar-bin/libsigar-ppc64-linux.so"/>
+            <file file="${local.repository}/org/apache/cassandra/deps/sigar-bin/libsigar-ppc64le-linux.so"/>
             <file file="${local.repository}/org/apache/cassandra/deps/sigar-bin/libsigar-s390x-linux.so"/>
             <file file="${local.repository}/org/apache/cassandra/deps/sigar-bin/libsigar-sparc-solaris.so"/>
             <file file="${local.repository}/org/apache/cassandra/deps/sigar-bin/libsigar-sparc64-solaris.so"/>
@@ -329,7 +257,6 @@
             <file file="${local.repository}/org/apache/cassandra/deps/sigar-bin/sigar-amd64-winnt.dll"/>
             <file file="${local.repository}/org/apache/cassandra/deps/sigar-bin/sigar-x86-winnt.dll"/>
             <file file="${local.repository}/org/apache/cassandra/deps/sigar-bin/sigar-x86-winnt.lib"/>
->>>>>>> cd73c14c
         </copy>
     </target>
 </project>