--- conflicted
+++ resolved
@@ -1,10 +1,7 @@
 4.0-alpha4
-<<<<<<< HEAD
- * Fix test AlterTest.testDropListAndAddListWithSameName (CASSANDRA-15557)
-=======
+ * Fix AlterTest.testDropListAndAddListWithSameName (CASSANDRA-15557)
  * Improve the algorithmic token allocation in case racks = RF (CASSANDRA-15600)
  * Fix ConnectionTest.testAcquireReleaseOutbound (CASSANDRA-15308)
->>>>>>> 9688d7d4
  * Include finalized pending sstables in preview repair (CASSANDRA-15553)
  * Reverted to the original behavior of CLUSTERING ORDER on CREATE TABLE (CASSANDRA-15271)
  * Correct inaccurate logging message (CASSANDRA-15549)
