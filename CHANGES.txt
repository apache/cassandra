--- conflicted
+++ resolved
@@ -1,3 +1,12 @@
+0.8-dev
+ * avoid double RowMutation serialization on write path (CASSANDRA-1800)
+
+
+0.7-dev
+ * expose getNaturalEndpoints in StorageServiceMBean taking byte[]
+   key; RMI cannot serialize ByteBuffer (CASSANDRA-1833)
+
+
 0.7.0-rc2
  * fix live-column-count of slice ranges including tombstoned supercolumn 
    with live subcolumn (CASSANDRA-1591)
@@ -23,9 +32,6 @@
  * close file handle used for post-flush truncate (CASSANDRA-1790)
  * various code cleanup (CASSANDRA-1793, -1794, -1795)
  * fix range queries against wrapped range (CASSANDRA-1781)
-<<<<<<< HEAD
- * avoid double RowMutation serialization on write path (CASSANDRA-1800)
-=======
  * fix consistencylevel calculations for NetworkTopologyStrategy
    (CASSANDRA-1804)
  * cli support index type enum names (CASSANDRA-1810)
@@ -37,7 +43,6 @@
  * fix NPE adding index to column w/o prior metadata (CASSANDRA-1764)
  * reduce fat client timeout (CASSANDRA-1730)
  * fix botched merge of CASSANDRA-1316
->>>>>>> 3a63f3e2
 
 
 0.7.0-rc1
