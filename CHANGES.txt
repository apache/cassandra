--- conflicted
+++ resolved
@@ -1,4 +1,3 @@
-<<<<<<< HEAD
 3.11.9
  * Synchronize Keyspace instance store/clear (CASSANDRA-16210)
  * Fix ColumnFilter to avoid querying cells of unselected complex columns (CASSANDRA-15977)
@@ -7,10 +6,7 @@
  * Avoid failing compactions with very large partitions (CASSANDRA-15164)
  * Make sure LCS handles duplicate sstable added/removed notifications correctly (CASSANDRA-14103)
 Merged from 3.0:
-=======
-3.0.23:
  * Prevent invoking enable/disable gossip when not in NORMAL (CASSANDRA-16146)
->>>>>>> fee7a108
  * Fix OOM when terminating repair session (CASSANDRA-15902)
  * Avoid marking shutting down nodes as up after receiving gossip shutdown message (CASSANDRA-16094)
  * Check SSTables for latest version before dropping compact storage (CASSANDRA-16063)
