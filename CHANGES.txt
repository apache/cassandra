3.11.1
 * Duplicate the buffer before passing it to analyser in SASI operation (CASSANDRA-13512)
 * Properly evict pstmts from prepared statements cache (CASSANDRA-13641)
Merged from 3.0:
3.0.15
 * Make concat work with iterators that have different subsets of columns (CASSANDRA-13482)
 * Set test.runners based on cores and memory size (CASSANDRA-13078)
 * Allow different NUMACTL_ARGS to be passed in (CASSANDRA-13557)
 * Fix secondary index queries on COMPACT tables (CASSANDRA-13627)
 * Nodetool listsnapshots output is missing a newline, if there are no snapshots (CASSANDRA-13568)
<<<<<<< HEAD
Merged from 2.2:
=======
 Merged from 2.2:
  * Fix potential NPE when resume bootstrap fails (CASSANDRA-13272)
>>>>>>> 7de853bf
  * Fix toJSONString for the UDT, tuple and collection types (CASSANDRA-13592)
  * Fix nested Tuples/UDTs validation (CASSANDRA-13646)

3.11.0
 * Allow native function calls in CQLSSTableWriter (CASSANDRA-12606)
 * Replace string comparison with regex/number checks in MessagingService test (CASSANDRA-13216)
 * Fix formatting of duration columns in CQLSH (CASSANDRA-13549)
 * Fix the problem with duplicated rows when using paging with SASI (CASSANDRA-13302)
 * Allow CONTAINS statements filtering on the partition key and it’s parts (CASSANDRA-13275)
 * Fall back to even ranges calculation in clusters with vnodes when tokens are distributed unevenly (CASSANDRA-13229)
 * Fix duration type validation to prevent overflow (CASSANDRA-13218)
 * Forbid unsupported creation of SASI indexes over partition key columns (CASSANDRA-13228)
 * Reject multiple values for a key in CQL grammar. (CASSANDRA-13369)
 * UDA fails without input rows (CASSANDRA-13399)
 * Fix compaction-stress by using daemonInitialization (CASSANDRA-13188)
 * V5 protocol flags decoding broken (CASSANDRA-13443)
 * Use write lock not read lock for removing sstables from compaction strategies. (CASSANDRA-13422)
 * Use corePoolSize equal to maxPoolSize in JMXEnabledThreadPoolExecutors (CASSANDRA-13329)
 * Avoid rebuilding SASI indexes containing no values (CASSANDRA-12962)
 * Add charset to Analyser input stream (CASSANDRA-13151)
 * Fix testLimitSSTables flake caused by concurrent flush (CASSANDRA-12820)
 * cdc column addition strikes again (CASSANDRA-13382)
 * Fix static column indexes (CASSANDRA-13277)
 * DataOutputBuffer.asNewBuffer broken (CASSANDRA-13298)
 * unittest CipherFactoryTest failed on MacOS (CASSANDRA-13370)
 * Forbid SELECT restrictions and CREATE INDEX over non-frozen UDT columns (CASSANDRA-13247)
 * Default logging we ship will incorrectly print "?:?" for "%F:%L" pattern (CASSANDRA-13317)
 * Possible AssertionError in UnfilteredRowIteratorWithLowerBound (CASSANDRA-13366)
 * Support unaligned memory access for AArch64 (CASSANDRA-13326)
 * Improve SASI range iterator efficiency on intersection with an empty range (CASSANDRA-12915).
 * Fix equality comparisons of columns using the duration type (CASSANDRA-13174)
 * Obfuscate password in stress-graphs (CASSANDRA-12233)
 * Move to FastThreadLocalThread and FastThreadLocal (CASSANDRA-13034)
 * nodetool stopdaemon errors out (CASSANDRA-13030)
 * Tables in system_distributed should not use gcgs of 0 (CASSANDRA-12954)
 * Fix primary index calculation for SASI (CASSANDRA-12910)
 * More fixes to the TokenAllocator (CASSANDRA-12990)
 * NoReplicationTokenAllocator should work with zero replication factor (CASSANDRA-12983)
 * Address message coalescing regression (CASSANDRA-12676)
 * Delete illegal character from StandardTokenizerImpl.jflex (CASSANDRA-13417)
 * Fix cqlsh automatic protocol downgrade regression (CASSANDRA-13307)
 * Tracing payload not passed from QueryMessage to tracing session (CASSANDRA-12835)
Merged from 3.0:
 * Ensure int overflow doesn't occur when calculating large partition warning size (CASSANDRA-13172)
 * Ensure consistent view of partition columns between coordinator and replica in ColumnFilter (CASSANDRA-13004)
 * Failed unregistering mbean during drop keyspace (CASSANDRA-13346)
 * nodetool scrub/cleanup/upgradesstables exit code is wrong (CASSANDRA-13542)
 * Fix the reported number of sstable data files accessed per read (CASSANDRA-13120)
 * Fix schema digest mismatch during rolling upgrades from versions before 3.0.12 (CASSANDRA-13559)
 * Upgrade JNA version to 4.4.0 (CASSANDRA-13072)
 * Interned ColumnIdentifiers should use minimal ByteBuffers (CASSANDRA-13533)
 * ReverseIndexedReader may drop rows during 2.1 to 3.0 upgrade (CASSANDRA-13525)
 * Fix repair process violating start/end token limits for small ranges (CASSANDRA-13052)
 * Add storage port options to sstableloader (CASSANDRA-13518)
 * Properly handle quoted index names in cqlsh DESCRIBE output (CASSANDRA-12847)
 * Avoid reading static row twice from old format sstables (CASSANDRA-13236)
 * Fix NPE in StorageService.excise() (CASSANDRA-13163)
 * Expire OutboundTcpConnection messages by a single Thread (CASSANDRA-13265)
 * Fail repair if insufficient responses received (CASSANDRA-13397)
 * Fix SSTableLoader fail when the loaded table contains dropped columns (CASSANDRA-13276)
 * Avoid name clashes in CassandraIndexTest (CASSANDRA-13427)
 * Handling partially written hint files (CASSANDRA-12728)
 * Interrupt replaying hints on decommission (CASSANDRA-13308)
 * Handling partially written hint files (CASSANDRA-12728)
 * Fix NPE issue in StorageService (CASSANDRA-13060)
 * Make reading of range tombstones more reliable (CASSANDRA-12811)
 * Fix startup problems due to schema tables not completely flushed (CASSANDRA-12213)
 * Fix view builder bug that can filter out data on restart (CASSANDRA-13405)
 * Fix 2i page size calculation when there are no regular columns (CASSANDRA-13400)
 * Fix the conversion of 2.X expired rows without regular column data (CASSANDRA-13395)
 * Fix hint delivery when using ext+internal IPs with prefer_local enabled (CASSANDRA-13020)
 * Fix possible NPE on upgrade to 3.0/3.X in case of IO errors (CASSANDRA-13389)
 * Legacy deserializer can create empty range tombstones (CASSANDRA-13341)
 * Legacy caching options can prevent 3.0 upgrade (CASSANDRA-13384)
 * Use the Kernel32 library to retrieve the PID on Windows and fix startup checks (CASSANDRA-13333)
 * Fix code to not exchange schema across major versions (CASSANDRA-13274)
 * Dropping column results in "corrupt" SSTable (CASSANDRA-13337)
 * Bugs handling range tombstones in the sstable iterators (CASSANDRA-13340)
 * Fix CONTAINS filtering for null collections (CASSANDRA-13246)
 * Applying: Use a unique metric reservoir per test run when using Cassandra-wide metrics residing in MBeans (CASSANDRA-13216)
 * Propagate row deletions in 2i tables on upgrade (CASSANDRA-13320)
 * Slice.isEmpty() returns false for some empty slices (CASSANDRA-13305)
 * Add formatted row output to assertEmpty in CQL Tester (CASSANDRA-13238)
 * Prevent data loss on upgrade 2.1 - 3.0 by adding component separator to LogRecord absolute path (CASSANDRA-13294)
 * Improve testing on macOS by eliminating sigar logging (CASSANDRA-13233)
 * Cqlsh copy-from should error out when csv contains invalid data for collections (CASSANDRA-13071)
 * Fix "multiple versions of ant detected..." when running ant test (CASSANDRA-13232)
 * Coalescing strategy sleeps too much (CASSANDRA-13090)
 * Faster StreamingHistogram (CASSANDRA-13038)
 * Legacy deserializer can create unexpected boundary range tombstones (CASSANDRA-13237)
 * Remove unnecessary assertion from AntiCompactionTest (CASSANDRA-13070)
 * Fix cqlsh COPY for dates before 1900 (CASSANDRA-13185)
 * Use keyspace replication settings on system.size_estimates table (CASSANDRA-9639)
 * Add vm.max_map_count StartupCheck (CASSANDRA-13008)
 * Hint related logging should include the IP address of the destination in addition to
   host ID (CASSANDRA-13205)
 * Reloading logback.xml does not work (CASSANDRA-13173)
 * Lightweight transactions temporarily fail after upgrade from 2.1 to 3.0 (CASSANDRA-13109)
 * Duplicate rows after upgrading from 2.1.16 to 3.0.10/3.9 (CASSANDRA-13125)
 * Fix UPDATE queries with empty IN restrictions (CASSANDRA-13152)
 * Fix handling of partition with partition-level deletion plus
   live rows in sstabledump (CASSANDRA-13177)
 * Provide user workaround when system_schema.columns does not contain entries
   for a table that's in system_schema.tables (CASSANDRA-13180)
 * Nodetool upgradesstables/scrub/compact ignores system tables (CASSANDRA-13410)
 * Fix schema version calculation for rolling upgrades (CASSANDRA-13441)
Merged from 2.2:
 * Nodes started with join_ring=False should be able to serve requests when authentication is enabled (CASSANDRA-11381)
 * cqlsh COPY FROM: increment error count only for failures, not for attempts (CASSANDRA-13209)
 * Avoid starting gossiper in RemoveTest (CASSANDRA-13407)
 * Fix weightedSize() for row-cache reported by JMX and NodeTool (CASSANDRA-13393)
 * Fix JVM metric names (CASSANDRA-13103)
 * Honor truststore-password parameter in cassandra-stress (CASSANDRA-12773)
 * Discard in-flight shadow round responses (CASSANDRA-12653)
 * Don't anti-compact repaired data to avoid inconsistencies (CASSANDRA-13153)
 * Wrong logger name in AnticompactionTask (CASSANDRA-13343)
 * Commitlog replay may fail if last mutation is within 4 bytes of end of segment (CASSANDRA-13282)
 * Fix queries updating multiple time the same list (CASSANDRA-13130)
 * Fix GRANT/REVOKE when keyspace isn't specified (CASSANDRA-13053)
 * Fix flaky LongLeveledCompactionStrategyTest (CASSANDRA-12202)
 * Fix failing COPY TO STDOUT (CASSANDRA-12497)
 * Fix ColumnCounter::countAll behaviour for reverse queries (CASSANDRA-13222)
 * Exceptions encountered calling getSeeds() breaks OTC thread (CASSANDRA-13018)
 * Fix negative mean latency metric (CASSANDRA-12876)
 * Use only one file pointer when creating commitlog segments (CASSANDRA-12539)
Merged from 2.1:
 * Fix 2ndary index queries on partition keys for tables with static columns (CASSANDRA-13147)
 * Fix ParseError unhashable type list in cqlsh copy from (CASSANDRA-13364)
 * Remove unused repositories (CASSANDRA-13278)
 * Log stacktrace of uncaught exceptions (CASSANDRA-13108)
 * Use portable stderr for java error in startup (CASSANDRA-13211)
 * Fix Thread Leak in OutboundTcpConnection (CASSANDRA-13204)
 * Coalescing strategy can enter infinite loop (CASSANDRA-13159)


3.10
 * Fix secondary index queries regression (CASSANDRA-13013)
 * Add duration type to the protocol V5 (CASSANDRA-12850)
 * Fix duration type validation (CASSANDRA-13143)
 * Fix flaky GcCompactionTest (CASSANDRA-12664)
 * Fix TestHintedHandoff.hintedhandoff_decom_test (CASSANDRA-13058)
 * Fixed query monitoring for range queries (CASSANDRA-13050)
 * Remove outboundBindAny configuration property (CASSANDRA-12673)
 * Use correct bounds for all-data range when filtering (CASSANDRA-12666)
 * Remove timing window in test case (CASSANDRA-12875)
 * Resolve unit testing without JCE security libraries installed (CASSANDRA-12945)
 * Fix inconsistencies in cassandra-stress load balancing policy (CASSANDRA-12919)
 * Fix validation of non-frozen UDT cells (CASSANDRA-12916)
 * Don't shut down socket input/output on StreamSession (CASSANDRA-12903)
 * Fix Murmur3PartitionerTest (CASSANDRA-12858)
 * Move cqlsh syntax rules into separate module and allow easier customization (CASSANDRA-12897)
 * Fix CommitLogSegmentManagerTest (CASSANDRA-12283)
 * Fix cassandra-stress truncate option (CASSANDRA-12695)
 * Fix crossNode value when receiving messages (CASSANDRA-12791)
 * Don't load MX4J beans twice (CASSANDRA-12869)
 * Extend native protocol request flags, add versions to SUPPORTED, and introduce ProtocolVersion enum (CASSANDRA-12838)
 * Set JOINING mode when running pre-join tasks (CASSANDRA-12836)
 * remove net.mintern.primitive library due to license issue (CASSANDRA-12845)
 * Properly format IPv6 addresses when logging JMX service URL (CASSANDRA-12454)
 * Optimize the vnode allocation for single replica per DC (CASSANDRA-12777)
 * Use non-token restrictions for bounds when token restrictions are overridden (CASSANDRA-12419)
 * Fix CQLSH auto completion for PER PARTITION LIMIT (CASSANDRA-12803)
 * Use different build directories for Eclipse and Ant (CASSANDRA-12466)
 * Avoid potential AttributeError in cqlsh due to no table metadata (CASSANDRA-12815)
 * Fix RandomReplicationAwareTokenAllocatorTest.testExistingCluster (CASSANDRA-12812)
 * Upgrade commons-codec to 1.9 (CASSANDRA-12790)
 * Make the fanout size for LeveledCompactionStrategy to be configurable (CASSANDRA-11550)
 * Add duration data type (CASSANDRA-11873)
 * Fix timeout in ReplicationAwareTokenAllocatorTest (CASSANDRA-12784)
 * Improve sum aggregate functions (CASSANDRA-12417)
 * Make cassandra.yaml docs for batch_size_*_threshold_in_kb reflect changes in CASSANDRA-10876 (CASSANDRA-12761)
 * cqlsh fails to format collections when using aliases (CASSANDRA-11534)
 * Check for hash conflicts in prepared statements (CASSANDRA-12733)
 * Exit query parsing upon first error (CASSANDRA-12598)
 * Fix cassandra-stress to use single seed in UUID generation (CASSANDRA-12729)
 * CQLSSTableWriter does not allow Update statement (CASSANDRA-12450)
 * Config class uses boxed types but DD exposes primitive types (CASSANDRA-12199)
 * Add pre- and post-shutdown hooks to Storage Service (CASSANDRA-12461)
 * Add hint delivery metrics (CASSANDRA-12693)
 * Remove IndexInfo cache from FileIndexInfoRetriever (CASSANDRA-12731)
 * ColumnIndex does not reuse buffer (CASSANDRA-12502)
 * cdc column addition still breaks schema migration tasks (CASSANDRA-12697)
 * Upgrade metrics-reporter dependencies (CASSANDRA-12089)
 * Tune compaction thread count via nodetool (CASSANDRA-12248)
 * Add +=/-= shortcut syntax for update queries (CASSANDRA-12232)
 * Include repair session IDs in repair start message (CASSANDRA-12532)
 * Add a blocking task to Index, run before joining the ring (CASSANDRA-12039)
 * Fix NPE when using CQLSSTableWriter (CASSANDRA-12667)
 * Support optional backpressure strategies at the coordinator (CASSANDRA-9318)
 * Make randompartitioner work with new vnode allocation (CASSANDRA-12647)
 * Fix cassandra-stress graphing (CASSANDRA-12237)
 * Allow filtering on partition key columns for queries without secondary indexes (CASSANDRA-11031)
 * Fix Cassandra Stress reporting thread model and precision (CASSANDRA-12585)
 * Add JMH benchmarks.jar (CASSANDRA-12586)
 * Cleanup uses of AlterTableStatementColumn (CASSANDRA-12567)
 * Add keep-alive to streaming (CASSANDRA-11841)
 * Tracing payload is passed through newSession(..) (CASSANDRA-11706)
 * avoid deleting non existing sstable files and improve related log messages (CASSANDRA-12261)
 * json/yaml output format for nodetool compactionhistory (CASSANDRA-12486)
 * Retry all internode messages once after a connection is
   closed and reopened (CASSANDRA-12192)
 * Add support to rebuild from targeted replica (CASSANDRA-9875)
 * Add sequence distribution type to cassandra stress (CASSANDRA-12490)
 * "SELECT * FROM foo LIMIT ;" does not error out (CASSANDRA-12154)
 * Define executeLocally() at the ReadQuery Level (CASSANDRA-12474)
 * Extend read/write failure messages with a map of replica addresses
   to error codes in the v5 native protocol (CASSANDRA-12311)
 * Fix rebuild of SASI indexes with existing index files (CASSANDRA-12374)
 * Let DatabaseDescriptor not implicitly startup services (CASSANDRA-9054, 12550)
 * Fix clustering indexes in presence of static columns in SASI (CASSANDRA-12378)
 * Fix queries on columns with reversed type on SASI indexes (CASSANDRA-12223)
 * Added slow query log (CASSANDRA-12403)
 * Count full coordinated request against timeout (CASSANDRA-12256)
 * Allow TTL with null value on insert and update (CASSANDRA-12216)
 * Make decommission operation resumable (CASSANDRA-12008)
 * Add support to one-way targeted repair (CASSANDRA-9876)
 * Remove clientutil jar (CASSANDRA-11635)
 * Fix compaction throughput throttle (CASSANDRA-12366, CASSANDRA-12717)
 * Delay releasing Memtable memory on flush until PostFlush has finished running (CASSANDRA-12358)
 * Cassandra stress should dump all setting on startup (CASSANDRA-11914)
 * Make it possible to compact a given token range (CASSANDRA-10643)
 * Allow updating DynamicEndpointSnitch properties via JMX (CASSANDRA-12179)
 * Collect metrics on queries by consistency level (CASSANDRA-7384)
 * Add support for GROUP BY to SELECT statement (CASSANDRA-10707)
 * Deprecate memtable_cleanup_threshold and update default for memtable_flush_writers (CASSANDRA-12228)
 * Upgrade to OHC 0.4.4 (CASSANDRA-12133)
 * Add version command to cassandra-stress (CASSANDRA-12258)
 * Create compaction-stress tool (CASSANDRA-11844)
 * Garbage-collecting compaction operation and schema option (CASSANDRA-7019)
 * Add beta protocol flag for v5 native protocol (CASSANDRA-12142)
 * Support filtering on non-PRIMARY KEY columns in the CREATE
   MATERIALIZED VIEW statement's WHERE clause (CASSANDRA-10368)
 * Unify STDOUT and SYSTEMLOG logback format (CASSANDRA-12004)
 * COPY FROM should raise error for non-existing input files (CASSANDRA-12174)
 * Faster write path (CASSANDRA-12269)
 * Option to leave omitted columns in INSERT JSON unset (CASSANDRA-11424)
 * Support json/yaml output in nodetool tpstats (CASSANDRA-12035)
 * Expose metrics for successful/failed authentication attempts (CASSANDRA-10635)
 * Prepend snapshot name with "truncated" or "dropped" when a snapshot
   is taken before truncating or dropping a table (CASSANDRA-12178)
 * Optimize RestrictionSet (CASSANDRA-12153)
 * cqlsh does not automatically downgrade CQL version (CASSANDRA-12150)
 * Omit (de)serialization of state variable in UDAs (CASSANDRA-9613)
 * Create a system table to expose prepared statements (CASSANDRA-8831)
 * Reuse DataOutputBuffer from ColumnIndex (CASSANDRA-11970)
 * Remove DatabaseDescriptor dependency from SegmentedFile (CASSANDRA-11580)
 * Add supplied username to authentication error messages (CASSANDRA-12076)
 * Remove pre-startup check for open JMX port (CASSANDRA-12074)
 * Remove compaction Severity from DynamicEndpointSnitch (CASSANDRA-11738)
 * Restore resumable hints delivery (CASSANDRA-11960)
 * Properly report LWT contention (CASSANDRA-12626)
Merged from 3.0:
 * Dump threads when unit tests time out (CASSANDRA-13117)
 * Better error when modifying function permissions without explicit keyspace (CASSANDRA-12925)
 * Indexer is not correctly invoked when building indexes over sstables (CASSANDRA-13075)
 * Read repair is not blocking repair to finish in foreground repair (CASSANDRA-13115)
 * Stress daemon help is incorrect(CASSANDRA-12563)
 * Remove ALTER TYPE support (CASSANDRA-12443)
 * Fix assertion for certain legacy range tombstone pattern (CASSANDRA-12203)
 * Replace empty strings with null values if they cannot be converted (CASSANDRA-12794)
 * Fix deserialization of 2.x DeletedCells (CASSANDRA-12620)
 * Add parent repair session id to anticompaction log message (CASSANDRA-12186)
 * Improve contention handling on failure to acquire MV lock for streaming and hints (CASSANDRA-12905)
 * Fix DELETE and UPDATE queries with empty IN restrictions (CASSANDRA-12829)
 * Mark MVs as built after successful bootstrap (CASSANDRA-12984)
 * Estimated TS drop-time histogram updated with Cell.NO_DELETION_TIME (CASSANDRA-13040)
 * Nodetool compactionstats fails with NullPointerException (CASSANDRA-13021)
 * Thread local pools never cleaned up (CASSANDRA-13033)
 * Set RPC_READY to false when draining or if a node is marked as shutdown (CASSANDRA-12781)
 * CQL often queries static columns unnecessarily (CASSANDRA-12768)
 * Make sure sstables only get committed when it's safe to discard commit log records (CASSANDRA-12956)
 * Reject default_time_to_live option when creating or altering MVs (CASSANDRA-12868)
 * Nodetool should use a more sane max heap size (CASSANDRA-12739)
 * LocalToken ensures token values are cloned on heap (CASSANDRA-12651)
 * AnticompactionRequestSerializer serializedSize is incorrect (CASSANDRA-12934)
 * Prevent reloading of logback.xml from UDF sandbox (CASSANDRA-12535)
 * Reenable HeapPool (CASSANDRA-12900)
 * Disallow offheap_buffers memtable allocation (CASSANDRA-11039)
 * Fix CommitLogSegmentManagerTest (CASSANDRA-12283)
 * Pass root cause to CorruptBlockException when uncompression failed (CASSANDRA-12889)
 * Batch with multiple conditional updates for the same partition causes AssertionError (CASSANDRA-12867)
 * Make AbstractReplicationStrategy extendable from outside its package (CASSANDRA-12788)
 * Don't tell users to turn off consistent rangemovements during rebuild. (CASSANDRA-12296)
 * Fix CommitLogTest.testDeleteIfNotDirty (CASSANDRA-12854)
 * Avoid deadlock due to MV lock contention (CASSANDRA-12689)
 * Fix for KeyCacheCqlTest flakiness (CASSANDRA-12801)
 * Include SSTable filename in compacting large row message (CASSANDRA-12384)
 * Fix potential socket leak (CASSANDRA-12329, CASSANDRA-12330)
 * Fix ViewTest.testCompaction (CASSANDRA-12789)
 * Improve avg aggregate functions (CASSANDRA-12417)
 * Preserve quoted reserved keyword column names in MV creation (CASSANDRA-11803)
 * nodetool stopdaemon errors out (CASSANDRA-12646)
 * Split materialized view mutations on build to prevent OOM (CASSANDRA-12268)
 * mx4j does not work in 3.0.8 (CASSANDRA-12274)
 * Abort cqlsh copy-from in case of no answer after prolonged period of time (CASSANDRA-12740)
 * Avoid sstable corrupt exception due to dropped static column (CASSANDRA-12582)
 * Make stress use client mode to avoid checking commit log size on startup (CASSANDRA-12478)
 * Fix exceptions with new vnode allocation (CASSANDRA-12715)
 * Unify drain and shutdown processes (CASSANDRA-12509)
 * Fix NPE in ComponentOfSlice.isEQ() (CASSANDRA-12706)
 * Fix failure in LogTransactionTest (CASSANDRA-12632)
 * Fix potentially incomplete non-frozen UDT values when querying with the
   full primary key specified (CASSANDRA-12605)
 * Make sure repaired tombstones are dropped when only_purge_repaired_tombstones is enabled (CASSANDRA-12703)
 * Skip writing MV mutations to commitlog on mutation.applyUnsafe() (CASSANDRA-11670)
 * Establish consistent distinction between non-existing partition and NULL value for LWTs on static columns (CASSANDRA-12060)
 * Extend ColumnIdentifier.internedInstances key to include the type that generated the byte buffer (CASSANDRA-12516)
 * Handle composite prefixes with final EOC=0 as in 2.x and refactor LegacyLayout.decodeBound (CASSANDRA-12423)
 * select_distinct_with_deletions_test failing on non-vnode environments (CASSANDRA-11126)
 * Stack Overflow returned to queries while upgrading (CASSANDRA-12527)
 * Fix legacy regex for temporary files from 2.2 (CASSANDRA-12565)
 * Add option to state current gc_grace_seconds to tools/bin/sstablemetadata (CASSANDRA-12208)
 * Fix file system race condition that may cause LogAwareFileLister to fail to classify files (CASSANDRA-11889)
 * Fix file handle leaks due to simultaneous compaction/repair and
   listing snapshots, calculating snapshot sizes, or making schema
   changes (CASSANDRA-11594)
 * Fix nodetool repair exits with 0 for some errors (CASSANDRA-12508)
 * Do not shut down BatchlogManager twice during drain (CASSANDRA-12504)
 * Disk failure policy should not be invoked on out of space (CASSANDRA-12385)
 * Calculate last compacted key on startup (CASSANDRA-6216)
 * Add schema to snapshot manifest, add USING TIMESTAMP clause to ALTER TABLE statements (CASSANDRA-7190)
 * If CF has no clustering columns, any row cache is full partition cache (CASSANDRA-12499)
 * Correct log message for statistics of offheap memtable flush (CASSANDRA-12776)
 * Explicitly set locale for string validation (CASSANDRA-12541,CASSANDRA-12542,CASSANDRA-12543,CASSANDRA-12545)
Merged from 2.2:
 * Fix speculative retry bugs (CASSANDRA-13009)
 * Fix handling of nulls and unsets in IN conditions (CASSANDRA-12981)
 * Fix race causing infinite loop if Thrift server is stopped before it starts listening (CASSANDRA-12856)
 * CompactionTasks now correctly drops sstables out of compaction when not enough disk space is available (CASSANDRA-12979)
 * Remove support for non-JavaScript UDFs (CASSANDRA-12883)
 * Fix DynamicEndpointSnitch noop in multi-datacenter situations (CASSANDRA-13074)
 * cqlsh copy-from: encode column names to avoid primary key parsing errors (CASSANDRA-12909)
 * Temporarily fix bug that creates commit log when running offline tools (CASSANDRA-8616)
 * Reduce granuality of OpOrder.Group during index build (CASSANDRA-12796)
 * Test bind parameters and unset parameters in InsertUpdateIfConditionTest (CASSANDRA-12980)
 * Use saved tokens when setting local tokens on StorageService.joinRing (CASSANDRA-12935)
 * cqlsh: fix DESC TYPES errors (CASSANDRA-12914)
 * Fix leak on skipped SSTables in sstableupgrade (CASSANDRA-12899)
 * Avoid blocking gossip during pending range calculation (CASSANDRA-12281)
 * Fix purgeability of tombstones with max timestamp (CASSANDRA-12792)
 * Fail repair if participant dies during sync or anticompaction (CASSANDRA-12901)
 * cqlsh COPY: unprotected pk values before converting them if not using prepared statements (CASSANDRA-12863)
 * Fix Util.spinAssertEquals (CASSANDRA-12283)
 * Fix potential NPE for compactionstats (CASSANDRA-12462)
 * Prepare legacy authenticate statement if credentials table initialised after node startup (CASSANDRA-12813)
 * Change cassandra.wait_for_tracing_events_timeout_secs default to 0 (CASSANDRA-12754)
 * Clean up permissions when a UDA is dropped (CASSANDRA-12720)
 * Limit colUpdateTimeDelta histogram updates to reasonable deltas (CASSANDRA-11117)
 * Fix leak errors and execution rejected exceptions when draining (CASSANDRA-12457)
 * Fix merkle tree depth calculation (CASSANDRA-12580)
 * Make Collections deserialization more robust (CASSANDRA-12618)
 * Better handle invalid system roles table (CASSANDRA-12700)
 * Fix exceptions when enabling gossip on nodes that haven't joined the ring (CASSANDRA-12253)
 * Fix authentication problem when invoking cqlsh copy from a SOURCE command (CASSANDRA-12642)
 * Decrement pending range calculator jobs counter in finally block
 * cqlshlib tests: increase default execute timeout (CASSANDRA-12481)
 * Forward writes to replacement node when replace_address != broadcast_address (CASSANDRA-8523)
 * Fail repair on non-existing table (CASSANDRA-12279)
 * Enable repair -pr and -local together (fix regression of CASSANDRA-7450) (CASSANDRA-12522)
 * Split consistent range movement flag correction (CASSANDRA-12786)
Merged from 2.1:
 * Upgrade netty version to fix memory leak with client encryption (CASSANDRA-13114)
 * cqlsh copy-from: sort user type fields in csv (CASSANDRA-12959)
 * Don't skip sstables based on maxLocalDeletionTime (CASSANDRA-12765)


3.8, 3.9
 * Fix value skipping with counter columns (CASSANDRA-11726)
 * Fix nodetool tablestats miss SSTable count (CASSANDRA-12205)
 * Fixed flacky SSTablesIteratedTest (CASSANDRA-12282)
 * Fixed flacky SSTableRewriterTest: check file counts before calling validateCFS (CASSANDRA-12348)
 * cqlsh: Fix handling of $$-escaped strings (CASSANDRA-12189)
 * Fix SSL JMX requiring truststore containing server cert (CASSANDRA-12109)
 * RTE from new CDC column breaks in flight queries (CASSANDRA-12236)
 * Fix hdr logging for single operation workloads (CASSANDRA-12145)
 * Fix SASI PREFIX search in CONTAINS mode with partial terms (CASSANDRA-12073)
 * Increase size of flushExecutor thread pool (CASSANDRA-12071)
 * Partial revert of CASSANDRA-11971, cannot recycle buffer in SP.sendMessagesToNonlocalDC (CASSANDRA-11950)
 * Upgrade netty to 4.0.39 (CASSANDRA-12032, CASSANDRA-12034)
 * Improve details in compaction log message (CASSANDRA-12080)
 * Allow unset values in CQLSSTableWriter (CASSANDRA-11911)
 * Chunk cache to request compressor-compatible buffers if pool space is exhausted (CASSANDRA-11993)
 * Remove DatabaseDescriptor dependencies from SequentialWriter (CASSANDRA-11579)
 * Move skip_stop_words filter before stemming (CASSANDRA-12078)
 * Support seek() in EncryptedFileSegmentInputStream (CASSANDRA-11957)
 * SSTable tools mishandling LocalPartitioner (CASSANDRA-12002)
 * When SEPWorker assigned work, set thread name to match pool (CASSANDRA-11966)
 * Add cross-DC latency metrics (CASSANDRA-11596)
 * Allow terms in selection clause (CASSANDRA-10783)
 * Add bind variables to trace (CASSANDRA-11719)
 * Switch counter shards' clock to timestamps (CASSANDRA-9811)
 * Introduce HdrHistogram and response/service/wait separation to stress tool (CASSANDRA-11853)
 * entry-weighers in QueryProcessor should respect partitionKeyBindIndexes field (CASSANDRA-11718)
 * Support older ant versions (CASSANDRA-11807)
 * Estimate compressed on disk size when deciding if sstable size limit reached (CASSANDRA-11623)
 * cassandra-stress profiles should support case sensitive schemas (CASSANDRA-11546)
 * Remove DatabaseDescriptor dependency from FileUtils (CASSANDRA-11578)
 * Faster streaming (CASSANDRA-9766)
 * Add prepared query parameter to trace for "Execute CQL3 prepared query" session (CASSANDRA-11425)
 * Add repaired percentage metric (CASSANDRA-11503)
 * Add Change-Data-Capture (CASSANDRA-8844)
Merged from 3.0:
 * Fix paging for 2.x to 3.x upgrades (CASSANDRA-11195)
 * Fix clean interval not sent to commit log for empty memtable flush (CASSANDRA-12436)
 * Fix potential resource leak in RMIServerSocketFactoryImpl (CASSANDRA-12331)
 * Make sure compaction stats are updated when compaction is interrupted (CASSANDRA-12100)
 * Change commitlog and sstables to track dirty and clean intervals (CASSANDRA-11828)
 * NullPointerException during compaction on table with static columns (CASSANDRA-12336)
 * Fixed ConcurrentModificationException when reading metrics in GraphiteReporter (CASSANDRA-11823)
 * Fix upgrade of super columns on thrift (CASSANDRA-12335)
 * Fixed flacky BlacklistingCompactionsTest, switched to fixed size types and increased corruption size (CASSANDRA-12359)
 * Rerun ReplicationAwareTokenAllocatorTest on failure to avoid flakiness (CASSANDRA-12277)
 * Exception when computing read-repair for range tombstones (CASSANDRA-12263)
 * Lost counter writes in compact table and static columns (CASSANDRA-12219)
 * AssertionError with MVs on updating a row that isn't indexed due to a null value (CASSANDRA-12247)
 * Disable RR and speculative retry with EACH_QUORUM reads (CASSANDRA-11980)
 * Add option to override compaction space check (CASSANDRA-12180)
 * Faster startup by only scanning each directory for temporary files once (CASSANDRA-12114)
 * Respond with v1/v2 protocol header when responding to driver that attempts
   to connect with too low of a protocol version (CASSANDRA-11464)
 * NullPointerExpception when reading/compacting table (CASSANDRA-11988)
 * Fix problem with undeleteable rows on upgrade to new sstable format (CASSANDRA-12144)
 * Fix potential bad messaging service message for paged range reads
   within mixed-version 3.x clusters (CASSANDRA-12249)
 * Fix paging logic for deleted partitions with static columns (CASSANDRA-12107)
 * Wait until the message is being send to decide which serializer must be used (CASSANDRA-11393)
 * Fix migration of static thrift column names with non-text comparators (CASSANDRA-12147)
 * Fix upgrading sparse tables that are incorrectly marked as dense (CASSANDRA-11315)
 * Fix reverse queries ignoring range tombstones (CASSANDRA-11733)
 * Avoid potential race when rebuilding CFMetaData (CASSANDRA-12098)
 * Avoid missing sstables when getting the canonical sstables (CASSANDRA-11996)
 * Always select the live sstables when getting sstables in bounds (CASSANDRA-11944)
 * Fix column ordering of results with static columns for Thrift requests in
   a mixed 2.x/3.x cluster, also fix potential non-resolved duplication of
   those static columns in query results (CASSANDRA-12123)
 * Avoid digest mismatch with empty but static rows (CASSANDRA-12090)
 * Fix EOF exception when altering column type (CASSANDRA-11820)
 * Fix potential race in schema during new table creation (CASSANDRA-12083)
 * cqlsh: fix error handling in rare COPY FROM failure scenario (CASSANDRA-12070)
 * Disable autocompaction during drain (CASSANDRA-11878)
 * Add a metrics timer to MemtablePool and use it to track time spent blocked on memory in MemtableAllocator (CASSANDRA-11327)
 * Fix upgrading schema with super columns with non-text subcomparators (CASSANDRA-12023)
 * Add TimeWindowCompactionStrategy (CASSANDRA-9666)
 * Fix JsonTransformer output of partition with deletion info (CASSANDRA-12418)
 * Fix NPE in SSTableLoader when specifying partial directory path (CASSANDRA-12609)
Merged from 2.2:
 * Add local address entry in PropertyFileSnitch (CASSANDRA-11332)
 * cqlsh copy: fix missing counter values (CASSANDRA-12476)
 * Move migration tasks to non-periodic queue, assure flush executor shutdown after non-periodic executor (CASSANDRA-12251)
 * cqlsh copy: fixed possible race in initializing feeding thread (CASSANDRA-11701)
 * Only set broadcast_rpc_address on Ec2MultiRegionSnitch if it's not set (CASSANDRA-11357)
 * Update StorageProxy range metrics for timeouts, failures and unavailables (CASSANDRA-9507)
 * Add Sigar to classes included in clientutil.jar (CASSANDRA-11635)
 * Add decay to histograms and timers used for metrics (CASSANDRA-11752)
 * Fix hanging stream session (CASSANDRA-10992)
 * Fix INSERT JSON, fromJson() support of smallint, tinyint types (CASSANDRA-12371)
 * Restore JVM metric export for metric reporters (CASSANDRA-12312)
 * Release sstables of failed stream sessions only when outgoing transfers are finished (CASSANDRA-11345)
 * Wait for tracing events before returning response and query at same consistency level client side (CASSANDRA-11465)
 * cqlsh copyutil should get host metadata by connected address (CASSANDRA-11979)
 * Fixed cqlshlib.test.remove_test_db (CASSANDRA-12214)
 * Synchronize ThriftServer::stop() (CASSANDRA-12105)
 * Use dedicated thread for JMX notifications (CASSANDRA-12146)
 * Improve streaming synchronization and fault tolerance (CASSANDRA-11414)
 * MemoryUtil.getShort() should return an unsigned short also for architectures not supporting unaligned memory accesses (CASSANDRA-11973)
Merged from 2.1:
 * Fix queries with empty ByteBuffer values in clustering column restrictions (CASSANDRA-12127)
 * Disable passing control to post-flush after flush failure to prevent data loss (CASSANDRA-11828)
 * Allow STCS-in-L0 compactions to reduce scope with LCS (CASSANDRA-12040)
 * cannot use cql since upgrading python to 2.7.11+ (CASSANDRA-11850)
 * Fix filtering on clustering columns when 2i is used (CASSANDRA-11907)


3.0.8
 * Fix potential race in schema during new table creation (CASSANDRA-12083)
 * cqlsh: fix error handling in rare COPY FROM failure scenario (CASSANDRA-12070)
 * Disable autocompaction during drain (CASSANDRA-11878)
 * Add a metrics timer to MemtablePool and use it to track time spent blocked on memory in MemtableAllocator (CASSANDRA-11327)
 * Fix upgrading schema with super columns with non-text subcomparators (CASSANDRA-12023)
 * Add TimeWindowCompactionStrategy (CASSANDRA-9666)
Merged from 2.2:
 * Allow nodetool info to run with readonly JMX access (CASSANDRA-11755)
 * Validate bloom_filter_fp_chance against lowest supported
   value when the table is created (CASSANDRA-11920)
 * Don't send erroneous NEW_NODE notifications on restart (CASSANDRA-11038)
 * StorageService shutdown hook should use a volatile variable (CASSANDRA-11984)
Merged from 2.1:
 * Add system property to set the max number of native transport requests in queue (CASSANDRA-11363)
 * Fix queries with empty ByteBuffer values in clustering column restrictions (CASSANDRA-12127)
 * Disable passing control to post-flush after flush failure to prevent data loss (CASSANDRA-11828)
 * Allow STCS-in-L0 compactions to reduce scope with LCS (CASSANDRA-12040)
 * cannot use cql since upgrading python to 2.7.11+ (CASSANDRA-11850)
 * Fix filtering on clustering columns when 2i is used (CASSANDRA-11907)
 * Avoid stalling paxos when the paxos state expires (CASSANDRA-12043)
 * Remove finished incoming streaming connections from MessagingService (CASSANDRA-11854)
 * Don't try to get sstables for non-repairing column families (CASSANDRA-12077)
 * Avoid marking too many sstables as repaired (CASSANDRA-11696)
 * Prevent select statements with clustering key > 64k (CASSANDRA-11882)
 * Fix clock skew corrupting other nodes with paxos (CASSANDRA-11991)
 * Remove distinction between non-existing static columns and existing but null in LWTs (CASSANDRA-9842)
 * Cache local ranges when calculating repair neighbors (CASSANDRA-11934)
 * Allow LWT operation on static column with only partition keys (CASSANDRA-10532)
 * Create interval tree over canonical sstables to avoid missing sstables during streaming (CASSANDRA-11886)
 * cqlsh COPY FROM: shutdown parent cluster after forking, to avoid corrupting SSL connections (CASSANDRA-11749)


3.7
 * Support multiple folders for user defined compaction tasks (CASSANDRA-11765)
 * Fix race in CompactionStrategyManager's pause/resume (CASSANDRA-11922)
Merged from 3.0:
 * Fix legacy serialization of Thrift-generated non-compound range tombstones
   when communicating with 2.x nodes (CASSANDRA-11930)
 * Fix Directories instantiations where CFS.initialDirectories should be used (CASSANDRA-11849)
 * Avoid referencing DatabaseDescriptor in AbstractType (CASSANDRA-11912)
 * Don't use static dataDirectories field in Directories instances (CASSANDRA-11647)
 * Fix sstables not being protected from removal during index build (CASSANDRA-11905)
 * cqlsh: Suppress stack trace from Read/WriteFailures (CASSANDRA-11032)
 * Remove unneeded code to repair index summaries that have
   been improperly down-sampled (CASSANDRA-11127)
 * Avoid WriteTimeoutExceptions during commit log replay due to materialized
   view lock contention (CASSANDRA-11891)
 * Prevent OOM failures on SSTable corruption, improve tests for corruption detection (CASSANDRA-9530)
 * Use CFS.initialDirectories when clearing snapshots (CASSANDRA-11705)
 * Allow compaction strategies to disable early open (CASSANDRA-11754)
 * Refactor Materialized View code (CASSANDRA-11475)
 * Update Java Driver (CASSANDRA-11615)
Merged from 2.2:
 * Persist local metadata earlier in startup sequence (CASSANDRA-11742)
 * cqlsh: fix tab completion for case-sensitive identifiers (CASSANDRA-11664)
 * Avoid showing estimated key as -1 in tablestats (CASSANDRA-11587)
 * Fix possible race condition in CommitLog.recover (CASSANDRA-11743)
 * Enable client encryption in sstableloader with cli options (CASSANDRA-11708)
 * Possible memory leak in NIODataInputStream (CASSANDRA-11867)
 * Add seconds to cqlsh tracing session duration (CASSANDRA-11753)
 * Fix commit log replay after out-of-order flush completion (CASSANDRA-9669)
 * Prohibit Reversed Counter type as part of the PK (CASSANDRA-9395)
 * cqlsh: correctly handle non-ascii chars in error messages (CASSANDRA-11626)
Merged from 2.1:
 * Run CommitLog tests with different compression settings (CASSANDRA-9039)
 * cqlsh: apply current keyspace to source command (CASSANDRA-11152)
 * Clear out parent repair session if repair coordinator dies (CASSANDRA-11824)
 * Set default streaming_socket_timeout_in_ms to 24 hours (CASSANDRA-11840)
 * Do not consider local node a valid source during replace (CASSANDRA-11848)
 * Add message dropped tasks to nodetool netstats (CASSANDRA-11855)
 * Avoid holding SSTableReaders for duration of incremental repair (CASSANDRA-11739)


3.6
 * Correctly migrate schema for frozen UDTs during 2.x -> 3.x upgrades
   (does not affect any released versions) (CASSANDRA-11613)
 * Allow server startup if JMX is configured directly (CASSANDRA-11725)
 * Prevent direct memory OOM on buffer pool allocations (CASSANDRA-11710)
 * Enhanced Compaction Logging (CASSANDRA-10805)
 * Make prepared statement cache size configurable (CASSANDRA-11555)
 * Integrated JMX authentication and authorization (CASSANDRA-10091)
 * Add units to stress ouput (CASSANDRA-11352)
 * Fix PER PARTITION LIMIT for single and multi partitions queries (CASSANDRA-11603)
 * Add uncompressed chunk cache for RandomAccessReader (CASSANDRA-5863)
 * Clarify ClusteringPrefix hierarchy (CASSANDRA-11213)
 * Always perform collision check before joining ring (CASSANDRA-10134)
 * SSTableWriter output discrepancy (CASSANDRA-11646)
 * Fix potential timeout in NativeTransportService.testConcurrentDestroys (CASSANDRA-10756)
 * Support large partitions on the 3.0 sstable format (CASSANDRA-11206,11763)
 * Add support to rebuild from specific range (CASSANDRA-10406)
 * Optimize the overlapping lookup by calculating all the
   bounds in advance (CASSANDRA-11571)
 * Support json/yaml output in nodetool tablestats (CASSANDRA-5977)
 * (stress) Add datacenter option to -node options (CASSANDRA-11591)
 * Fix handling of empty slices (CASSANDRA-11513)
 * Make number of cores used by cqlsh COPY visible to testing code (CASSANDRA-11437)
 * Allow filtering on clustering columns for queries without secondary indexes (CASSANDRA-11310)
 * Refactor Restriction hierarchy (CASSANDRA-11354)
 * Eliminate allocations in R/W path (CASSANDRA-11421)
 * Update Netty to 4.0.36 (CASSANDRA-11567)
 * Fix PER PARTITION LIMIT for queries requiring post-query ordering (CASSANDRA-11556)
 * Allow instantiation of UDTs and tuples in UDFs (CASSANDRA-10818)
 * Support UDT in CQLSSTableWriter (CASSANDRA-10624)
 * Support for non-frozen user-defined types, updating
   individual fields of user-defined types (CASSANDRA-7423)
 * Make LZ4 compression level configurable (CASSANDRA-11051)
 * Allow per-partition LIMIT clause in CQL (CASSANDRA-7017)
 * Make custom filtering more extensible with UserExpression (CASSANDRA-11295)
 * Improve field-checking and error reporting in cassandra.yaml (CASSANDRA-10649)
 * Print CAS stats in nodetool proxyhistograms (CASSANDRA-11507)
 * More user friendly error when providing an invalid token to nodetool (CASSANDRA-9348)
 * Add static column support to SASI index (CASSANDRA-11183)
 * Support EQ/PREFIX queries in SASI CONTAINS mode without tokenization (CASSANDRA-11434)
 * Support LIKE operator in prepared statements (CASSANDRA-11456)
 * Add a command to see if a Materialized View has finished building (CASSANDRA-9967)
 * Log endpoint and port associated with streaming operation (CASSANDRA-8777)
 * Print sensible units for all log messages (CASSANDRA-9692)
 * Upgrade Netty to version 4.0.34 (CASSANDRA-11096)
 * Break the CQL grammar into separate Parser and Lexer (CASSANDRA-11372)
 * Compress only inter-dc traffic by default (CASSANDRA-8888)
 * Add metrics to track write amplification (CASSANDRA-11420)
 * cassandra-stress: cannot handle "value-less" tables (CASSANDRA-7739)
 * Add/drop multiple columns in one ALTER TABLE statement (CASSANDRA-10411)
 * Add require_endpoint_verification opt for internode encryption (CASSANDRA-9220)
 * Add auto import java.util for UDF code block (CASSANDRA-11392)
 * Add --hex-format option to nodetool getsstables (CASSANDRA-11337)
 * sstablemetadata should print sstable min/max token (CASSANDRA-7159)
 * Do not wrap CassandraException in TriggerExecutor (CASSANDRA-9421)
 * COPY TO should have higher double precision (CASSANDRA-11255)
 * Stress should exit with non-zero status after failure (CASSANDRA-10340)
 * Add client to cqlsh SHOW_SESSION (CASSANDRA-8958)
 * Fix nodetool tablestats keyspace level metrics (CASSANDRA-11226)
 * Store repair options in parent_repair_history (CASSANDRA-11244)
 * Print current leveling in sstableofflinerelevel (CASSANDRA-9588)
 * Change repair message for keyspaces with RF 1 (CASSANDRA-11203)
 * Remove hard-coded SSL cipher suites and protocols (CASSANDRA-10508)
 * Improve concurrency in CompactionStrategyManager (CASSANDRA-10099)
 * (cqlsh) interpret CQL type for formatting blobs (CASSANDRA-11274)
 * Refuse to start and print txn log information in case of disk
   corruption (CASSANDRA-10112)
 * Resolve some eclipse-warnings (CASSANDRA-11086)
 * (cqlsh) Show static columns in a different color (CASSANDRA-11059)
 * Allow to remove TTLs on table with default_time_to_live (CASSANDRA-11207)
Merged from 3.0:
 * Disallow creating view with a static column (CASSANDRA-11602)
 * Reduce the amount of object allocations caused by the getFunctions methods (CASSANDRA-11593)
 * Potential error replaying commitlog with smallint/tinyint/date/time types (CASSANDRA-11618)
 * Fix queries with filtering on counter columns (CASSANDRA-11629)
 * Improve tombstone printing in sstabledump (CASSANDRA-11655)
 * Fix paging for range queries where all clustering columns are specified (CASSANDRA-11669)
 * Don't require HEAP_NEW_SIZE to be set when using G1 (CASSANDRA-11600)
 * Fix sstabledump not showing cells after tombstone marker (CASSANDRA-11654)
 * Ignore all LocalStrategy keyspaces for streaming and other related
   operations (CASSANDRA-11627)
 * Ensure columnfilter covers indexed columns for thrift 2i queries (CASSANDRA-11523)
 * Only open one sstable scanner per sstable (CASSANDRA-11412)
 * Option to specify ProtocolVersion in cassandra-stress (CASSANDRA-11410)
 * ArithmeticException in avgFunctionForDecimal (CASSANDRA-11485)
 * LogAwareFileLister should only use OLD sstable files in current folder to determine disk consistency (CASSANDRA-11470)
 * Notify indexers of expired rows during compaction (CASSANDRA-11329)
 * Properly respond with ProtocolError when a v1/v2 native protocol
   header is received (CASSANDRA-11464)
 * Validate that num_tokens and initial_token are consistent with one another (CASSANDRA-10120)
Merged from 2.2:
 * Exit JVM if JMX server fails to startup (CASSANDRA-11540)
 * Produce a heap dump when exiting on OOM (CASSANDRA-9861)
 * Restore ability to filter on clustering columns when using a 2i (CASSANDRA-11510)
 * JSON datetime formatting needs timezone (CASSANDRA-11137)
 * Fix is_dense recalculation for Thrift-updated tables (CASSANDRA-11502)
 * Remove unnescessary file existence check during anticompaction (CASSANDRA-11660)
 * Add missing files to debian packages (CASSANDRA-11642)
 * Avoid calling Iterables::concat in loops during ModificationStatement::getFunctions (CASSANDRA-11621)
 * cqlsh: COPY FROM should use regular inserts for single statement batches and
   report errors correctly if workers processes crash on initialization (CASSANDRA-11474)
 * Always close cluster with connection in CqlRecordWriter (CASSANDRA-11553)
 * Allow only DISTINCT queries with partition keys restrictions (CASSANDRA-11339)
 * CqlConfigHelper no longer requires both a keystore and truststore to work (CASSANDRA-11532)
 * Make deprecated repair methods backward-compatible with previous notification service (CASSANDRA-11430)
 * IncomingStreamingConnection version check message wrong (CASSANDRA-11462)
Merged from 2.1:
 * Support mlockall on IBM POWER arch (CASSANDRA-11576)
 * Add option to disable use of severity in DynamicEndpointSnitch (CASSANDRA-11737)
 * cqlsh COPY FROM fails for null values with non-prepared statements (CASSANDRA-11631)
 * Make cython optional in pylib/setup.py (CASSANDRA-11630)
 * Change order of directory searching for cassandra.in.sh to favor local one (CASSANDRA-11628)
 * cqlsh COPY FROM fails with []{} chars in UDT/tuple fields/values (CASSANDRA-11633)
 * clqsh: COPY FROM throws TypeError with Cython extensions enabled (CASSANDRA-11574)
 * cqlsh: COPY FROM ignores NULL values in conversion (CASSANDRA-11549)
 * Validate levels when building LeveledScanner to avoid overlaps with orphaned sstables (CASSANDRA-9935)


3.5
 * StaticTokenTreeBuilder should respect posibility of duplicate tokens (CASSANDRA-11525)
 * Correctly fix potential assertion error during compaction (CASSANDRA-11353)
 * Avoid index segment stitching in RAM which lead to OOM on big SSTable files (CASSANDRA-11383)
 * Fix clustering and row filters for LIKE queries on clustering columns (CASSANDRA-11397)
Merged from 3.0:
 * Fix rare NPE on schema upgrade from 2.x to 3.x (CASSANDRA-10943)
 * Improve backoff policy for cqlsh COPY FROM (CASSANDRA-11320)
 * Improve IF NOT EXISTS check in CREATE INDEX (CASSANDRA-11131)
 * Upgrade ohc to 0.4.3
 * Enable SO_REUSEADDR for JMX RMI server sockets (CASSANDRA-11093)
 * Allocate merkletrees with the correct size (CASSANDRA-11390)
 * Support streaming pre-3.0 sstables (CASSANDRA-10990)
 * Add backpressure to compressed or encrypted commit log (CASSANDRA-10971)
 * SSTableExport supports secondary index tables (CASSANDRA-11330)
 * Fix sstabledump to include missing info in debug output (CASSANDRA-11321)
 * Establish and implement canonical bulk reading workload(s) (CASSANDRA-10331)
 * Fix paging for IN queries on tables without clustering columns (CASSANDRA-11208)
 * Remove recursive call from CompositesSearcher (CASSANDRA-11304)
 * Fix filtering on non-primary key columns for queries without index (CASSANDRA-6377)
 * Fix sstableloader fail when using materialized view (CASSANDRA-11275)
Merged from 2.2:
 * DatabaseDescriptor should log stacktrace in case of Eception during seed provider creation (CASSANDRA-11312)
 * Use canonical path for directory in SSTable descriptor (CASSANDRA-10587)
 * Add cassandra-stress keystore option (CASSANDRA-9325)
 * Dont mark sstables as repairing with sub range repairs (CASSANDRA-11451)
 * Notify when sstables change after cancelling compaction (CASSANDRA-11373)
 * cqlsh: COPY FROM should check that explicit column names are valid (CASSANDRA-11333)
 * Add -Dcassandra.start_gossip startup option (CASSANDRA-10809)
 * Fix UTF8Validator.validate() for modified UTF-8 (CASSANDRA-10748)
 * Clarify that now() function is calculated on the coordinator node in CQL documentation (CASSANDRA-10900)
 * Fix bloom filter sizing with LCS (CASSANDRA-11344)
 * (cqlsh) Fix error when result is 0 rows with EXPAND ON (CASSANDRA-11092)
 * Add missing newline at end of bin/cqlsh (CASSANDRA-11325)
 * Unresolved hostname leads to replace being ignored (CASSANDRA-11210)
 * Only log yaml config once, at startup (CASSANDRA-11217)
 * Reference leak with parallel repairs on the same table (CASSANDRA-11215)
Merged from 2.1:
 * Add a -j parameter to scrub/cleanup/upgradesstables to state how
   many threads to use (CASSANDRA-11179)
 * COPY FROM on large datasets: fix progress report and debug performance (CASSANDRA-11053)
 * InvalidateKeys should have a weak ref to key cache (CASSANDRA-11176)


3.4
 * (cqlsh) add cqlshrc option to always connect using ssl (CASSANDRA-10458)
 * Cleanup a few resource warnings (CASSANDRA-11085)
 * Allow custom tracing implementations (CASSANDRA-10392)
 * Extract LoaderOptions to be able to be used from outside (CASSANDRA-10637)
 * fix OnDiskIndexTest to properly treat empty ranges (CASSANDRA-11205)
 * fix TrackerTest to handle new notifications (CASSANDRA-11178)
 * add SASI validation for partitioner and complex columns (CASSANDRA-11169)
 * Add caching of encrypted credentials in PasswordAuthenticator (CASSANDRA-7715)
 * fix SASI memtable switching on flush (CASSANDRA-11159)
 * Remove duplicate offline compaction tracking (CASSANDRA-11148)
 * fix EQ semantics of analyzed SASI indexes (CASSANDRA-11130)
 * Support long name output for nodetool commands (CASSANDRA-7950)
 * Encrypted hints (CASSANDRA-11040)
 * SASI index options validation (CASSANDRA-11136)
 * Optimize disk seek using min/max column name meta data when the LIMIT clause is used
   (CASSANDRA-8180)
 * Add LIKE support to CQL3 (CASSANDRA-11067)
 * Generic Java UDF types (CASSANDRA-10819)
 * cqlsh: Include sub-second precision in timestamps by default (CASSANDRA-10428)
 * Set javac encoding to utf-8 (CASSANDRA-11077)
 * Integrate SASI index into Cassandra (CASSANDRA-10661)
 * Add --skip-flush option to nodetool snapshot
 * Skip values for non-queried columns (CASSANDRA-10657)
 * Add support for secondary indexes on static columns (CASSANDRA-8103)
 * CommitLogUpgradeTestMaker creates broken commit logs (CASSANDRA-11051)
 * Add metric for number of dropped mutations (CASSANDRA-10866)
 * Simplify row cache invalidation code (CASSANDRA-10396)
 * Support user-defined compaction through nodetool (CASSANDRA-10660)
 * Stripe view locks by key and table ID to reduce contention (CASSANDRA-10981)
 * Add nodetool gettimeout and settimeout commands (CASSANDRA-10953)
 * Add 3.0 metadata to sstablemetadata output (CASSANDRA-10838)
Merged from 3.0:
 * MV should only query complex columns included in the view (CASSANDRA-11069)
 * Failed aggregate creation breaks server permanently (CASSANDRA-11064)
 * Add sstabledump tool (CASSANDRA-7464)
 * Introduce backpressure for hints (CASSANDRA-10972)
 * Fix ClusteringPrefix not being able to read tombstone range boundaries (CASSANDRA-11158)
 * Prevent logging in sandboxed state (CASSANDRA-11033)
 * Disallow drop/alter operations of UDTs used by UDAs (CASSANDRA-10721)
 * Add query time validation method on Index (CASSANDRA-11043)
 * Avoid potential AssertionError in mixed version cluster (CASSANDRA-11128)
 * Properly handle hinted handoff after topology changes (CASSANDRA-5902)
 * AssertionError when listing sstable files on inconsistent disk state (CASSANDRA-11156)
 * Fix wrong rack counting and invalid conditions check for TokenAllocation
   (CASSANDRA-11139)
 * Avoid creating empty hint files (CASSANDRA-11090)
 * Fix leak detection strong reference loop using weak reference (CASSANDRA-11120)
 * Configurie BatchlogManager to stop delayed tasks on shutdown (CASSANDRA-11062)
 * Hadoop integration is incompatible with Cassandra Driver 3.0.0 (CASSANDRA-11001)
 * Add dropped_columns to the list of schema table so it gets handled
   properly (CASSANDRA-11050)
 * Fix NPE when using forceRepairRangeAsync without DC (CASSANDRA-11239)
Merged from 2.2:
 * Preserve order for preferred SSL cipher suites (CASSANDRA-11164)
 * Range.compareTo() violates the contract of Comparable (CASSANDRA-11216)
 * Avoid NPE when serializing ErrorMessage with null message (CASSANDRA-11167)
 * Replacing an aggregate with a new version doesn't reset INITCOND (CASSANDRA-10840)
 * (cqlsh) cqlsh cannot be called through symlink (CASSANDRA-11037)
 * fix ohc and java-driver pom dependencies in build.xml (CASSANDRA-10793)
 * Protect from keyspace dropped during repair (CASSANDRA-11065)
 * Handle adding fields to a UDT in SELECT JSON and toJson() (CASSANDRA-11146)
 * Better error message for cleanup (CASSANDRA-10991)
 * cqlsh pg-style-strings broken if line ends with ';' (CASSANDRA-11123)
 * Always persist upsampled index summaries (CASSANDRA-10512)
 * (cqlsh) Fix inconsistent auto-complete (CASSANDRA-10733)
 * Make SELECT JSON and toJson() threadsafe (CASSANDRA-11048)
 * Fix SELECT on tuple relations for mixed ASC/DESC clustering order (CASSANDRA-7281)
 * Use cloned TokenMetadata in size estimates to avoid race against membership check
   (CASSANDRA-10736)
 * (cqlsh) Support utf-8/cp65001 encoding on Windows (CASSANDRA-11030)
 * Fix paging on DISTINCT queries repeats result when first row in partition changes
   (CASSANDRA-10010)
 * (cqlsh) Support timezone conversion using pytz (CASSANDRA-10397)
 * cqlsh: change default encoding to UTF-8 (CASSANDRA-11124)
Merged from 2.1:
 * Checking if an unlogged batch is local is inefficient (CASSANDRA-11529)
 * Fix out-of-space error treatment in memtable flushing (CASSANDRA-11448).
 * Don't do defragmentation if reading from repaired sstables (CASSANDRA-10342)
 * Fix streaming_socket_timeout_in_ms not enforced (CASSANDRA-11286)
 * Avoid dropping message too quickly due to missing unit conversion (CASSANDRA-11302)
 * Don't remove FailureDetector history on removeEndpoint (CASSANDRA-10371)
 * Only notify if repair status changed (CASSANDRA-11172)
 * Use logback setting for 'cassandra -v' command (CASSANDRA-10767)
 * Fix sstableloader to unthrottle streaming by default (CASSANDRA-9714)
 * Fix incorrect warning in 'nodetool status' (CASSANDRA-10176)
 * Properly release sstable ref when doing offline scrub (CASSANDRA-10697)
 * Improve nodetool status performance for large cluster (CASSANDRA-7238)
 * Gossiper#isEnabled is not thread safe (CASSANDRA-11116)
 * Avoid major compaction mixing repaired and unrepaired sstables in DTCS (CASSANDRA-11113)
 * Make it clear what DTCS timestamp_resolution is used for (CASSANDRA-11041)
 * (cqlsh) Display milliseconds when datetime overflows (CASSANDRA-10625)


3.3
 * Avoid infinite loop if owned range is smaller than number of
   data dirs (CASSANDRA-11034)
 * Avoid bootstrap hanging when existing nodes have no data to stream (CASSANDRA-11010)
Merged from 3.0:
 * Remove double initialization of newly added tables (CASSANDRA-11027)
 * Filter keys searcher results by target range (CASSANDRA-11104)
 * Fix deserialization of legacy read commands (CASSANDRA-11087)
 * Fix incorrect computation of deletion time in sstable metadata (CASSANDRA-11102)
 * Avoid memory leak when collecting sstable metadata (CASSANDRA-11026)
 * Mutations do not block for completion under view lock contention (CASSANDRA-10779)
 * Invalidate legacy schema tables when unloading them (CASSANDRA-11071)
 * (cqlsh) handle INSERT and UPDATE statements with LWT conditions correctly
   (CASSANDRA-11003)
 * Fix DISTINCT queries in mixed version clusters (CASSANDRA-10762)
 * Migrate build status for indexes along with legacy schema (CASSANDRA-11046)
 * Ensure SSTables for legacy KEYS indexes can be read (CASSANDRA-11045)
 * Added support for IBM zSystems architecture (CASSANDRA-11054)
 * Update CQL documentation (CASSANDRA-10899)
 * Check the column name, not cell name, for dropped columns when reading
   legacy sstables (CASSANDRA-11018)
 * Don't attempt to index clustering values of static rows (CASSANDRA-11021)
 * Remove checksum files after replaying hints (CASSANDRA-10947)
 * Support passing base table metadata to custom 2i validation (CASSANDRA-10924)
 * Ensure stale index entries are purged during reads (CASSANDRA-11013)
 * (cqlsh) Also apply --connect-timeout to control connection
   timeout (CASSANDRA-10959)
 * Fix AssertionError when removing from list using UPDATE (CASSANDRA-10954)
 * Fix UnsupportedOperationException when reading old sstable with range
   tombstone (CASSANDRA-10743)
 * MV should use the maximum timestamp of the primary key (CASSANDRA-10910)
 * Fix potential assertion error during compaction (CASSANDRA-10944)
Merged from 2.2:
 * maxPurgeableTimestamp needs to check memtables too (CASSANDRA-9949)
 * Apply change to compaction throughput in real time (CASSANDRA-10025)
 * (cqlsh) encode input correctly when saving history
 * Fix potential NPE on ORDER BY queries with IN (CASSANDRA-10955)
 * Start L0 STCS-compactions even if there is a L0 -> L1 compaction
   going (CASSANDRA-10979)
 * Make UUID LSB unique per process (CASSANDRA-7925)
 * Avoid NPE when performing sstable tasks (scrub etc.) (CASSANDRA-10980)
 * Make sure client gets tombstone overwhelmed warning (CASSANDRA-9465)
 * Fix error streaming section more than 2GB (CASSANDRA-10961)
 * Histogram buckets exposed in jmx are sorted incorrectly (CASSANDRA-10975)
 * Enable GC logging by default (CASSANDRA-10140)
 * Optimize pending range computation (CASSANDRA-9258)
 * Skip commit log and saved cache directories in SSTable version startup check (CASSANDRA-10902)
 * drop/alter user should be case sensitive (CASSANDRA-10817)
Merged from 2.1:
 * test_bulk_round_trip_blogposts is failing occasionally (CASSANDRA-10938)
 * Fix isJoined return true only after becoming cluster member (CASANDRA-11007)
 * Fix bad gossip generation seen in long-running clusters (CASSANDRA-10969)
 * Avoid NPE when incremental repair fails (CASSANDRA-10909)
 * Unmark sstables compacting once they are done in cleanup/scrub/upgradesstables (CASSANDRA-10829)
 * Allow simultaneous bootstrapping with strict consistency when no vnodes are used (CASSANDRA-11005)
 * Log a message when major compaction does not result in a single file (CASSANDRA-10847)
 * (cqlsh) fix cqlsh_copy_tests when vnodes are disabled (CASSANDRA-10997)
 * (cqlsh) Add request timeout option to cqlsh (CASSANDRA-10686)
 * Avoid AssertionError while submitting hint with LWT (CASSANDRA-10477)
 * If CompactionMetadata is not in stats file, use index summary instead (CASSANDRA-10676)
 * Retry sending gossip syn multiple times during shadow round (CASSANDRA-8072)
 * Fix pending range calculation during moves (CASSANDRA-10887)
 * Sane default (200Mbps) for inter-DC streaming througput (CASSANDRA-8708)



3.2
 * Make sure tokens don't exist in several data directories (CASSANDRA-6696)
 * Add requireAuthorization method to IAuthorizer (CASSANDRA-10852)
 * Move static JVM options to conf/jvm.options file (CASSANDRA-10494)
 * Fix CassandraVersion to accept x.y version string (CASSANDRA-10931)
 * Add forceUserDefinedCleanup to allow more flexible cleanup (CASSANDRA-10708)
 * (cqlsh) allow setting TTL with COPY (CASSANDRA-9494)
 * Fix counting of received sstables in streaming (CASSANDRA-10949)
 * Implement hints compression (CASSANDRA-9428)
 * Fix potential assertion error when reading static columns (CASSANDRA-10903)
 * Fix EstimatedHistogram creation in nodetool tablehistograms (CASSANDRA-10859)
 * Establish bootstrap stream sessions sequentially (CASSANDRA-6992)
 * Sort compactionhistory output by timestamp (CASSANDRA-10464)
 * More efficient BTree removal (CASSANDRA-9991)
 * Make tablehistograms accept the same syntax as tablestats (CASSANDRA-10149)
 * Group pending compactions based on table (CASSANDRA-10718)
 * Add compressor name in sstablemetadata output (CASSANDRA-9879)
 * Fix type casting for counter columns (CASSANDRA-10824)
 * Prevent running Cassandra as root (CASSANDRA-8142)
 * bound maximum in-flight commit log replay mutation bytes to 64 megabytes (CASSANDRA-8639)
 * Normalize all scripts (CASSANDRA-10679)
 * Make compression ratio much more accurate (CASSANDRA-10225)
 * Optimize building of Clustering object when only one is created (CASSANDRA-10409)
 * Make index building pluggable (CASSANDRA-10681)
 * Add sstable flush observer (CASSANDRA-10678)
 * Improve NTS endpoints calculation (CASSANDRA-10200)
 * Improve performance of the folderSize function (CASSANDRA-10677)
 * Add support for type casting in selection clause (CASSANDRA-10310)
 * Added graphing option to cassandra-stress (CASSANDRA-7918)
 * Abort in-progress queries that time out (CASSANDRA-7392)
 * Add transparent data encryption core classes (CASSANDRA-9945)
Merged from 3.0:
 * Better handling of SSL connection errors inter-node (CASSANDRA-10816)
 * Avoid NoSuchElementException when executing empty batch (CASSANDRA-10711)
 * Avoid building PartitionUpdate in toString (CASSANDRA-10897)
 * Reduce heap spent when receiving many SSTables (CASSANDRA-10797)
 * Add back support for 3rd party auth providers to bulk loader (CASSANDRA-10873)
 * Eliminate the dependency on jgrapht for UDT resolution (CASSANDRA-10653)
 * (Hadoop) Close Clusters and Sessions in Hadoop Input/Output classes (CASSANDRA-10837)
 * Fix sstableloader not working with upper case keyspace name (CASSANDRA-10806)
Merged from 2.2:
 * jemalloc detection fails due to quoting issues in regexv (CASSANDRA-10946)
 * (cqlsh) show correct column names for empty result sets (CASSANDRA-9813)
 * Add new types to Stress (CASSANDRA-9556)
 * Add property to allow listening on broadcast interface (CASSANDRA-9748)
Merged from 2.1:
 * Match cassandra-loader options in COPY FROM (CASSANDRA-9303)
 * Fix binding to any address in CqlBulkRecordWriter (CASSANDRA-9309)
 * cqlsh fails to decode utf-8 characters for text typed columns (CASSANDRA-10875)
 * Log error when stream session fails (CASSANDRA-9294)
 * Fix bugs in commit log archiving startup behavior (CASSANDRA-10593)
 * (cqlsh) further optimise COPY FROM (CASSANDRA-9302)
 * Allow CREATE TABLE WITH ID (CASSANDRA-9179)
 * Make Stress compiles within eclipse (CASSANDRA-10807)
 * Cassandra Daemon should print JVM arguments (CASSANDRA-10764)
 * Allow cancellation of index summary redistribution (CASSANDRA-8805)


3.1.1
Merged from 3.0:
  * Fix upgrade data loss due to range tombstone deleting more data than then should
    (CASSANDRA-10822)


3.1
Merged from 3.0:
 * Avoid MV race during node decommission (CASSANDRA-10674)
 * Disable reloading of GossipingPropertyFileSnitch (CASSANDRA-9474)
 * Handle single-column deletions correction in materialized views
   when the column is part of the view primary key (CASSANDRA-10796)
 * Fix issue with datadir migration on upgrade (CASSANDRA-10788)
 * Fix bug with range tombstones on reverse queries and test coverage for
   AbstractBTreePartition (CASSANDRA-10059)
 * Remove 64k limit on collection elements (CASSANDRA-10374)
 * Remove unclear Indexer.indexes() method (CASSANDRA-10690)
 * Fix NPE on stream read error (CASSANDRA-10771)
 * Normalize cqlsh DESC output (CASSANDRA-10431)
 * Rejects partition range deletions when columns are specified (CASSANDRA-10739)
 * Fix error when saving cached key for old format sstable (CASSANDRA-10778)
 * Invalidate prepared statements on DROP INDEX (CASSANDRA-10758)
 * Fix SELECT statement with IN restrictions on partition key,
   ORDER BY and LIMIT (CASSANDRA-10729)
 * Improve stress performance over 1k threads (CASSANDRA-7217)
 * Wait for migration responses to complete before bootstrapping (CASSANDRA-10731)
 * Unable to create a function with argument of type Inet (CASSANDRA-10741)
 * Fix backward incompatibiliy in CqlInputFormat (CASSANDRA-10717)
 * Correctly preserve deletion info on updated rows when notifying indexers
   of single-row deletions (CASSANDRA-10694)
 * Notify indexers of partition delete during cleanup (CASSANDRA-10685)
 * Keep the file open in trySkipCache (CASSANDRA-10669)
 * Updated trigger example (CASSANDRA-10257)
Merged from 2.2:
 * Verify tables in pseudo-system keyspaces at startup (CASSANDRA-10761)
 * Fix IllegalArgumentException in DataOutputBuffer.reallocate for large buffers (CASSANDRA-10592)
 * Show CQL help in cqlsh in web browser (CASSANDRA-7225)
 * Serialize on disk the proper SSTable compression ratio (CASSANDRA-10775)
 * Reject index queries while the index is building (CASSANDRA-8505)
 * CQL.textile syntax incorrectly includes optional keyspace for aggregate SFUNC and FINALFUNC (CASSANDRA-10747)
 * Fix JSON update with prepared statements (CASSANDRA-10631)
 * Don't do anticompaction after subrange repair (CASSANDRA-10422)
 * Fix SimpleDateType type compatibility (CASSANDRA-10027)
 * (Hadoop) fix splits calculation (CASSANDRA-10640)
 * (Hadoop) ensure that Cluster instances are always closed (CASSANDRA-10058)
Merged from 2.1:
 * Fix Stress profile parsing on Windows (CASSANDRA-10808)
 * Fix incremental repair hang when replica is down (CASSANDRA-10288)
 * Optimize the way we check if a token is repaired in anticompaction (CASSANDRA-10768)
 * Add proper error handling to stream receiver (CASSANDRA-10774)
 * Warn or fail when changing cluster topology live (CASSANDRA-10243)
 * Status command in debian/ubuntu init script doesn't work (CASSANDRA-10213)
 * Some DROP ... IF EXISTS incorrectly result in exceptions on non-existing KS (CASSANDRA-10658)
 * DeletionTime.compareTo wrong in rare cases (CASSANDRA-10749)
 * Force encoding when computing statement ids (CASSANDRA-10755)
 * Properly reject counters as map keys (CASSANDRA-10760)
 * Fix the sstable-needs-cleanup check (CASSANDRA-10740)
 * (cqlsh) Print column names before COPY operation (CASSANDRA-8935)
 * Fix CompressedInputStream for proper cleanup (CASSANDRA-10012)
 * (cqlsh) Support counters in COPY commands (CASSANDRA-9043)
 * Try next replica if not possible to connect to primary replica on
   ColumnFamilyRecordReader (CASSANDRA-2388)
 * Limit window size in DTCS (CASSANDRA-10280)
 * sstableloader does not use MAX_HEAP_SIZE env parameter (CASSANDRA-10188)
 * (cqlsh) Improve COPY TO performance and error handling (CASSANDRA-9304)
 * Create compression chunk for sending file only (CASSANDRA-10680)
 * Forbid compact clustering column type changes in ALTER TABLE (CASSANDRA-8879)
 * Reject incremental repair with subrange repair (CASSANDRA-10422)
 * Add a nodetool command to refresh size_estimates (CASSANDRA-9579)
 * Invalidate cache after stream receive task is completed (CASSANDRA-10341)
 * Reject counter writes in CQLSSTableWriter (CASSANDRA-10258)
 * Remove superfluous COUNTER_MUTATION stage mapping (CASSANDRA-10605)


3.0
 * Fix AssertionError while flushing memtable due to materialized views
   incorrectly inserting empty rows (CASSANDRA-10614)
 * Store UDA initcond as CQL literal in the schema table, instead of a blob (CASSANDRA-10650)
 * Don't use -1 for the position of partition key in schema (CASSANDRA-10491)
 * Fix distinct queries in mixed version cluster (CASSANDRA-10573)
 * Skip sstable on clustering in names query (CASSANDRA-10571)
 * Remove value skipping as it breaks read-repair (CASSANDRA-10655)
 * Fix bootstrapping with MVs (CASSANDRA-10621)
 * Make sure EACH_QUORUM reads are using NTS (CASSANDRA-10584)
 * Fix MV replica filtering for non-NetworkTopologyStrategy (CASSANDRA-10634)
 * (Hadoop) fix CIF describeSplits() not handling 0 size estimates (CASSANDRA-10600)
 * Fix reading of legacy sstables (CASSANDRA-10590)
 * Use CQL type names in schema metadata tables (CASSANDRA-10365)
 * Guard batchlog replay against integer division by zero (CASSANDRA-9223)
 * Fix bug when adding a column to thrift with the same name than a primary key (CASSANDRA-10608)
 * Add client address argument to IAuthenticator::newSaslNegotiator (CASSANDRA-8068)
 * Fix implementation of LegacyLayout.LegacyBoundComparator (CASSANDRA-10602)
 * Don't use 'names query' read path for counters (CASSANDRA-10572)
 * Fix backward compatibility for counters (CASSANDRA-10470)
 * Remove memory_allocator paramter from cassandra.yaml (CASSANDRA-10581,10628)
 * Execute the metadata reload task of all registered indexes on CFS::reload (CASSANDRA-10604)
 * Fix thrift cas operations with defined columns (CASSANDRA-10576)
 * Fix PartitionUpdate.operationCount()for updates with static column operations (CASSANDRA-10606)
 * Fix thrift get() queries with defined columns (CASSANDRA-10586)
 * Fix marking of indexes as built and removed (CASSANDRA-10601)
 * Skip initialization of non-registered 2i instances, remove Index::getIndexName (CASSANDRA-10595)
 * Fix batches on multiple tables (CASSANDRA-10554)
 * Ensure compaction options are validated when updating KeyspaceMetadata (CASSANDRA-10569)
 * Flatten Iterator Transformation Hierarchy (CASSANDRA-9975)
 * Remove token generator (CASSANDRA-5261)
 * RolesCache should not be created for any authenticator that does not requireAuthentication (CASSANDRA-10562)
 * Fix LogTransaction checking only a single directory for files (CASSANDRA-10421)
 * Fix handling of range tombstones when reading old format sstables (CASSANDRA-10360)
 * Aggregate with Initial Condition fails with C* 3.0 (CASSANDRA-10367)
Merged from 2.2:
 * (cqlsh) show partial trace if incomplete after max_trace_wait (CASSANDRA-7645)
 * Use most up-to-date version of schema for system tables (CASSANDRA-10652)
 * Deprecate memory_allocator in cassandra.yaml (CASSANDRA-10581,10628)
 * Expose phi values from failure detector via JMX and tweak debug
   and trace logging (CASSANDRA-9526)
 * Fix IllegalArgumentException in DataOutputBuffer.reallocate for large buffers (CASSANDRA-10592)
Merged from 2.1:
 * Shutdown compaction in drain to prevent leak (CASSANDRA-10079)
 * (cqlsh) fix COPY using wrong variable name for time_format (CASSANDRA-10633)
 * Do not run SizeEstimatesRecorder if a node is not a member of the ring (CASSANDRA-9912)
 * Improve handling of dead nodes in gossip (CASSANDRA-10298)
 * Fix logback-tools.xml incorrectly configured for outputing to System.err
   (CASSANDRA-9937)
 * Fix streaming to catch exception so retry not fail (CASSANDRA-10557)
 * Add validation method to PerRowSecondaryIndex (CASSANDRA-10092)
 * Support encrypted and plain traffic on the same port (CASSANDRA-10559)
 * Do STCS in DTCS windows (CASSANDRA-10276)
 * Avoid repetition of JVM_OPTS in debian package (CASSANDRA-10251)
 * Fix potential NPE from handling result of SIM.highestSelectivityIndex (CASSANDRA-10550)
 * Fix paging issues with partitions containing only static columns data (CASSANDRA-10381)
 * Fix conditions on static columns (CASSANDRA-10264)
 * AssertionError: attempted to delete non-existing file CommitLog (CASSANDRA-10377)
 * Fix sorting for queries with an IN condition on partition key columns (CASSANDRA-10363)


3.0-rc2
 * Fix SELECT DISTINCT queries between 2.2.2 nodes and 3.0 nodes (CASSANDRA-10473)
 * Remove circular references in SegmentedFile (CASSANDRA-10543)
 * Ensure validation of indexed values only occurs once per-partition (CASSANDRA-10536)
 * Fix handling of static columns for range tombstones in thrift (CASSANDRA-10174)
 * Support empty ColumnFilter for backward compatility on empty IN (CASSANDRA-10471)
 * Remove Pig support (CASSANDRA-10542)
 * Fix LogFile throws Exception when assertion is disabled (CASSANDRA-10522)
 * Revert CASSANDRA-7486, make CMS default GC, move GC config to
   conf/jvm.options (CASSANDRA-10403)
 * Fix TeeingAppender causing some logs to be truncated/empty (CASSANDRA-10447)
 * Allow EACH_QUORUM for reads (CASSANDRA-9602)
 * Fix potential ClassCastException while upgrading (CASSANDRA-10468)
 * Fix NPE in MVs on update (CASSANDRA-10503)
 * Only include modified cell data in indexing deltas (CASSANDRA-10438)
 * Do not load keyspace when creating sstable writer (CASSANDRA-10443)
 * If node is not yet gossiping write all MV updates to batchlog only (CASSANDRA-10413)
 * Re-populate token metadata after commit log recovery (CASSANDRA-10293)
 * Provide additional metrics for materialized views (CASSANDRA-10323)
 * Flush system schema tables after local schema changes (CASSANDRA-10429)
Merged from 2.2:
 * Reduce contention getting instances of CompositeType (CASSANDRA-10433)
 * Fix the regression when using LIMIT with aggregates (CASSANDRA-10487)
 * Avoid NoClassDefFoundError during DataDescriptor initialization on windows (CASSANDRA-10412)
 * Preserve case of quoted Role & User names (CASSANDRA-10394)
 * cqlsh pg-style-strings broken (CASSANDRA-10484)
 * cqlsh prompt includes name of keyspace after failed `use` statement (CASSANDRA-10369)
Merged from 2.1:
 * (cqlsh) Distinguish negative and positive infinity in output (CASSANDRA-10523)
 * (cqlsh) allow custom time_format for COPY TO (CASSANDRA-8970)
 * Don't allow startup if the node's rack has changed (CASSANDRA-10242)
 * (cqlsh) show partial trace if incomplete after max_trace_wait (CASSANDRA-7645)
 * Allow LOCAL_JMX to be easily overridden (CASSANDRA-10275)
 * Mark nodes as dead even if they've already left (CASSANDRA-10205)


3.0.0-rc1
 * Fix mixed version read request compatibility for compact static tables
   (CASSANDRA-10373)
 * Fix paging of DISTINCT with static and IN (CASSANDRA-10354)
 * Allow MATERIALIZED VIEW's SELECT statement to restrict primary key
   columns (CASSANDRA-9664)
 * Move crc_check_chance out of compression options (CASSANDRA-9839)
 * Fix descending iteration past end of BTreeSearchIterator (CASSANDRA-10301)
 * Transfer hints to a different node on decommission (CASSANDRA-10198)
 * Check partition keys for CAS operations during stmt validation (CASSANDRA-10338)
 * Add custom query expressions to SELECT (CASSANDRA-10217)
 * Fix minor bugs in MV handling (CASSANDRA-10362)
 * Allow custom indexes with 0,1 or multiple target columns (CASSANDRA-10124)
 * Improve MV schema representation (CASSANDRA-9921)
 * Add flag to enable/disable coordinator batchlog for MV writes (CASSANDRA-10230)
 * Update cqlsh COPY for new internal driver serialization interface (CASSANDRA-10318)
 * Give index implementations more control over rebuild operations (CASSANDRA-10312)
 * Update index file format (CASSANDRA-10314)
 * Add "shadowable" row tombstones to deal with mv timestamp issues (CASSANDRA-10261)
 * CFS.loadNewSSTables() broken for pre-3.0 sstables
 * Cache selected index in read command to reduce lookups (CASSANDRA-10215)
 * Small optimizations of sstable index serialization (CASSANDRA-10232)
 * Support for both encrypted and unencrypted native transport connections (CASSANDRA-9590)
Merged from 2.2:
 * Configurable page size in cqlsh (CASSANDRA-9855)
 * Defer default role manager setup until all nodes are on 2.2+ (CASSANDRA-9761)
 * Handle missing RoleManager in config after upgrade to 2.2 (CASSANDRA-10209)
Merged from 2.1:
 * Bulk Loader API could not tolerate even node failure (CASSANDRA-10347)
 * Avoid misleading pushed notifications when multiple nodes
   share an rpc_address (CASSANDRA-10052)
 * Fix dropping undroppable when message queue is full (CASSANDRA-10113)
 * Fix potential ClassCastException during paging (CASSANDRA-10352)
 * Prevent ALTER TYPE from creating circular references (CASSANDRA-10339)
 * Fix cache handling of 2i and base tables (CASSANDRA-10155, 10359)
 * Fix NPE in nodetool compactionhistory (CASSANDRA-9758)
 * (Pig) support BulkOutputFormat as a URL parameter (CASSANDRA-7410)
 * BATCH statement is broken in cqlsh (CASSANDRA-10272)
 * (cqlsh) Make cqlsh PEP8 Compliant (CASSANDRA-10066)
 * (cqlsh) Fix error when starting cqlsh with --debug (CASSANDRA-10282)
 * Scrub, Cleanup and Upgrade do not unmark compacting until all operations
   have completed, regardless of the occurence of exceptions (CASSANDRA-10274)


3.0.0-beta2
 * Fix columns returned by AbstractBtreePartitions (CASSANDRA-10220)
 * Fix backward compatibility issue due to AbstractBounds serialization bug (CASSANDRA-9857)
 * Fix startup error when upgrading nodes (CASSANDRA-10136)
 * Base table PRIMARY KEY can be assumed to be NOT NULL in MV creation (CASSANDRA-10147)
 * Improve batchlog write patch (CASSANDRA-9673)
 * Re-apply MaterializedView updates on commitlog replay (CASSANDRA-10164)
 * Require AbstractType.isByteOrderComparable declaration in constructor (CASSANDRA-9901)
 * Avoid digest mismatch on upgrade to 3.0 (CASSANDRA-9554)
 * Fix Materialized View builder when adding multiple MVs (CASSANDRA-10156)
 * Choose better poolingOptions for protocol v4 in cassandra-stress (CASSANDRA-10182)
 * Fix LWW bug affecting Materialized Views (CASSANDRA-10197)
 * Ensures frozen sets and maps are always sorted (CASSANDRA-10162)
 * Don't deadlock when flushing CFS backed custom indexes (CASSANDRA-10181)
 * Fix double flushing of secondary index tables (CASSANDRA-10180)
 * Fix incorrect handling of range tombstones in thrift (CASSANDRA-10046)
 * Only use batchlog when paired materialized view replica is remote (CASSANDRA-10061)
 * Reuse TemporalRow when updating multiple MaterializedViews (CASSANDRA-10060)
 * Validate gc_grace_seconds for batchlog writes and MVs (CASSANDRA-9917)
 * Fix sstablerepairedset (CASSANDRA-10132)
Merged from 2.2:
 * Cancel transaction for sstables we wont redistribute index summary
   for (CASSANDRA-10270)
 * Retry snapshot deletion after compaction and gc on Windows (CASSANDRA-10222)
 * Fix failure to start with space in directory path on Windows (CASSANDRA-10239)
 * Fix repair hang when snapshot failed (CASSANDRA-10057)
 * Fall back to 1/4 commitlog volume for commitlog_total_space on small disks
   (CASSANDRA-10199)
Merged from 2.1:
 * Added configurable warning threshold for GC duration (CASSANDRA-8907)
 * Fix handling of streaming EOF (CASSANDRA-10206)
 * Only check KeyCache when it is enabled
 * Change streaming_socket_timeout_in_ms default to 1 hour (CASSANDRA-8611)
 * (cqlsh) update list of CQL keywords (CASSANDRA-9232)
 * Add nodetool gettraceprobability command (CASSANDRA-10234)
Merged from 2.0:
 * Fix rare race where older gossip states can be shadowed (CASSANDRA-10366)
 * Fix consolidating racks violating the RF contract (CASSANDRA-10238)
 * Disallow decommission when node is in drained state (CASSANDRA-8741)


2.2.1
 * Fix race during construction of commit log (CASSANDRA-10049)
 * Fix LeveledCompactionStrategyTest (CASSANDRA-9757)
 * Fix broken UnbufferedDataOutputStreamPlus.writeUTF (CASSANDRA-10203)
 * (cqlsh) default load-from-file encoding to utf-8 (CASSANDRA-9898)
 * Avoid returning Permission.NONE when failing to query users table (CASSANDRA-10168)
 * (cqlsh) add CLEAR command (CASSANDRA-10086)
 * Support string literals as Role names for compatibility (CASSANDRA-10135)
Merged from 2.1:
 * Only check KeyCache when it is enabled
 * Change streaming_socket_timeout_in_ms default to 1 hour (CASSANDRA-8611)
 * (cqlsh) update list of CQL keywords (CASSANDRA-9232)


3.0.0-beta1
 * Redesign secondary index API (CASSANDRA-9459, 7771, 9041)
 * Fix throwing ReadFailure instead of ReadTimeout on range queries (CASSANDRA-10125)
 * Rewrite hinted handoff (CASSANDRA-6230)
 * Fix query on static compact tables (CASSANDRA-10093)
 * Fix race during construction of commit log (CASSANDRA-10049)
 * Add option to only purge repaired tombstones (CASSANDRA-6434)
 * Change authorization handling for MVs (CASSANDRA-9927)
 * Add custom JMX enabled executor for UDF sandbox (CASSANDRA-10026)
 * Fix row deletion bug for Materialized Views (CASSANDRA-10014)
 * Support mixed-version clusters with Cassandra 2.1 and 2.2 (CASSANDRA-9704)
 * Fix multiple slices on RowSearchers (CASSANDRA-10002)
 * Fix bug in merging of collections (CASSANDRA-10001)
 * Optimize batchlog replay to avoid full scans (CASSANDRA-7237)
 * Repair improvements when using vnodes (CASSANDRA-5220)
 * Disable scripted UDFs by default (CASSANDRA-9889)
 * Bytecode inspection for Java-UDFs (CASSANDRA-9890)
 * Use byte to serialize MT hash length (CASSANDRA-9792)
 * Replace usage of Adler32 with CRC32 (CASSANDRA-8684)
 * Fix migration to new format from 2.1 SSTable (CASSANDRA-10006)
 * SequentialWriter should extend BufferedDataOutputStreamPlus (CASSANDRA-9500)
 * Use the same repairedAt timestamp within incremental repair session (CASSANDRA-9111)
Merged from 2.2:
 * Allow count(*) and count(1) to be use as normal aggregation (CASSANDRA-10114)
 * An NPE is thrown if the column name is unknown for an IN relation (CASSANDRA-10043)
 * Apply commit_failure_policy to more errors on startup (CASSANDRA-9749)
 * Fix histogram overflow exception (CASSANDRA-9973)
 * Route gossip messages over dedicated socket (CASSANDRA-9237)
 * Add checksum to saved cache files (CASSANDRA-9265)
 * Log warning when using an aggregate without partition key (CASSANDRA-9737)
Merged from 2.1:
 * (cqlsh) Allow encoding to be set through command line (CASSANDRA-10004)
 * Add new JMX methods to change local compaction strategy (CASSANDRA-9965)
 * Write hints for paxos commits (CASSANDRA-7342)
 * (cqlsh) Fix timestamps before 1970 on Windows, always
   use UTC for timestamp display (CASSANDRA-10000)
 * (cqlsh) Avoid overwriting new config file with old config
   when both exist (CASSANDRA-9777)
 * Release snapshot selfRef when doing snapshot repair (CASSANDRA-9998)
 * Cannot replace token does not exist - DN node removed as Fat Client (CASSANDRA-9871)
Merged from 2.0:
 * Don't cast expected bf size to an int (CASSANDRA-9959)
 * Make getFullyExpiredSSTables less expensive (CASSANDRA-9882)


3.0.0-alpha1
 * Implement proper sandboxing for UDFs (CASSANDRA-9402)
 * Simplify (and unify) cleanup of compaction leftovers (CASSANDRA-7066)
 * Allow extra schema definitions in cassandra-stress yaml (CASSANDRA-9850)
 * Metrics should use up to date nomenclature (CASSANDRA-9448)
 * Change CREATE/ALTER TABLE syntax for compression (CASSANDRA-8384)
 * Cleanup crc and adler code for java 8 (CASSANDRA-9650)
 * Storage engine refactor (CASSANDRA-8099, 9743, 9746, 9759, 9781, 9808, 9825,
   9848, 9705, 9859, 9867, 9874, 9828, 9801)
 * Update Guava to 18.0 (CASSANDRA-9653)
 * Bloom filter false positive ratio is not honoured (CASSANDRA-8413)
 * New option for cassandra-stress to leave a ratio of columns null (CASSANDRA-9522)
 * Change hinted_handoff_enabled yaml setting, JMX (CASSANDRA-9035)
 * Add algorithmic token allocation (CASSANDRA-7032)
 * Add nodetool command to replay batchlog (CASSANDRA-9547)
 * Make file buffer cache independent of paths being read (CASSANDRA-8897)
 * Remove deprecated legacy Hadoop code (CASSANDRA-9353)
 * Decommissioned nodes will not rejoin the cluster (CASSANDRA-8801)
 * Change gossip stabilization to use endpoit size (CASSANDRA-9401)
 * Change default garbage collector to G1 (CASSANDRA-7486)
 * Populate TokenMetadata early during startup (CASSANDRA-9317)
 * Undeprecate cache recentHitRate (CASSANDRA-6591)
 * Add support for selectively varint encoding fields (CASSANDRA-9499, 9865)
 * Materialized Views (CASSANDRA-6477)
Merged from 2.2:
 * Avoid grouping sstables for anticompaction with DTCS (CASSANDRA-9900)
 * UDF / UDA execution time in trace (CASSANDRA-9723)
 * Fix broken internode SSL (CASSANDRA-9884)
Merged from 2.1:
 * Add new JMX methods to change local compaction strategy (CASSANDRA-9965)
 * Fix handling of enable/disable autocompaction (CASSANDRA-9899)
 * Add consistency level to tracing ouput (CASSANDRA-9827)
 * Remove repair snapshot leftover on startup (CASSANDRA-7357)
 * Use random nodes for batch log when only 2 racks (CASSANDRA-8735)
 * Ensure atomicity inside thrift and stream session (CASSANDRA-7757)
 * Fix nodetool info error when the node is not joined (CASSANDRA-9031)
Merged from 2.0:
 * Log when messages are dropped due to cross_node_timeout (CASSANDRA-9793)
 * Don't track hotness when opening from snapshot for validation (CASSANDRA-9382)


2.2.0
 * Allow the selection of columns together with aggregates (CASSANDRA-9767)
 * Fix cqlsh copy methods and other windows specific issues (CASSANDRA-9795)
 * Don't wrap byte arrays in SequentialWriter (CASSANDRA-9797)
 * sum() and avg() functions missing for smallint and tinyint types (CASSANDRA-9671)
 * Revert CASSANDRA-9542 (allow native functions in UDA) (CASSANDRA-9771)
Merged from 2.1:
 * Fix MarshalException when upgrading superColumn family (CASSANDRA-9582)
 * Fix broken logging for "empty" flushes in Memtable (CASSANDRA-9837)
 * Handle corrupt files on startup (CASSANDRA-9686)
 * Fix clientutil jar and tests (CASSANDRA-9760)
 * (cqlsh) Allow the SSL protocol version to be specified through the
    config file or environment variables (CASSANDRA-9544)
Merged from 2.0:
 * Add tool to find why expired sstables are not getting dropped (CASSANDRA-10015)
 * Remove erroneous pending HH tasks from tpstats/jmx (CASSANDRA-9129)
 * Don't cast expected bf size to an int (CASSANDRA-9959)
 * checkForEndpointCollision fails for legitimate collisions (CASSANDRA-9765)
 * Complete CASSANDRA-8448 fix (CASSANDRA-9519)
 * Don't include auth credentials in debug log (CASSANDRA-9682)
 * Can't transition from write survey to normal mode (CASSANDRA-9740)
 * Scrub (recover) sstables even when -Index.db is missing (CASSANDRA-9591)
 * Fix growing pending background compaction (CASSANDRA-9662)


2.2.0-rc2
 * Re-enable memory-mapped I/O on Windows (CASSANDRA-9658)
 * Warn when an extra-large partition is compacted (CASSANDRA-9643)
 * (cqlsh) Allow setting the initial connection timeout (CASSANDRA-9601)
 * BulkLoader has --transport-factory option but does not use it (CASSANDRA-9675)
 * Allow JMX over SSL directly from nodetool (CASSANDRA-9090)
 * Update cqlsh for UDFs (CASSANDRA-7556)
 * Change Windows kernel default timer resolution (CASSANDRA-9634)
 * Deprected sstable2json and json2sstable (CASSANDRA-9618)
 * Allow native functions in user-defined aggregates (CASSANDRA-9542)
 * Don't repair system_distributed by default (CASSANDRA-9621)
 * Fix mixing min, max, and count aggregates for blob type (CASSANRA-9622)
 * Rename class for DATE type in Java driver (CASSANDRA-9563)
 * Duplicate compilation of UDFs on coordinator (CASSANDRA-9475)
 * Fix connection leak in CqlRecordWriter (CASSANDRA-9576)
 * Mlockall before opening system sstables & remove boot_without_jna option (CASSANDRA-9573)
 * Add functions to convert timeuuid to date or time, deprecate dateOf and unixTimestampOf (CASSANDRA-9229)
 * Make sure we cancel non-compacting sstables from LifecycleTransaction (CASSANDRA-9566)
 * Fix deprecated repair JMX API (CASSANDRA-9570)
 * Add logback metrics (CASSANDRA-9378)
 * Update and refactor ant test/test-compression to run the tests in parallel (CASSANDRA-9583)
 * Fix upgrading to new directory for secondary index (CASSANDRA-9687)
Merged from 2.1:
 * (cqlsh) Fix bad check for CQL compatibility when DESCRIBE'ing
   COMPACT STORAGE tables with no clustering columns
 * Eliminate strong self-reference chains in sstable ref tidiers (CASSANDRA-9656)
 * Ensure StreamSession uses canonical sstable reader instances (CASSANDRA-9700)
 * Ensure memtable book keeping is not corrupted in the event we shrink usage (CASSANDRA-9681)
 * Update internal python driver for cqlsh (CASSANDRA-9064)
 * Fix IndexOutOfBoundsException when inserting tuple with too many
   elements using the string literal notation (CASSANDRA-9559)
 * Enable describe on indices (CASSANDRA-7814)
 * Fix incorrect result for IN queries where column not found (CASSANDRA-9540)
 * ColumnFamilyStore.selectAndReference may block during compaction (CASSANDRA-9637)
 * Fix bug in cardinality check when compacting (CASSANDRA-9580)
 * Fix memory leak in Ref due to ConcurrentLinkedQueue.remove() behaviour (CASSANDRA-9549)
 * Make rebuild only run one at a time (CASSANDRA-9119)
Merged from 2.0:
 * Avoid NPE in AuthSuccess#decode (CASSANDRA-9727)
 * Add listen_address to system.local (CASSANDRA-9603)
 * Bug fixes to resultset metadata construction (CASSANDRA-9636)
 * Fix setting 'durable_writes' in ALTER KEYSPACE (CASSANDRA-9560)
 * Avoids ballot clash in Paxos (CASSANDRA-9649)
 * Improve trace messages for RR (CASSANDRA-9479)
 * Fix suboptimal secondary index selection when restricted
   clustering column is also indexed (CASSANDRA-9631)
 * (cqlsh) Add min_threshold to DTCS option autocomplete (CASSANDRA-9385)
 * Fix error message when attempting to create an index on a column
   in a COMPACT STORAGE table with clustering columns (CASSANDRA-9527)
 * 'WITH WITH' in alter keyspace statements causes NPE (CASSANDRA-9565)
 * Expose some internals of SelectStatement for inspection (CASSANDRA-9532)
 * ArrivalWindow should use primitives (CASSANDRA-9496)
 * Periodically submit background compaction tasks (CASSANDRA-9592)
 * Set HAS_MORE_PAGES flag to false when PagingState is null (CASSANDRA-9571)


2.2.0-rc1
 * Compressed commit log should measure compressed space used (CASSANDRA-9095)
 * Fix comparison bug in CassandraRoleManager#collectRoles (CASSANDRA-9551)
 * Add tinyint,smallint,time,date support for UDFs (CASSANDRA-9400)
 * Deprecates SSTableSimpleWriter and SSTableSimpleUnsortedWriter (CASSANDRA-9546)
 * Empty INITCOND treated as null in aggregate (CASSANDRA-9457)
 * Remove use of Cell in Thrift MapReduce classes (CASSANDRA-8609)
 * Integrate pre-release Java Driver 2.2-rc1, custom build (CASSANDRA-9493)
 * Clean up gossiper logic for old versions (CASSANDRA-9370)
 * Fix custom payload coding/decoding to match the spec (CASSANDRA-9515)
 * ant test-all results incomplete when parsed (CASSANDRA-9463)
 * Disallow frozen<> types in function arguments and return types for
   clarity (CASSANDRA-9411)
 * Static Analysis to warn on unsafe use of Autocloseable instances (CASSANDRA-9431)
 * Update commitlog archiving examples now that commitlog segments are
   not recycled (CASSANDRA-9350)
 * Extend Transactional API to sstable lifecycle management (CASSANDRA-8568)
 * (cqlsh) Add support for native protocol 4 (CASSANDRA-9399)
 * Ensure that UDF and UDAs are keyspace-isolated (CASSANDRA-9409)
 * Revert CASSANDRA-7807 (tracing completion client notifications) (CASSANDRA-9429)
 * Add ability to stop compaction by ID (CASSANDRA-7207)
 * Let CassandraVersion handle SNAPSHOT version (CASSANDRA-9438)
Merged from 2.1:
 * (cqlsh) Fix using COPY through SOURCE or -f (CASSANDRA-9083)
 * Fix occasional lack of `system` keyspace in schema tables (CASSANDRA-8487)
 * Use ProtocolError code instead of ServerError code for native protocol
   error responses to unsupported protocol versions (CASSANDRA-9451)
 * Default commitlog_sync_batch_window_in_ms changed to 2ms (CASSANDRA-9504)
 * Fix empty partition assertion in unsorted sstable writing tools (CASSANDRA-9071)
 * Ensure truncate without snapshot cannot produce corrupt responses (CASSANDRA-9388)
 * Consistent error message when a table mixes counter and non-counter
   columns (CASSANDRA-9492)
 * Avoid getting unreadable keys during anticompaction (CASSANDRA-9508)
 * (cqlsh) Better float precision by default (CASSANDRA-9224)
 * Improve estimated row count (CASSANDRA-9107)
 * Optimize range tombstone memory footprint (CASSANDRA-8603)
 * Use configured gcgs in anticompaction (CASSANDRA-9397)
Merged from 2.0:
 * Don't accumulate more range than necessary in RangeTombstone.Tracker (CASSANDRA-9486)
 * Add broadcast and rpc addresses to system.local (CASSANDRA-9436)
 * Always mark sstable suspect when corrupted (CASSANDRA-9478)
 * Add database users and permissions to CQL3 documentation (CASSANDRA-7558)
 * Allow JVM_OPTS to be passed to standalone tools (CASSANDRA-5969)
 * Fix bad condition in RangeTombstoneList (CASSANDRA-9485)
 * Fix potential StackOverflow when setting CrcCheckChance over JMX (CASSANDRA-9488)
 * Fix null static columns in pages after the first, paged reversed
   queries (CASSANDRA-8502)
 * Fix counting cache serialization in request metrics (CASSANDRA-9466)
 * Add option not to validate atoms during scrub (CASSANDRA-9406)


2.2.0-beta1
 * Introduce Transactional API for internal state changes (CASSANDRA-8984)
 * Add a flag in cassandra.yaml to enable UDFs (CASSANDRA-9404)
 * Better support of null for UDF (CASSANDRA-8374)
 * Use ecj instead of javassist for UDFs (CASSANDRA-8241)
 * faster async logback configuration for tests (CASSANDRA-9376)
 * Add `smallint` and `tinyint` data types (CASSANDRA-8951)
 * Avoid thrift schema creation when native driver is used in stress tool (CASSANDRA-9374)
 * Make Functions.declared thread-safe
 * Add client warnings to native protocol v4 (CASSANDRA-8930)
 * Allow roles cache to be invalidated (CASSANDRA-8967)
 * Upgrade Snappy (CASSANDRA-9063)
 * Don't start Thrift rpc by default (CASSANDRA-9319)
 * Only stream from unrepaired sstables with incremental repair (CASSANDRA-8267)
 * Aggregate UDFs allow SFUNC return type to differ from STYPE if FFUNC specified (CASSANDRA-9321)
 * Remove Thrift dependencies in bundled tools (CASSANDRA-8358)
 * Disable memory mapping of hsperfdata file for JVM statistics (CASSANDRA-9242)
 * Add pre-startup checks to detect potential incompatibilities (CASSANDRA-8049)
 * Distinguish between null and unset in protocol v4 (CASSANDRA-7304)
 * Add user/role permissions for user-defined functions (CASSANDRA-7557)
 * Allow cassandra config to be updated to restart daemon without unloading classes (CASSANDRA-9046)
 * Don't initialize compaction writer before checking if iter is empty (CASSANDRA-9117)
 * Don't execute any functions at prepare-time (CASSANDRA-9037)
 * Share file handles between all instances of a SegmentedFile (CASSANDRA-8893)
 * Make it possible to major compact LCS (CASSANDRA-7272)
 * Make FunctionExecutionException extend RequestExecutionException
   (CASSANDRA-9055)
 * Add support for SELECT JSON, INSERT JSON syntax and new toJson(), fromJson()
   functions (CASSANDRA-7970)
 * Optimise max purgeable timestamp calculation in compaction (CASSANDRA-8920)
 * Constrain internode message buffer sizes, and improve IO class hierarchy (CASSANDRA-8670)
 * New tool added to validate all sstables in a node (CASSANDRA-5791)
 * Push notification when tracing completes for an operation (CASSANDRA-7807)
 * Delay "node up" and "node added" notifications until native protocol server is started (CASSANDRA-8236)
 * Compressed Commit Log (CASSANDRA-6809)
 * Optimise IntervalTree (CASSANDRA-8988)
 * Add a key-value payload for third party usage (CASSANDRA-8553, 9212)
 * Bump metrics-reporter-config dependency for metrics 3.0 (CASSANDRA-8149)
 * Partition intra-cluster message streams by size, not type (CASSANDRA-8789)
 * Add WriteFailureException to native protocol, notify coordinator of
   write failures (CASSANDRA-8592)
 * Convert SequentialWriter to nio (CASSANDRA-8709)
 * Add role based access control (CASSANDRA-7653, 8650, 7216, 8760, 8849, 8761, 8850)
 * Record client ip address in tracing sessions (CASSANDRA-8162)
 * Indicate partition key columns in response metadata for prepared
   statements (CASSANDRA-7660)
 * Merge UUIDType and TimeUUIDType parse logic (CASSANDRA-8759)
 * Avoid memory allocation when searching index summary (CASSANDRA-8793)
 * Optimise (Time)?UUIDType Comparisons (CASSANDRA-8730)
 * Make CRC32Ex into a separate maven dependency (CASSANDRA-8836)
 * Use preloaded jemalloc w/ Unsafe (CASSANDRA-8714, 9197)
 * Avoid accessing partitioner through StorageProxy (CASSANDRA-8244, 8268)
 * Upgrade Metrics library and remove depricated metrics (CASSANDRA-5657)
 * Serializing Row cache alternative, fully off heap (CASSANDRA-7438)
 * Duplicate rows returned when in clause has repeated values (CASSANDRA-6706)
 * Make CassandraException unchecked, extend RuntimeException (CASSANDRA-8560)
 * Support direct buffer decompression for reads (CASSANDRA-8464)
 * DirectByteBuffer compatible LZ4 methods (CASSANDRA-7039)
 * Group sstables for anticompaction correctly (CASSANDRA-8578)
 * Add ReadFailureException to native protocol, respond
   immediately when replicas encounter errors while handling
   a read request (CASSANDRA-7886)
 * Switch CommitLogSegment from RandomAccessFile to nio (CASSANDRA-8308)
 * Allow mixing token and partition key restrictions (CASSANDRA-7016)
 * Support index key/value entries on map collections (CASSANDRA-8473)
 * Modernize schema tables (CASSANDRA-8261)
 * Support for user-defined aggregation functions (CASSANDRA-8053)
 * Fix NPE in SelectStatement with empty IN values (CASSANDRA-8419)
 * Refactor SelectStatement, return IN results in natural order instead
   of IN value list order and ignore duplicate values in partition key IN restrictions (CASSANDRA-7981)
 * Support UDTs, tuples, and collections in user-defined
   functions (CASSANDRA-7563)
 * Fix aggregate fn results on empty selection, result column name,
   and cqlsh parsing (CASSANDRA-8229)
 * Mark sstables as repaired after full repair (CASSANDRA-7586)
 * Extend Descriptor to include a format value and refactor reader/writer
   APIs (CASSANDRA-7443)
 * Integrate JMH for microbenchmarks (CASSANDRA-8151)
 * Keep sstable levels when bootstrapping (CASSANDRA-7460)
 * Add Sigar library and perform basic OS settings check on startup (CASSANDRA-7838)
 * Support for aggregation functions (CASSANDRA-4914)
 * Remove cassandra-cli (CASSANDRA-7920)
 * Accept dollar quoted strings in CQL (CASSANDRA-7769)
 * Make assassinate a first class command (CASSANDRA-7935)
 * Support IN clause on any partition key column (CASSANDRA-7855)
 * Support IN clause on any clustering column (CASSANDRA-4762)
 * Improve compaction logging (CASSANDRA-7818)
 * Remove YamlFileNetworkTopologySnitch (CASSANDRA-7917)
 * Do anticompaction in groups (CASSANDRA-6851)
 * Support user-defined functions (CASSANDRA-7395, 7526, 7562, 7740, 7781, 7929,
   7924, 7812, 8063, 7813, 7708)
 * Permit configurable timestamps with cassandra-stress (CASSANDRA-7416)
 * Move sstable RandomAccessReader to nio2, which allows using the
   FILE_SHARE_DELETE flag on Windows (CASSANDRA-4050)
 * Remove CQL2 (CASSANDRA-5918)
 * Optimize fetching multiple cells by name (CASSANDRA-6933)
 * Allow compilation in java 8 (CASSANDRA-7028)
 * Make incremental repair default (CASSANDRA-7250)
 * Enable code coverage thru JaCoCo (CASSANDRA-7226)
 * Switch external naming of 'column families' to 'tables' (CASSANDRA-4369)
 * Shorten SSTable path (CASSANDRA-6962)
 * Use unsafe mutations for most unit tests (CASSANDRA-6969)
 * Fix race condition during calculation of pending ranges (CASSANDRA-7390)
 * Fail on very large batch sizes (CASSANDRA-8011)
 * Improve concurrency of repair (CASSANDRA-6455, 8208, 9145)
 * Select optimal CRC32 implementation at runtime (CASSANDRA-8614)
 * Evaluate MurmurHash of Token once per query (CASSANDRA-7096)
 * Generalize progress reporting (CASSANDRA-8901)
 * Resumable bootstrap streaming (CASSANDRA-8838, CASSANDRA-8942)
 * Allow scrub for secondary index (CASSANDRA-5174)
 * Save repair data to system table (CASSANDRA-5839)
 * fix nodetool names that reference column families (CASSANDRA-8872)
 Merged from 2.1:
 * Warn on misuse of unlogged batches (CASSANDRA-9282)
 * Failure detector detects and ignores local pauses (CASSANDRA-9183)
 * Add utility class to support for rate limiting a given log statement (CASSANDRA-9029)
 * Add missing consistency levels to cassandra-stess (CASSANDRA-9361)
 * Fix commitlog getCompletedTasks to not increment (CASSANDRA-9339)
 * Fix for harmless exceptions logged as ERROR (CASSANDRA-8564)
 * Delete processed sstables in sstablesplit/sstableupgrade (CASSANDRA-8606)
 * Improve sstable exclusion from partition tombstones (CASSANDRA-9298)
 * Validate the indexed column rather than the cell's contents for 2i (CASSANDRA-9057)
 * Add support for top-k custom 2i queries (CASSANDRA-8717)
 * Fix error when dropping table during compaction (CASSANDRA-9251)
 * cassandra-stress supports validation operations over user profiles (CASSANDRA-8773)
 * Add support for rate limiting log messages (CASSANDRA-9029)
 * Log the partition key with tombstone warnings (CASSANDRA-8561)
 * Reduce runWithCompactionsDisabled poll interval to 1ms (CASSANDRA-9271)
 * Fix PITR commitlog replay (CASSANDRA-9195)
 * GCInspector logs very different times (CASSANDRA-9124)
 * Fix deleting from an empty list (CASSANDRA-9198)
 * Update tuple and collection types that use a user-defined type when that UDT
   is modified (CASSANDRA-9148, CASSANDRA-9192)
 * Use higher timeout for prepair and snapshot in repair (CASSANDRA-9261)
 * Fix anticompaction blocking ANTI_ENTROPY stage (CASSANDRA-9151)
 * Repair waits for anticompaction to finish (CASSANDRA-9097)
 * Fix streaming not holding ref when stream error (CASSANDRA-9295)
 * Fix canonical view returning early opened SSTables (CASSANDRA-9396)
Merged from 2.0:
 * (cqlsh) Add LOGIN command to switch users (CASSANDRA-7212)
 * Clone SliceQueryFilter in AbstractReadCommand implementations (CASSANDRA-8940)
 * Push correct protocol notification for DROP INDEX (CASSANDRA-9310)
 * token-generator - generated tokens too long (CASSANDRA-9300)
 * Fix counting of tombstones for TombstoneOverwhelmingException (CASSANDRA-9299)
 * Fix ReconnectableSnitch reconnecting to peers during upgrade (CASSANDRA-6702)
 * Include keyspace and table name in error log for collections over the size
   limit (CASSANDRA-9286)
 * Avoid potential overlap in LCS with single-partition sstables (CASSANDRA-9322)
 * Log warning message when a table is queried before the schema has fully
   propagated (CASSANDRA-9136)
 * Overload SecondaryIndex#indexes to accept the column definition (CASSANDRA-9314)
 * (cqlsh) Add SERIAL and LOCAL_SERIAL consistency levels (CASSANDRA-8051)
 * Fix index selection during rebuild with certain table layouts (CASSANDRA-9281)
 * Fix partition-level-delete-only workload accounting (CASSANDRA-9194)
 * Allow scrub to handle corrupted compressed chunks (CASSANDRA-9140)
 * Fix assertion error when resetlocalschema is run during repair (CASSANDRA-9249)
 * Disable single sstable tombstone compactions for DTCS by default (CASSANDRA-9234)
 * IncomingTcpConnection thread is not named (CASSANDRA-9262)
 * Close incoming connections when MessagingService is stopped (CASSANDRA-9238)
 * Fix streaming hang when retrying (CASSANDRA-9132)


2.1.5
 * Re-add deprecated cold_reads_to_omit param for backwards compat (CASSANDRA-9203)
 * Make anticompaction visible in compactionstats (CASSANDRA-9098)
 * Improve nodetool getendpoints documentation about the partition
   key parameter (CASSANDRA-6458)
 * Don't check other keyspaces for schema changes when an user-defined
   type is altered (CASSANDRA-9187)
 * Add generate-idea-files target to build.xml (CASSANDRA-9123)
 * Allow takeColumnFamilySnapshot to take a list of tables (CASSANDRA-8348)
 * Limit major sstable operations to their canonical representation (CASSANDRA-8669)
 * cqlsh: Add tests for INSERT and UPDATE tab completion (CASSANDRA-9125)
 * cqlsh: quote column names when needed in COPY FROM inserts (CASSANDRA-9080)
 * Do not load read meter for offline operations (CASSANDRA-9082)
 * cqlsh: Make CompositeType data readable (CASSANDRA-8919)
 * cqlsh: Fix display of triggers (CASSANDRA-9081)
 * Fix NullPointerException when deleting or setting an element by index on
   a null list collection (CASSANDRA-9077)
 * Buffer bloom filter serialization (CASSANDRA-9066)
 * Fix anti-compaction target bloom filter size (CASSANDRA-9060)
 * Make FROZEN and TUPLE unreserved keywords in CQL (CASSANDRA-9047)
 * Prevent AssertionError from SizeEstimatesRecorder (CASSANDRA-9034)
 * Avoid overwriting index summaries for sstables with an older format that
   does not support downsampling; rebuild summaries on startup when this
   is detected (CASSANDRA-8993)
 * Fix potential data loss in CompressedSequentialWriter (CASSANDRA-8949)
 * Make PasswordAuthenticator number of hashing rounds configurable (CASSANDRA-8085)
 * Fix AssertionError when binding nested collections in DELETE (CASSANDRA-8900)
 * Check for overlap with non-early sstables in LCS (CASSANDRA-8739)
 * Only calculate max purgable timestamp if we have to (CASSANDRA-8914)
 * (cqlsh) Greatly improve performance of COPY FROM (CASSANDRA-8225)
 * IndexSummary effectiveIndexInterval is now a guideline, not a rule (CASSANDRA-8993)
 * Use correct bounds for page cache eviction of compressed files (CASSANDRA-8746)
 * SSTableScanner enforces its bounds (CASSANDRA-8946)
 * Cleanup cell equality (CASSANDRA-8947)
 * Introduce intra-cluster message coalescing (CASSANDRA-8692)
 * DatabaseDescriptor throws NPE when rpc_interface is used (CASSANDRA-8839)
 * Don't check if an sstable is live for offline compactions (CASSANDRA-8841)
 * Don't set clientMode in SSTableLoader (CASSANDRA-8238)
 * Fix SSTableRewriter with disabled early open (CASSANDRA-8535)
 * Fix cassandra-stress so it respects the CL passed in user mode (CASSANDRA-8948)
 * Fix rare NPE in ColumnDefinition#hasIndexOption() (CASSANDRA-8786)
 * cassandra-stress reports per-operation statistics, plus misc (CASSANDRA-8769)
 * Add SimpleDate (cql date) and Time (cql time) types (CASSANDRA-7523)
 * Use long for key count in cfstats (CASSANDRA-8913)
 * Make SSTableRewriter.abort() more robust to failure (CASSANDRA-8832)
 * Remove cold_reads_to_omit from STCS (CASSANDRA-8860)
 * Make EstimatedHistogram#percentile() use ceil instead of floor (CASSANDRA-8883)
 * Fix top partitions reporting wrong cardinality (CASSANDRA-8834)
 * Fix rare NPE in KeyCacheSerializer (CASSANDRA-8067)
 * Pick sstables for validation as late as possible inc repairs (CASSANDRA-8366)
 * Fix commitlog getPendingTasks to not increment (CASSANDRA-8862)
 * Fix parallelism adjustment in range and secondary index queries
   when the first fetch does not satisfy the limit (CASSANDRA-8856)
 * Check if the filtered sstables is non-empty in STCS (CASSANDRA-8843)
 * Upgrade java-driver used for cassandra-stress (CASSANDRA-8842)
 * Fix CommitLog.forceRecycleAllSegments() memory access error (CASSANDRA-8812)
 * Improve assertions in Memory (CASSANDRA-8792)
 * Fix SSTableRewriter cleanup (CASSANDRA-8802)
 * Introduce SafeMemory for CompressionMetadata.Writer (CASSANDRA-8758)
 * 'nodetool info' prints exception against older node (CASSANDRA-8796)
 * Ensure SSTableReader.last corresponds exactly with the file end (CASSANDRA-8750)
 * Make SSTableWriter.openEarly more robust and obvious (CASSANDRA-8747)
 * Enforce SSTableReader.first/last (CASSANDRA-8744)
 * Cleanup SegmentedFile API (CASSANDRA-8749)
 * Avoid overlap with early compaction replacement (CASSANDRA-8683)
 * Safer Resource Management++ (CASSANDRA-8707)
 * Write partition size estimates into a system table (CASSANDRA-7688)
 * cqlsh: Fix keys() and full() collection indexes in DESCRIBE output
   (CASSANDRA-8154)
 * Show progress of streaming in nodetool netstats (CASSANDRA-8886)
 * IndexSummaryBuilder utilises offheap memory, and shares data between
   each IndexSummary opened from it (CASSANDRA-8757)
 * markCompacting only succeeds if the exact SSTableReader instances being
   marked are in the live set (CASSANDRA-8689)
 * cassandra-stress support for varint (CASSANDRA-8882)
 * Fix Adler32 digest for compressed sstables (CASSANDRA-8778)
 * Add nodetool statushandoff/statusbackup (CASSANDRA-8912)
 * Use stdout for progress and stats in sstableloader (CASSANDRA-8982)
 * Correctly identify 2i datadir from older versions (CASSANDRA-9116)
Merged from 2.0:
 * Ignore gossip SYNs after shutdown (CASSANDRA-9238)
 * Avoid overflow when calculating max sstable size in LCS (CASSANDRA-9235)
 * Make sstable blacklisting work with compression (CASSANDRA-9138)
 * Do not attempt to rebuild indexes if no index accepts any column (CASSANDRA-9196)
 * Don't initiate snitch reconnection for dead states (CASSANDRA-7292)
 * Fix ArrayIndexOutOfBoundsException in CQLSSTableWriter (CASSANDRA-8978)
 * Add shutdown gossip state to prevent timeouts during rolling restarts (CASSANDRA-8336)
 * Fix running with java.net.preferIPv6Addresses=true (CASSANDRA-9137)
 * Fix failed bootstrap/replace attempts being persisted in system.peers (CASSANDRA-9180)
 * Flush system.IndexInfo after marking index built (CASSANDRA-9128)
 * Fix updates to min/max_compaction_threshold through cassandra-cli
   (CASSANDRA-8102)
 * Don't include tmp files when doing offline relevel (CASSANDRA-9088)
 * Use the proper CAS WriteType when finishing a previous round during Paxos
   preparation (CASSANDRA-8672)
 * Avoid race in cancelling compactions (CASSANDRA-9070)
 * More aggressive check for expired sstables in DTCS (CASSANDRA-8359)
 * Fix ignored index_interval change in ALTER TABLE statements (CASSANDRA-7976)
 * Do more aggressive compaction in old time windows in DTCS (CASSANDRA-8360)
 * java.lang.AssertionError when reading saved cache (CASSANDRA-8740)
 * "disk full" when running cleanup (CASSANDRA-9036)
 * Lower logging level from ERROR to DEBUG when a scheduled schema pull
   cannot be completed due to a node being down (CASSANDRA-9032)
 * Fix MOVED_NODE client event (CASSANDRA-8516)
 * Allow overriding MAX_OUTSTANDING_REPLAY_COUNT (CASSANDRA-7533)
 * Fix malformed JMX ObjectName containing IPv6 addresses (CASSANDRA-9027)
 * (cqlsh) Allow increasing CSV field size limit through
   cqlshrc config option (CASSANDRA-8934)
 * Stop logging range tombstones when exceeding the threshold
   (CASSANDRA-8559)
 * Fix NullPointerException when nodetool getendpoints is run
   against invalid keyspaces or tables (CASSANDRA-8950)
 * Allow specifying the tmp dir (CASSANDRA-7712)
 * Improve compaction estimated tasks estimation (CASSANDRA-8904)
 * Fix duplicate up/down messages sent to native clients (CASSANDRA-7816)
 * Expose commit log archive status via JMX (CASSANDRA-8734)
 * Provide better exceptions for invalid replication strategy parameters
   (CASSANDRA-8909)
 * Fix regression in mixed single and multi-column relation support for
   SELECT statements (CASSANDRA-8613)
 * Add ability to limit number of native connections (CASSANDRA-8086)
 * Fix CQLSSTableWriter throwing exception and spawning threads
   (CASSANDRA-8808)
 * Fix MT mismatch between empty and GC-able data (CASSANDRA-8979)
 * Fix incorrect validation when snapshotting single table (CASSANDRA-8056)
 * Add offline tool to relevel sstables (CASSANDRA-8301)
 * Preserve stream ID for more protocol errors (CASSANDRA-8848)
 * Fix combining token() function with multi-column relations on
   clustering columns (CASSANDRA-8797)
 * Make CFS.markReferenced() resistant to bad refcounting (CASSANDRA-8829)
 * Fix StreamTransferTask abort/complete bad refcounting (CASSANDRA-8815)
 * Fix AssertionError when querying a DESC clustering ordered
   table with ASC ordering and paging (CASSANDRA-8767)
 * AssertionError: "Memory was freed" when running cleanup (CASSANDRA-8716)
 * Make it possible to set max_sstable_age to fractional days (CASSANDRA-8406)
 * Fix some multi-column relations with indexes on some clustering
   columns (CASSANDRA-8275)
 * Fix memory leak in SSTableSimple*Writer and SSTableReader.validate()
   (CASSANDRA-8748)
 * Throw OOM if allocating memory fails to return a valid pointer (CASSANDRA-8726)
 * Fix SSTableSimpleUnsortedWriter ConcurrentModificationException (CASSANDRA-8619)
 * 'nodetool info' prints exception against older node (CASSANDRA-8796)
 * Ensure SSTableSimpleUnsortedWriter.close() terminates if
   disk writer has crashed (CASSANDRA-8807)


2.1.4
 * Bind JMX to localhost unless explicitly configured otherwise (CASSANDRA-9085)


2.1.3
 * Fix HSHA/offheap_objects corruption (CASSANDRA-8719)
 * Upgrade libthrift to 0.9.2 (CASSANDRA-8685)
 * Don't use the shared ref in sstableloader (CASSANDRA-8704)
 * Purge internal prepared statements if related tables or
   keyspaces are dropped (CASSANDRA-8693)
 * (cqlsh) Handle unicode BOM at start of files (CASSANDRA-8638)
 * Stop compactions before exiting offline tools (CASSANDRA-8623)
 * Update tools/stress/README.txt to match current behaviour (CASSANDRA-7933)
 * Fix schema from Thrift conversion with empty metadata (CASSANDRA-8695)
 * Safer Resource Management (CASSANDRA-7705)
 * Make sure we compact highly overlapping cold sstables with
   STCS (CASSANDRA-8635)
 * rpc_interface and listen_interface generate NPE on startup when specified
   interface doesn't exist (CASSANDRA-8677)
 * Fix ArrayIndexOutOfBoundsException in nodetool cfhistograms (CASSANDRA-8514)
 * Switch from yammer metrics for nodetool cf/proxy histograms (CASSANDRA-8662)
 * Make sure we don't add tmplink files to the compaction
   strategy (CASSANDRA-8580)
 * (cqlsh) Handle maps with blob keys (CASSANDRA-8372)
 * (cqlsh) Handle DynamicCompositeType schemas correctly (CASSANDRA-8563)
 * Duplicate rows returned when in clause has repeated values (CASSANDRA-6706)
 * Add tooling to detect hot partitions (CASSANDRA-7974)
 * Fix cassandra-stress user-mode truncation of partition generation (CASSANDRA-8608)
 * Only stream from unrepaired sstables during inc repair (CASSANDRA-8267)
 * Don't allow starting multiple inc repairs on the same sstables (CASSANDRA-8316)
 * Invalidate prepared BATCH statements when related tables
   or keyspaces are dropped (CASSANDRA-8652)
 * Fix missing results in secondary index queries on collections
   with ALLOW FILTERING (CASSANDRA-8421)
 * Expose EstimatedHistogram metrics for range slices (CASSANDRA-8627)
 * (cqlsh) Escape clqshrc passwords properly (CASSANDRA-8618)
 * Fix NPE when passing wrong argument in ALTER TABLE statement (CASSANDRA-8355)
 * Pig: Refactor and deprecate CqlStorage (CASSANDRA-8599)
 * Don't reuse the same cleanup strategy for all sstables (CASSANDRA-8537)
 * Fix case-sensitivity of index name on CREATE and DROP INDEX
   statements (CASSANDRA-8365)
 * Better detection/logging for corruption in compressed sstables (CASSANDRA-8192)
 * Use the correct repairedAt value when closing writer (CASSANDRA-8570)
 * (cqlsh) Handle a schema mismatch being detected on startup (CASSANDRA-8512)
 * Properly calculate expected write size during compaction (CASSANDRA-8532)
 * Invalidate affected prepared statements when a table's columns
   are altered (CASSANDRA-7910)
 * Stress - user defined writes should populate sequentally (CASSANDRA-8524)
 * Fix regression in SSTableRewriter causing some rows to become unreadable
   during compaction (CASSANDRA-8429)
 * Run major compactions for repaired/unrepaired in parallel (CASSANDRA-8510)
 * (cqlsh) Fix compression options in DESCRIBE TABLE output when compression
   is disabled (CASSANDRA-8288)
 * (cqlsh) Fix DESCRIBE output after keyspaces are altered (CASSANDRA-7623)
 * Make sure we set lastCompactedKey correctly (CASSANDRA-8463)
 * (cqlsh) Fix output of CONSISTENCY command (CASSANDRA-8507)
 * (cqlsh) Fixed the handling of LIST statements (CASSANDRA-8370)
 * Make sstablescrub check leveled manifest again (CASSANDRA-8432)
 * Check first/last keys in sstable when giving out positions (CASSANDRA-8458)
 * Disable mmap on Windows (CASSANDRA-6993)
 * Add missing ConsistencyLevels to cassandra-stress (CASSANDRA-8253)
 * Add auth support to cassandra-stress (CASSANDRA-7985)
 * Fix ArrayIndexOutOfBoundsException when generating error message
   for some CQL syntax errors (CASSANDRA-8455)
 * Scale memtable slab allocation logarithmically (CASSANDRA-7882)
 * cassandra-stress simultaneous inserts over same seed (CASSANDRA-7964)
 * Reduce cassandra-stress sampling memory requirements (CASSANDRA-7926)
 * Ensure memtable flush cannot expire commit log entries from its future (CASSANDRA-8383)
 * Make read "defrag" async to reclaim memtables (CASSANDRA-8459)
 * Remove tmplink files for offline compactions (CASSANDRA-8321)
 * Reduce maxHintsInProgress (CASSANDRA-8415)
 * BTree updates may call provided update function twice (CASSANDRA-8018)
 * Release sstable references after anticompaction (CASSANDRA-8386)
 * Handle abort() in SSTableRewriter properly (CASSANDRA-8320)
 * Centralize shared executors (CASSANDRA-8055)
 * Fix filtering for CONTAINS (KEY) relations on frozen collection
   clustering columns when the query is restricted to a single
   partition (CASSANDRA-8203)
 * Do more aggressive entire-sstable TTL expiry checks (CASSANDRA-8243)
 * Add more log info if readMeter is null (CASSANDRA-8238)
 * add check of the system wall clock time at startup (CASSANDRA-8305)
 * Support for frozen collections (CASSANDRA-7859)
 * Fix overflow on histogram computation (CASSANDRA-8028)
 * Have paxos reuse the timestamp generation of normal queries (CASSANDRA-7801)
 * Fix incremental repair not remove parent session on remote (CASSANDRA-8291)
 * Improve JBOD disk utilization (CASSANDRA-7386)
 * Log failed host when preparing incremental repair (CASSANDRA-8228)
 * Force config client mode in CQLSSTableWriter (CASSANDRA-8281)
 * Fix sstableupgrade throws exception (CASSANDRA-8688)
 * Fix hang when repairing empty keyspace (CASSANDRA-8694)
Merged from 2.0:
 * Fix IllegalArgumentException in dynamic snitch (CASSANDRA-8448)
 * Add support for UPDATE ... IF EXISTS (CASSANDRA-8610)
 * Fix reversal of list prepends (CASSANDRA-8733)
 * Prevent non-zero default_time_to_live on tables with counters
   (CASSANDRA-8678)
 * Fix SSTableSimpleUnsortedWriter ConcurrentModificationException
   (CASSANDRA-8619)
 * Round up time deltas lower than 1ms in BulkLoader (CASSANDRA-8645)
 * Add batch remove iterator to ABSC (CASSANDRA-8414, 8666)
 * Round up time deltas lower than 1ms in BulkLoader (CASSANDRA-8645)
 * Fix isClientMode check in Keyspace (CASSANDRA-8687)
 * Use more efficient slice size for querying internal secondary
   index tables (CASSANDRA-8550)
 * Fix potentially returning deleted rows with range tombstone (CASSANDRA-8558)
 * Check for available disk space before starting a compaction (CASSANDRA-8562)
 * Fix DISTINCT queries with LIMITs or paging when some partitions
   contain only tombstones (CASSANDRA-8490)
 * Introduce background cache refreshing to permissions cache
   (CASSANDRA-8194)
 * Fix race condition in StreamTransferTask that could lead to
   infinite loops and premature sstable deletion (CASSANDRA-7704)
 * Add an extra version check to MigrationTask (CASSANDRA-8462)
 * Ensure SSTableWriter cleans up properly after failure (CASSANDRA-8499)
 * Increase bf true positive count on key cache hit (CASSANDRA-8525)
 * Move MeteredFlusher to its own thread (CASSANDRA-8485)
 * Fix non-distinct results in DISTNCT queries on static columns when
   paging is enabled (CASSANDRA-8087)
 * Move all hints related tasks to hints internal executor (CASSANDRA-8285)
 * Fix paging for multi-partition IN queries (CASSANDRA-8408)
 * Fix MOVED_NODE topology event never being emitted when a node
   moves its token (CASSANDRA-8373)
 * Fix validation of indexes in COMPACT tables (CASSANDRA-8156)
 * Avoid StackOverflowError when a large list of IN values
   is used for a clustering column (CASSANDRA-8410)
 * Fix NPE when writetime() or ttl() calls are wrapped by
   another function call (CASSANDRA-8451)
 * Fix NPE after dropping a keyspace (CASSANDRA-8332)
 * Fix error message on read repair timeouts (CASSANDRA-7947)
 * Default DTCS base_time_seconds changed to 60 (CASSANDRA-8417)
 * Refuse Paxos operation with more than one pending endpoint (CASSANDRA-8346, 8640)
 * Throw correct exception when trying to bind a keyspace or table
   name (CASSANDRA-6952)
 * Make HHOM.compact synchronized (CASSANDRA-8416)
 * cancel latency-sampling task when CF is dropped (CASSANDRA-8401)
 * don't block SocketThread for MessagingService (CASSANDRA-8188)
 * Increase quarantine delay on replacement (CASSANDRA-8260)
 * Expose off-heap memory usage stats (CASSANDRA-7897)
 * Ignore Paxos commits for truncated tables (CASSANDRA-7538)
 * Validate size of indexed column values (CASSANDRA-8280)
 * Make LCS split compaction results over all data directories (CASSANDRA-8329)
 * Fix some failing queries that use multi-column relations
   on COMPACT STORAGE tables (CASSANDRA-8264)
 * Fix InvalidRequestException with ORDER BY (CASSANDRA-8286)
 * Disable SSLv3 for POODLE (CASSANDRA-8265)
 * Fix millisecond timestamps in Tracing (CASSANDRA-8297)
 * Include keyspace name in error message when there are insufficient
   live nodes to stream from (CASSANDRA-8221)
 * Avoid overlap in L1 when L0 contains many nonoverlapping
   sstables (CASSANDRA-8211)
 * Improve PropertyFileSnitch logging (CASSANDRA-8183)
 * Add DC-aware sequential repair (CASSANDRA-8193)
 * Use live sstables in snapshot repair if possible (CASSANDRA-8312)
 * Fix hints serialized size calculation (CASSANDRA-8587)


2.1.2
 * (cqlsh) parse_for_table_meta errors out on queries with undefined
   grammars (CASSANDRA-8262)
 * (cqlsh) Fix SELECT ... TOKEN() function broken in C* 2.1.1 (CASSANDRA-8258)
 * Fix Cassandra crash when running on JDK8 update 40 (CASSANDRA-8209)
 * Optimize partitioner tokens (CASSANDRA-8230)
 * Improve compaction of repaired/unrepaired sstables (CASSANDRA-8004)
 * Make cache serializers pluggable (CASSANDRA-8096)
 * Fix issues with CONTAINS (KEY) queries on secondary indexes
   (CASSANDRA-8147)
 * Fix read-rate tracking of sstables for some queries (CASSANDRA-8239)
 * Fix default timestamp in QueryOptions (CASSANDRA-8246)
 * Set socket timeout when reading remote version (CASSANDRA-8188)
 * Refactor how we track live size (CASSANDRA-7852)
 * Make sure unfinished compaction files are removed (CASSANDRA-8124)
 * Fix shutdown when run as Windows service (CASSANDRA-8136)
 * Fix DESCRIBE TABLE with custom indexes (CASSANDRA-8031)
 * Fix race in RecoveryManagerTest (CASSANDRA-8176)
 * Avoid IllegalArgumentException while sorting sstables in
   IndexSummaryManager (CASSANDRA-8182)
 * Shutdown JVM on file descriptor exhaustion (CASSANDRA-7579)
 * Add 'die' policy for commit log and disk failure (CASSANDRA-7927)
 * Fix installing as service on Windows (CASSANDRA-8115)
 * Fix CREATE TABLE for CQL2 (CASSANDRA-8144)
 * Avoid boxing in ColumnStats min/max trackers (CASSANDRA-8109)
Merged from 2.0:
 * Correctly handle non-text column names in cql3 (CASSANDRA-8178)
 * Fix deletion for indexes on primary key columns (CASSANDRA-8206)
 * Add 'nodetool statusgossip' (CASSANDRA-8125)
 * Improve client notification that nodes are ready for requests (CASSANDRA-7510)
 * Handle negative timestamp in writetime method (CASSANDRA-8139)
 * Pig: Remove errant LIMIT clause in CqlNativeStorage (CASSANDRA-8166)
 * Throw ConfigurationException when hsha is used with the default
   rpc_max_threads setting of 'unlimited' (CASSANDRA-8116)
 * Allow concurrent writing of the same table in the same JVM using
   CQLSSTableWriter (CASSANDRA-7463)
 * Fix totalDiskSpaceUsed calculation (CASSANDRA-8205)


2.1.1
 * Fix spin loop in AtomicSortedColumns (CASSANDRA-7546)
 * Dont notify when replacing tmplink files (CASSANDRA-8157)
 * Fix validation with multiple CONTAINS clause (CASSANDRA-8131)
 * Fix validation of collections in TriggerExecutor (CASSANDRA-8146)
 * Fix IllegalArgumentException when a list of IN values containing tuples
   is passed as a single arg to a prepared statement with the v1 or v2
   protocol (CASSANDRA-8062)
 * Fix ClassCastException in DISTINCT query on static columns with
   query paging (CASSANDRA-8108)
 * Fix NPE on null nested UDT inside a set (CASSANDRA-8105)
 * Fix exception when querying secondary index on set items or map keys
   when some clustering columns are specified (CASSANDRA-8073)
 * Send proper error response when there is an error during native
   protocol message decode (CASSANDRA-8118)
 * Gossip should ignore generation numbers too far in the future (CASSANDRA-8113)
 * Fix NPE when creating a table with frozen sets, lists (CASSANDRA-8104)
 * Fix high memory use due to tracking reads on incrementally opened sstable
   readers (CASSANDRA-8066)
 * Fix EXECUTE request with skipMetadata=false returning no metadata
   (CASSANDRA-8054)
 * Allow concurrent use of CQLBulkOutputFormat (CASSANDRA-7776)
 * Shutdown JVM on OOM (CASSANDRA-7507)
 * Upgrade netty version and enable epoll event loop (CASSANDRA-7761)
 * Don't duplicate sstables smaller than split size when using
   the sstablesplitter tool (CASSANDRA-7616)
 * Avoid re-parsing already prepared statements (CASSANDRA-7923)
 * Fix some Thrift slice deletions and updates of COMPACT STORAGE
   tables with some clustering columns omitted (CASSANDRA-7990)
 * Fix filtering for CONTAINS on sets (CASSANDRA-8033)
 * Properly track added size (CASSANDRA-7239)
 * Allow compilation in java 8 (CASSANDRA-7208)
 * Fix Assertion error on RangeTombstoneList diff (CASSANDRA-8013)
 * Release references to overlapping sstables during compaction (CASSANDRA-7819)
 * Send notification when opening compaction results early (CASSANDRA-8034)
 * Make native server start block until properly bound (CASSANDRA-7885)
 * (cqlsh) Fix IPv6 support (CASSANDRA-7988)
 * Ignore fat clients when checking for endpoint collision (CASSANDRA-7939)
 * Make sstablerepairedset take a list of files (CASSANDRA-7995)
 * (cqlsh) Tab completeion for indexes on map keys (CASSANDRA-7972)
 * (cqlsh) Fix UDT field selection in select clause (CASSANDRA-7891)
 * Fix resource leak in event of corrupt sstable
 * (cqlsh) Add command line option for cqlshrc file path (CASSANDRA-7131)
 * Provide visibility into prepared statements churn (CASSANDRA-7921, CASSANDRA-7930)
 * Invalidate prepared statements when their keyspace or table is
   dropped (CASSANDRA-7566)
 * cassandra-stress: fix support for NetworkTopologyStrategy (CASSANDRA-7945)
 * Fix saving caches when a table is dropped (CASSANDRA-7784)
 * Add better error checking of new stress profile (CASSANDRA-7716)
 * Use ThreadLocalRandom and remove FBUtilities.threadLocalRandom (CASSANDRA-7934)
 * Prevent operator mistakes due to simultaneous bootstrap (CASSANDRA-7069)
 * cassandra-stress supports whitelist mode for node config (CASSANDRA-7658)
 * GCInspector more closely tracks GC; cassandra-stress and nodetool report it (CASSANDRA-7916)
 * nodetool won't output bogus ownership info without a keyspace (CASSANDRA-7173)
 * Add human readable option to nodetool commands (CASSANDRA-5433)
 * Don't try to set repairedAt on old sstables (CASSANDRA-7913)
 * Add metrics for tracking PreparedStatement use (CASSANDRA-7719)
 * (cqlsh) tab-completion for triggers (CASSANDRA-7824)
 * (cqlsh) Support for query paging (CASSANDRA-7514)
 * (cqlsh) Show progress of COPY operations (CASSANDRA-7789)
 * Add syntax to remove multiple elements from a map (CASSANDRA-6599)
 * Support non-equals conditions in lightweight transactions (CASSANDRA-6839)
 * Add IF [NOT] EXISTS to create/drop triggers (CASSANDRA-7606)
 * (cqlsh) Display the current logged-in user (CASSANDRA-7785)
 * (cqlsh) Don't ignore CTRL-C during COPY FROM execution (CASSANDRA-7815)
 * (cqlsh) Order UDTs according to cross-type dependencies in DESCRIBE
   output (CASSANDRA-7659)
 * (cqlsh) Fix handling of CAS statement results (CASSANDRA-7671)
 * (cqlsh) COPY TO/FROM improvements (CASSANDRA-7405)
 * Support list index operations with conditions (CASSANDRA-7499)
 * Add max live/tombstoned cells to nodetool cfstats output (CASSANDRA-7731)
 * Validate IPv6 wildcard addresses properly (CASSANDRA-7680)
 * (cqlsh) Error when tracing query (CASSANDRA-7613)
 * Avoid IOOBE when building SyntaxError message snippet (CASSANDRA-7569)
 * SSTableExport uses correct validator to create string representation of partition
   keys (CASSANDRA-7498)
 * Avoid NPEs when receiving type changes for an unknown keyspace (CASSANDRA-7689)
 * Add support for custom 2i validation (CASSANDRA-7575)
 * Pig support for hadoop CqlInputFormat (CASSANDRA-6454)
 * Add duration mode to cassandra-stress (CASSANDRA-7468)
 * Add listen_interface and rpc_interface options (CASSANDRA-7417)
 * Improve schema merge performance (CASSANDRA-7444)
 * Adjust MT depth based on # of partition validating (CASSANDRA-5263)
 * Optimise NativeCell comparisons (CASSANDRA-6755)
 * Configurable client timeout for cqlsh (CASSANDRA-7516)
 * Include snippet of CQL query near syntax error in messages (CASSANDRA-7111)
 * Make repair -pr work with -local (CASSANDRA-7450)
 * Fix error in sstableloader with -cph > 1 (CASSANDRA-8007)
 * Fix snapshot repair error on indexed tables (CASSANDRA-8020)
 * Do not exit nodetool repair when receiving JMX NOTIF_LOST (CASSANDRA-7909)
 * Stream to private IP when available (CASSANDRA-8084)
Merged from 2.0:
 * Reject conditions on DELETE unless full PK is given (CASSANDRA-6430)
 * Properly reject the token function DELETE (CASSANDRA-7747)
 * Force batchlog replay before decommissioning a node (CASSANDRA-7446)
 * Fix hint replay with many accumulated expired hints (CASSANDRA-6998)
 * Fix duplicate results in DISTINCT queries on static columns with query
   paging (CASSANDRA-8108)
 * Add DateTieredCompactionStrategy (CASSANDRA-6602)
 * Properly validate ascii and utf8 string literals in CQL queries (CASSANDRA-8101)
 * (cqlsh) Fix autocompletion for alter keyspace (CASSANDRA-8021)
 * Create backup directories for commitlog archiving during startup (CASSANDRA-8111)
 * Reduce totalBlockFor() for LOCAL_* consistency levels (CASSANDRA-8058)
 * Fix merging schemas with re-dropped keyspaces (CASSANDRA-7256)
 * Fix counters in supercolumns during live upgrades from 1.2 (CASSANDRA-7188)
 * Notify DT subscribers when a column family is truncated (CASSANDRA-8088)
 * Add sanity check of $JAVA on startup (CASSANDRA-7676)
 * Schedule fat client schema pull on join (CASSANDRA-7993)
 * Don't reset nodes' versions when closing IncomingTcpConnections
   (CASSANDRA-7734)
 * Record the real messaging version in all cases in OutboundTcpConnection
   (CASSANDRA-8057)
 * SSL does not work in cassandra-cli (CASSANDRA-7899)
 * Fix potential exception when using ReversedType in DynamicCompositeType
   (CASSANDRA-7898)
 * Better validation of collection values (CASSANDRA-7833)
 * Track min/max timestamps correctly (CASSANDRA-7969)
 * Fix possible overflow while sorting CL segments for replay (CASSANDRA-7992)
 * Increase nodetool Xmx (CASSANDRA-7956)
 * Archive any commitlog segments present at startup (CASSANDRA-6904)
 * CrcCheckChance should adjust based on live CFMetadata not
   sstable metadata (CASSANDRA-7978)
 * token() should only accept columns in the partitioning
   key order (CASSANDRA-6075)
 * Add method to invalidate permission cache via JMX (CASSANDRA-7977)
 * Allow propagating multiple gossip states atomically (CASSANDRA-6125)
 * Log exceptions related to unclean native protocol client disconnects
   at DEBUG or INFO (CASSANDRA-7849)
 * Allow permissions cache to be set via JMX (CASSANDRA-7698)
 * Include schema_triggers CF in readable system resources (CASSANDRA-7967)
 * Fix RowIndexEntry to report correct serializedSize (CASSANDRA-7948)
 * Make CQLSSTableWriter sync within partitions (CASSANDRA-7360)
 * Potentially use non-local replicas in CqlConfigHelper (CASSANDRA-7906)
 * Explicitly disallow mixing multi-column and single-column
   relations on clustering columns (CASSANDRA-7711)
 * Better error message when condition is set on PK column (CASSANDRA-7804)
 * Don't send schema change responses and events for no-op DDL
   statements (CASSANDRA-7600)
 * (Hadoop) fix cluster initialisation for a split fetching (CASSANDRA-7774)
 * Throw InvalidRequestException when queries contain relations on entire
   collection columns (CASSANDRA-7506)
 * (cqlsh) enable CTRL-R history search with libedit (CASSANDRA-7577)
 * (Hadoop) allow ACFRW to limit nodes to local DC (CASSANDRA-7252)
 * (cqlsh) cqlsh should automatically disable tracing when selecting
   from system_traces (CASSANDRA-7641)
 * (Hadoop) Add CqlOutputFormat (CASSANDRA-6927)
 * Don't depend on cassandra config for nodetool ring (CASSANDRA-7508)
 * (cqlsh) Fix failing cqlsh formatting tests (CASSANDRA-7703)
 * Fix IncompatibleClassChangeError from hadoop2 (CASSANDRA-7229)
 * Add 'nodetool sethintedhandoffthrottlekb' (CASSANDRA-7635)
 * (cqlsh) Add tab-completion for CREATE/DROP USER IF [NOT] EXISTS (CASSANDRA-7611)
 * Catch errors when the JVM pulls the rug out from GCInspector (CASSANDRA-5345)
 * cqlsh fails when version number parts are not int (CASSANDRA-7524)
 * Fix NPE when table dropped during streaming (CASSANDRA-7946)
 * Fix wrong progress when streaming uncompressed (CASSANDRA-7878)
 * Fix possible infinite loop in creating repair range (CASSANDRA-7983)
 * Fix unit in nodetool for streaming throughput (CASSANDRA-7375)
Merged from 1.2:
 * Don't index tombstones (CASSANDRA-7828)
 * Improve PasswordAuthenticator default super user setup (CASSANDRA-7788)


2.1.0
 * (cqlsh) Removed "ALTER TYPE <name> RENAME TO <name>" from tab-completion
   (CASSANDRA-7895)
 * Fixed IllegalStateException in anticompaction (CASSANDRA-7892)
 * cqlsh: DESCRIBE support for frozen UDTs, tuples (CASSANDRA-7863)
 * Avoid exposing internal classes over JMX (CASSANDRA-7879)
 * Add null check for keys when freezing collection (CASSANDRA-7869)
 * Improve stress workload realism (CASSANDRA-7519)
Merged from 2.0:
 * Configure system.paxos with LeveledCompactionStrategy (CASSANDRA-7753)
 * Fix ALTER clustering column type from DateType to TimestampType when
   using DESC clustering order (CASSANRDA-7797)
 * Throw EOFException if we run out of chunks in compressed datafile
   (CASSANDRA-7664)
 * Fix PRSI handling of CQL3 row markers for row cleanup (CASSANDRA-7787)
 * Fix dropping collection when it's the last regular column (CASSANDRA-7744)
 * Make StreamReceiveTask thread safe and gc friendly (CASSANDRA-7795)
 * Validate empty cell names from counter updates (CASSANDRA-7798)
Merged from 1.2:
 * Don't allow compacted sstables to be marked as compacting (CASSANDRA-7145)
 * Track expired tombstones (CASSANDRA-7810)


2.1.0-rc7
 * Add frozen keyword and require UDT to be frozen (CASSANDRA-7857)
 * Track added sstable size correctly (CASSANDRA-7239)
 * (cqlsh) Fix case insensitivity (CASSANDRA-7834)
 * Fix failure to stream ranges when moving (CASSANDRA-7836)
 * Correctly remove tmplink files (CASSANDRA-7803)
 * (cqlsh) Fix column name formatting for functions, CAS operations,
   and UDT field selections (CASSANDRA-7806)
 * (cqlsh) Fix COPY FROM handling of null/empty primary key
   values (CASSANDRA-7792)
 * Fix ordering of static cells (CASSANDRA-7763)
Merged from 2.0:
 * Forbid re-adding dropped counter columns (CASSANDRA-7831)
 * Fix CFMetaData#isThriftCompatible() for PK-only tables (CASSANDRA-7832)
 * Always reject inequality on the partition key without token()
   (CASSANDRA-7722)
 * Always send Paxos commit to all replicas (CASSANDRA-7479)
 * Make disruptor_thrift_server invocation pool configurable (CASSANDRA-7594)
 * Make repair no-op when RF=1 (CASSANDRA-7864)


2.1.0-rc6
 * Fix OOM issue from netty caching over time (CASSANDRA-7743)
 * json2sstable couldn't import JSON for CQL table (CASSANDRA-7477)
 * Invalidate all caches on table drop (CASSANDRA-7561)
 * Skip strict endpoint selection for ranges if RF == nodes (CASSANRA-7765)
 * Fix Thrift range filtering without 2ary index lookups (CASSANDRA-7741)
 * Add tracing entries about concurrent range requests (CASSANDRA-7599)
 * (cqlsh) Fix DESCRIBE for NTS keyspaces (CASSANDRA-7729)
 * Remove netty buffer ref-counting (CASSANDRA-7735)
 * Pass mutated cf to index updater for use by PRSI (CASSANDRA-7742)
 * Include stress yaml example in release and deb (CASSANDRA-7717)
 * workaround for netty issue causing corrupted data off the wire (CASSANDRA-7695)
 * cqlsh DESC CLUSTER fails retrieving ring information (CASSANDRA-7687)
 * Fix binding null values inside UDT (CASSANDRA-7685)
 * Fix UDT field selection with empty fields (CASSANDRA-7670)
 * Bogus deserialization of static cells from sstable (CASSANDRA-7684)
 * Fix NPE on compaction leftover cleanup for dropped table (CASSANDRA-7770)
Merged from 2.0:
 * Fix race condition in StreamTransferTask that could lead to
   infinite loops and premature sstable deletion (CASSANDRA-7704)
 * (cqlsh) Wait up to 10 sec for a tracing session (CASSANDRA-7222)
 * Fix NPE in FileCacheService.sizeInBytes (CASSANDRA-7756)
 * Remove duplicates from StorageService.getJoiningNodes (CASSANDRA-7478)
 * Clone token map outside of hot gossip loops (CASSANDRA-7758)
 * Fix MS expiring map timeout for Paxos messages (CASSANDRA-7752)
 * Do not flush on truncate if durable_writes is false (CASSANDRA-7750)
 * Give CRR a default input_cql Statement (CASSANDRA-7226)
 * Better error message when adding a collection with the same name
   than a previously dropped one (CASSANDRA-6276)
 * Fix validation when adding static columns (CASSANDRA-7730)
 * (Thrift) fix range deletion of supercolumns (CASSANDRA-7733)
 * Fix potential AssertionError in RangeTombstoneList (CASSANDRA-7700)
 * Validate arguments of blobAs* functions (CASSANDRA-7707)
 * Fix potential AssertionError with 2ndary indexes (CASSANDRA-6612)
 * Avoid logging CompactionInterrupted at ERROR (CASSANDRA-7694)
 * Minor leak in sstable2jon (CASSANDRA-7709)
 * Add cassandra.auto_bootstrap system property (CASSANDRA-7650)
 * Update java driver (for hadoop) (CASSANDRA-7618)
 * Remove CqlPagingRecordReader/CqlPagingInputFormat (CASSANDRA-7570)
 * Support connecting to ipv6 jmx with nodetool (CASSANDRA-7669)


2.1.0-rc5
 * Reject counters inside user types (CASSANDRA-7672)
 * Switch to notification-based GCInspector (CASSANDRA-7638)
 * (cqlsh) Handle nulls in UDTs and tuples correctly (CASSANDRA-7656)
 * Don't use strict consistency when replacing (CASSANDRA-7568)
 * Fix min/max cell name collection on 2.0 SSTables with range
   tombstones (CASSANDRA-7593)
 * Tolerate min/max cell names of different lengths (CASSANDRA-7651)
 * Filter cached results correctly (CASSANDRA-7636)
 * Fix tracing on the new SEPExecutor (CASSANDRA-7644)
 * Remove shuffle and taketoken (CASSANDRA-7601)
 * Clean up Windows batch scripts (CASSANDRA-7619)
 * Fix native protocol drop user type notification (CASSANDRA-7571)
 * Give read access to system.schema_usertypes to all authenticated users
   (CASSANDRA-7578)
 * (cqlsh) Fix cqlsh display when zero rows are returned (CASSANDRA-7580)
 * Get java version correctly when JAVA_TOOL_OPTIONS is set (CASSANDRA-7572)
 * Fix NPE when dropping index from non-existent keyspace, AssertionError when
   dropping non-existent index with IF EXISTS (CASSANDRA-7590)
 * Fix sstablelevelresetter hang (CASSANDRA-7614)
 * (cqlsh) Fix deserialization of blobs (CASSANDRA-7603)
 * Use "keyspace updated" schema change message for UDT changes in v1 and
   v2 protocols (CASSANDRA-7617)
 * Fix tracing of range slices and secondary index lookups that are local
   to the coordinator (CASSANDRA-7599)
 * Set -Dcassandra.storagedir for all tool shell scripts (CASSANDRA-7587)
 * Don't swap max/min col names when mutating sstable metadata (CASSANDRA-7596)
 * (cqlsh) Correctly handle paged result sets (CASSANDRA-7625)
 * (cqlsh) Improve waiting for a trace to complete (CASSANDRA-7626)
 * Fix tracing of concurrent range slices and 2ary index queries (CASSANDRA-7626)
 * Fix scrub against collection type (CASSANDRA-7665)
Merged from 2.0:
 * Set gc_grace_seconds to seven days for system schema tables (CASSANDRA-7668)
 * SimpleSeedProvider no longer caches seeds forever (CASSANDRA-7663)
 * Always flush on truncate (CASSANDRA-7511)
 * Fix ReversedType(DateType) mapping to native protocol (CASSANDRA-7576)
 * Always merge ranges owned by a single node (CASSANDRA-6930)
 * Track max/min timestamps for range tombstones (CASSANDRA-7647)
 * Fix NPE when listing saved caches dir (CASSANDRA-7632)


2.1.0-rc4
 * Fix word count hadoop example (CASSANDRA-7200)
 * Updated memtable_cleanup_threshold and memtable_flush_writers defaults
   (CASSANDRA-7551)
 * (Windows) fix startup when WMI memory query fails (CASSANDRA-7505)
 * Anti-compaction proceeds if any part of the repair failed (CASSANDRA-7521)
 * Add missing table name to DROP INDEX responses and notifications (CASSANDRA-7539)
 * Bump CQL version to 3.2.0 and update CQL documentation (CASSANDRA-7527)
 * Fix configuration error message when running nodetool ring (CASSANDRA-7508)
 * Support conditional updates, tuple type, and the v3 protocol in cqlsh (CASSANDRA-7509)
 * Handle queries on multiple secondary index types (CASSANDRA-7525)
 * Fix cqlsh authentication with v3 native protocol (CASSANDRA-7564)
 * Fix NPE when unknown prepared statement ID is used (CASSANDRA-7454)
Merged from 2.0:
 * (Windows) force range-based repair to non-sequential mode (CASSANDRA-7541)
 * Fix range merging when DES scores are zero (CASSANDRA-7535)
 * Warn when SSL certificates have expired (CASSANDRA-7528)
 * Fix error when doing reversed queries with static columns (CASSANDRA-7490)
Merged from 1.2:
 * Set correct stream ID on responses when non-Exception Throwables
   are thrown while handling native protocol messages (CASSANDRA-7470)


2.1.0-rc3
 * Consider expiry when reconciling otherwise equal cells (CASSANDRA-7403)
 * Introduce CQL support for stress tool (CASSANDRA-6146)
 * Fix ClassCastException processing expired messages (CASSANDRA-7496)
 * Fix prepared marker for collections inside UDT (CASSANDRA-7472)
 * Remove left-over populate_io_cache_on_flush and replicate_on_write
   uses (CASSANDRA-7493)
 * (Windows) handle spaces in path names (CASSANDRA-7451)
 * Ensure writes have completed after dropping a table, before recycling
   commit log segments (CASSANDRA-7437)
 * Remove left-over rows_per_partition_to_cache (CASSANDRA-7493)
 * Fix error when CONTAINS is used with a bind marker (CASSANDRA-7502)
 * Properly reject unknown UDT field (CASSANDRA-7484)
Merged from 2.0:
 * Fix CC#collectTimeOrderedData() tombstone optimisations (CASSANDRA-7394)
 * Support DISTINCT for static columns and fix behaviour when DISTINC is
   not use (CASSANDRA-7305).
 * Workaround JVM NPE on JMX bind failure (CASSANDRA-7254)
 * Fix race in FileCacheService RemovalListener (CASSANDRA-7278)
 * Fix inconsistent use of consistencyForCommit that allowed LOCAL_QUORUM
   operations to incorrect become full QUORUM (CASSANDRA-7345)
 * Properly handle unrecognized opcodes and flags (CASSANDRA-7440)
 * (Hadoop) close CqlRecordWriter clients when finished (CASSANDRA-7459)
 * Commit disk failure policy (CASSANDRA-7429)
 * Make sure high level sstables get compacted (CASSANDRA-7414)
 * Fix AssertionError when using empty clustering columns and static columns
   (CASSANDRA-7455)
 * Add option to disable STCS in L0 (CASSANDRA-6621)
 * Upgrade to snappy-java 1.0.5.2 (CASSANDRA-7476)


2.1.0-rc2
 * Fix heap size calculation for CompoundSparseCellName and
   CompoundSparseCellName.WithCollection (CASSANDRA-7421)
 * Allow counter mutations in UNLOGGED batches (CASSANDRA-7351)
 * Modify reconcile logic to always pick a tombstone over a counter cell
   (CASSANDRA-7346)
 * Avoid incremental compaction on Windows (CASSANDRA-7365)
 * Fix exception when querying a composite-keyed table with a collection index
   (CASSANDRA-7372)
 * Use node's host id in place of counter ids (CASSANDRA-7366)
 * Fix error when doing reversed queries with static columns (CASSANDRA-7490)
 * Backport CASSANDRA-6747 (CASSANDRA-7560)
 * Track max/min timestamps for range tombstones (CASSANDRA-7647)
 * Fix NPE when listing saved caches dir (CASSANDRA-7632)
 * Fix sstableloader unable to connect encrypted node (CASSANDRA-7585)
Merged from 1.2:
 * Clone token map outside of hot gossip loops (CASSANDRA-7758)
 * Add stop method to EmbeddedCassandraService (CASSANDRA-7595)
 * Support connecting to ipv6 jmx with nodetool (CASSANDRA-7669)
 * Set gc_grace_seconds to seven days for system schema tables (CASSANDRA-7668)
 * SimpleSeedProvider no longer caches seeds forever (CASSANDRA-7663)
 * Set correct stream ID on responses when non-Exception Throwables
   are thrown while handling native protocol messages (CASSANDRA-7470)
 * Fix row size miscalculation in LazilyCompactedRow (CASSANDRA-7543)
 * Fix race in background compaction check (CASSANDRA-7745)
 * Don't clear out range tombstones during compaction (CASSANDRA-7808)


2.1.0-rc1
 * Revert flush directory (CASSANDRA-6357)
 * More efficient executor service for fast operations (CASSANDRA-4718)
 * Move less common tools into a new cassandra-tools package (CASSANDRA-7160)
 * Support more concurrent requests in native protocol (CASSANDRA-7231)
 * Add tab-completion to debian nodetool packaging (CASSANDRA-6421)
 * Change concurrent_compactors defaults (CASSANDRA-7139)
 * Add PowerShell Windows launch scripts (CASSANDRA-7001)
 * Make commitlog archive+restore more robust (CASSANDRA-6974)
 * Fix marking commitlogsegments clean (CASSANDRA-6959)
 * Add snapshot "manifest" describing files included (CASSANDRA-6326)
 * Parallel streaming for sstableloader (CASSANDRA-3668)
 * Fix bugs in supercolumns handling (CASSANDRA-7138)
 * Fix ClassClassException on composite dense tables (CASSANDRA-7112)
 * Cleanup and optimize collation and slice iterators (CASSANDRA-7107)
 * Upgrade NBHM lib (CASSANDRA-7128)
 * Optimize netty server (CASSANDRA-6861)
 * Fix repair hang when given CF does not exist (CASSANDRA-7189)
 * Allow c* to be shutdown in an embedded mode (CASSANDRA-5635)
 * Add server side batching to native transport (CASSANDRA-5663)
 * Make batchlog replay asynchronous (CASSANDRA-6134)
 * remove unused classes (CASSANDRA-7197)
 * Limit user types to the keyspace they are defined in (CASSANDRA-6643)
 * Add validate method to CollectionType (CASSANDRA-7208)
 * New serialization format for UDT values (CASSANDRA-7209, CASSANDRA-7261)
 * Fix nodetool netstats (CASSANDRA-7270)
 * Fix potential ClassCastException in HintedHandoffManager (CASSANDRA-7284)
 * Use prepared statements internally (CASSANDRA-6975)
 * Fix broken paging state with prepared statement (CASSANDRA-7120)
 * Fix IllegalArgumentException in CqlStorage (CASSANDRA-7287)
 * Allow nulls/non-existant fields in UDT (CASSANDRA-7206)
 * Add Thrift MultiSliceRequest (CASSANDRA-6757, CASSANDRA-7027)
 * Handle overlapping MultiSlices (CASSANDRA-7279)
 * Fix DataOutputTest on Windows (CASSANDRA-7265)
 * Embedded sets in user defined data-types are not updating (CASSANDRA-7267)
 * Add tuple type to CQL/native protocol (CASSANDRA-7248)
 * Fix CqlPagingRecordReader on tables with few rows (CASSANDRA-7322)
Merged from 2.0:
 * Copy compaction options to make sure they are reloaded (CASSANDRA-7290)
 * Add option to do more aggressive tombstone compactions (CASSANDRA-6563)
 * Don't try to compact already-compacting files in HHOM (CASSANDRA-7288)
 * Always reallocate buffers in HSHA (CASSANDRA-6285)
 * (Hadoop) support authentication in CqlRecordReader (CASSANDRA-7221)
 * (Hadoop) Close java driver Cluster in CQLRR.close (CASSANDRA-7228)
 * Warn when 'USING TIMESTAMP' is used on a CAS BATCH (CASSANDRA-7067)
 * return all cpu values from BackgroundActivityMonitor.readAndCompute (CASSANDRA-7183)
 * Correctly delete scheduled range xfers (CASSANDRA-7143)
 * return all cpu values from BackgroundActivityMonitor.readAndCompute (CASSANDRA-7183)
 * reduce garbage creation in calculatePendingRanges (CASSANDRA-7191)
 * fix c* launch issues on Russian os's due to output of linux 'free' cmd (CASSANDRA-6162)
 * Fix disabling autocompaction (CASSANDRA-7187)
 * Fix potential NumberFormatException when deserializing IntegerType (CASSANDRA-7088)
 * cqlsh can't tab-complete disabling compaction (CASSANDRA-7185)
 * cqlsh: Accept and execute CQL statement(s) from command-line parameter (CASSANDRA-7172)
 * Fix IllegalStateException in CqlPagingRecordReader (CASSANDRA-7198)
 * Fix the InvertedIndex trigger example (CASSANDRA-7211)
 * Add --resolve-ip option to 'nodetool ring' (CASSANDRA-7210)
 * reduce garbage on codec flag deserialization (CASSANDRA-7244)
 * Fix duplicated error messages on directory creation error at startup (CASSANDRA-5818)
 * Proper null handle for IF with map element access (CASSANDRA-7155)
 * Improve compaction visibility (CASSANDRA-7242)
 * Correctly delete scheduled range xfers (CASSANDRA-7143)
 * Make batchlog replica selection rack-aware (CASSANDRA-6551)
 * Fix CFMetaData#getColumnDefinitionFromColumnName() (CASSANDRA-7074)
 * Fix writetime/ttl functions for static columns (CASSANDRA-7081)
 * Suggest CTRL-C or semicolon after three blank lines in cqlsh (CASSANDRA-7142)
 * Fix 2ndary index queries with DESC clustering order (CASSANDRA-6950)
 * Invalid key cache entries on DROP (CASSANDRA-6525)
 * Fix flapping RecoveryManagerTest (CASSANDRA-7084)
 * Add missing iso8601 patterns for date strings (CASSANDRA-6973)
 * Support selecting multiple rows in a partition using IN (CASSANDRA-6875)
 * Add authentication support to shuffle (CASSANDRA-6484)
 * Swap local and global default read repair chances (CASSANDRA-7320)
 * Add conditional CREATE/DROP USER support (CASSANDRA-7264)
 * Cqlsh counts non-empty lines for "Blank lines" warning (CASSANDRA-7325)
Merged from 1.2:
 * Add Cloudstack snitch (CASSANDRA-7147)
 * Update system.peers correctly when relocating tokens (CASSANDRA-7126)
 * Add Google Compute Engine snitch (CASSANDRA-7132)
 * remove duplicate query for local tokens (CASSANDRA-7182)
 * exit CQLSH with error status code if script fails (CASSANDRA-6344)
 * Fix bug with some IN queries missig results (CASSANDRA-7105)
 * Fix availability validation for LOCAL_ONE CL (CASSANDRA-7319)
 * Hint streaming can cause decommission to fail (CASSANDRA-7219)


2.1.0-beta2
 * Increase default CL space to 8GB (CASSANDRA-7031)
 * Add range tombstones to read repair digests (CASSANDRA-6863)
 * Fix BTree.clear for large updates (CASSANDRA-6943)
 * Fail write instead of logging a warning when unable to append to CL
   (CASSANDRA-6764)
 * Eliminate possibility of CL segment appearing twice in active list
   (CASSANDRA-6557)
 * Apply DONTNEED fadvise to commitlog segments (CASSANDRA-6759)
 * Switch CRC component to Adler and include it for compressed sstables
   (CASSANDRA-4165)
 * Allow cassandra-stress to set compaction strategy options (CASSANDRA-6451)
 * Add broadcast_rpc_address option to cassandra.yaml (CASSANDRA-5899)
 * Auto reload GossipingPropertyFileSnitch config (CASSANDRA-5897)
 * Fix overflow of memtable_total_space_in_mb (CASSANDRA-6573)
 * Fix ABTC NPE and apply update function correctly (CASSANDRA-6692)
 * Allow nodetool to use a file or prompt for password (CASSANDRA-6660)
 * Fix AIOOBE when concurrently accessing ABSC (CASSANDRA-6742)
 * Fix assertion error in ALTER TYPE RENAME (CASSANDRA-6705)
 * Scrub should not always clear out repaired status (CASSANDRA-5351)
 * Improve handling of range tombstone for wide partitions (CASSANDRA-6446)
 * Fix ClassCastException for compact table with composites (CASSANDRA-6738)
 * Fix potentially repairing with wrong nodes (CASSANDRA-6808)
 * Change caching option syntax (CASSANDRA-6745)
 * Fix stress to do proper counter reads (CASSANDRA-6835)
 * Fix help message for stress counter_write (CASSANDRA-6824)
 * Fix stress smart Thrift client to pick servers correctly (CASSANDRA-6848)
 * Add logging levels (minimal, normal or verbose) to stress tool (CASSANDRA-6849)
 * Fix race condition in Batch CLE (CASSANDRA-6860)
 * Improve cleanup/scrub/upgradesstables failure handling (CASSANDRA-6774)
 * ByteBuffer write() methods for serializing sstables (CASSANDRA-6781)
 * Proper compare function for CollectionType (CASSANDRA-6783)
 * Update native server to Netty 4 (CASSANDRA-6236)
 * Fix off-by-one error in stress (CASSANDRA-6883)
 * Make OpOrder AutoCloseable (CASSANDRA-6901)
 * Remove sync repair JMX interface (CASSANDRA-6900)
 * Add multiple memory allocation options for memtables (CASSANDRA-6689, 6694)
 * Remove adjusted op rate from stress output (CASSANDRA-6921)
 * Add optimized CF.hasColumns() implementations (CASSANDRA-6941)
 * Serialize batchlog mutations with the version of the target node
   (CASSANDRA-6931)
 * Optimize CounterColumn#reconcile() (CASSANDRA-6953)
 * Properly remove 1.2 sstable support in 2.1 (CASSANDRA-6869)
 * Lock counter cells, not partitions (CASSANDRA-6880)
 * Track presence of legacy counter shards in sstables (CASSANDRA-6888)
 * Ensure safe resource cleanup when replacing sstables (CASSANDRA-6912)
 * Add failure handler to async callback (CASSANDRA-6747)
 * Fix AE when closing SSTable without releasing reference (CASSANDRA-7000)
 * Clean up IndexInfo on keyspace/table drops (CASSANDRA-6924)
 * Only snapshot relative SSTables when sequential repair (CASSANDRA-7024)
 * Require nodetool rebuild_index to specify index names (CASSANDRA-7038)
 * fix cassandra stress errors on reads with native protocol (CASSANDRA-7033)
 * Use OpOrder to guard sstable references for reads (CASSANDRA-6919)
 * Preemptive opening of compaction result (CASSANDRA-6916)
 * Multi-threaded scrub/cleanup/upgradesstables (CASSANDRA-5547)
 * Optimize cellname comparison (CASSANDRA-6934)
 * Native protocol v3 (CASSANDRA-6855)
 * Optimize Cell liveness checks and clean up Cell (CASSANDRA-7119)
 * Support consistent range movements (CASSANDRA-2434)
 * Display min timestamp in sstablemetadata viewer (CASSANDRA-6767)
Merged from 2.0:
 * Avoid race-prone second "scrub" of system keyspace (CASSANDRA-6797)
 * Pool CqlRecordWriter clients by inetaddress rather than Range
   (CASSANDRA-6665)
 * Fix compaction_history timestamps (CASSANDRA-6784)
 * Compare scores of full replica ordering in DES (CASSANDRA-6683)
 * fix CME in SessionInfo updateProgress affecting netstats (CASSANDRA-6577)
 * Allow repairing between specific replicas (CASSANDRA-6440)
 * Allow per-dc enabling of hints (CASSANDRA-6157)
 * Add compatibility for Hadoop 0.2.x (CASSANDRA-5201)
 * Fix EstimatedHistogram races (CASSANDRA-6682)
 * Failure detector correctly converts initial value to nanos (CASSANDRA-6658)
 * Add nodetool taketoken to relocate vnodes (CASSANDRA-4445)
 * Expose bulk loading progress over JMX (CASSANDRA-4757)
 * Correctly handle null with IF conditions and TTL (CASSANDRA-6623)
 * Account for range/row tombstones in tombstone drop
   time histogram (CASSANDRA-6522)
 * Stop CommitLogSegment.close() from calling sync() (CASSANDRA-6652)
 * Make commitlog failure handling configurable (CASSANDRA-6364)
 * Avoid overlaps in LCS (CASSANDRA-6688)
 * Improve support for paginating over composites (CASSANDRA-4851)
 * Fix count(*) queries in a mixed cluster (CASSANDRA-6707)
 * Improve repair tasks(snapshot, differencing) concurrency (CASSANDRA-6566)
 * Fix replaying pre-2.0 commit logs (CASSANDRA-6714)
 * Add static columns to CQL3 (CASSANDRA-6561)
 * Optimize single partition batch statements (CASSANDRA-6737)
 * Disallow post-query re-ordering when paging (CASSANDRA-6722)
 * Fix potential paging bug with deleted columns (CASSANDRA-6748)
 * Fix NPE on BulkLoader caused by losing StreamEvent (CASSANDRA-6636)
 * Fix truncating compression metadata (CASSANDRA-6791)
 * Add CMSClassUnloadingEnabled JVM option (CASSANDRA-6541)
 * Catch memtable flush exceptions during shutdown (CASSANDRA-6735)
 * Fix upgradesstables NPE for non-CF-based indexes (CASSANDRA-6645)
 * Fix UPDATE updating PRIMARY KEY columns implicitly (CASSANDRA-6782)
 * Fix IllegalArgumentException when updating from 1.2 with SuperColumns
   (CASSANDRA-6733)
 * FBUtilities.singleton() should use the CF comparator (CASSANDRA-6778)
 * Fix CQLSStableWriter.addRow(Map<String, Object>) (CASSANDRA-6526)
 * Fix HSHA server introducing corrupt data (CASSANDRA-6285)
 * Fix CAS conditions for COMPACT STORAGE tables (CASSANDRA-6813)
 * Starting threads in OutboundTcpConnectionPool constructor causes race conditions (CASSANDRA-7177)
 * Allow overriding cassandra-rackdc.properties file (CASSANDRA-7072)
 * Set JMX RMI port to 7199 (CASSANDRA-7087)
 * Use LOCAL_QUORUM for data reads at LOCAL_SERIAL (CASSANDRA-6939)
 * Log a warning for large batches (CASSANDRA-6487)
 * Put nodes in hibernate when join_ring is false (CASSANDRA-6961)
 * Avoid early loading of non-system keyspaces before compaction-leftovers
   cleanup at startup (CASSANDRA-6913)
 * Restrict Windows to parallel repairs (CASSANDRA-6907)
 * (Hadoop) Allow manually specifying start/end tokens in CFIF (CASSANDRA-6436)
 * Fix NPE in MeteredFlusher (CASSANDRA-6820)
 * Fix race processing range scan responses (CASSANDRA-6820)
 * Allow deleting snapshots from dropped keyspaces (CASSANDRA-6821)
 * Add uuid() function (CASSANDRA-6473)
 * Omit tombstones from schema digests (CASSANDRA-6862)
 * Include correct consistencyLevel in LWT timeout (CASSANDRA-6884)
 * Lower chances for losing new SSTables during nodetool refresh and
   ColumnFamilyStore.loadNewSSTables (CASSANDRA-6514)
 * Add support for DELETE ... IF EXISTS to CQL3 (CASSANDRA-5708)
 * Update hadoop_cql3_word_count example (CASSANDRA-6793)
 * Fix handling of RejectedExecution in sync Thrift server (CASSANDRA-6788)
 * Log more information when exceeding tombstone_warn_threshold (CASSANDRA-6865)
 * Fix truncate to not abort due to unreachable fat clients (CASSANDRA-6864)
 * Fix schema concurrency exceptions (CASSANDRA-6841)
 * Fix leaking validator FH in StreamWriter (CASSANDRA-6832)
 * Fix saving triggers to schema (CASSANDRA-6789)
 * Fix trigger mutations when base mutation list is immutable (CASSANDRA-6790)
 * Fix accounting in FileCacheService to allow re-using RAR (CASSANDRA-6838)
 * Fix static counter columns (CASSANDRA-6827)
 * Restore expiring->deleted (cell) compaction optimization (CASSANDRA-6844)
 * Fix CompactionManager.needsCleanup (CASSANDRA-6845)
 * Correctly compare BooleanType values other than 0 and 1 (CASSANDRA-6779)
 * Read message id as string from earlier versions (CASSANDRA-6840)
 * Properly use the Paxos consistency for (non-protocol) batch (CASSANDRA-6837)
 * Add paranoid disk failure option (CASSANDRA-6646)
 * Improve PerRowSecondaryIndex performance (CASSANDRA-6876)
 * Extend triggers to support CAS updates (CASSANDRA-6882)
 * Static columns with IF NOT EXISTS don't always work as expected (CASSANDRA-6873)
 * Fix paging with SELECT DISTINCT (CASSANDRA-6857)
 * Fix UnsupportedOperationException on CAS timeout (CASSANDRA-6923)
 * Improve MeteredFlusher handling of MF-unaffected column families
   (CASSANDRA-6867)
 * Add CqlRecordReader using native pagination (CASSANDRA-6311)
 * Add QueryHandler interface (CASSANDRA-6659)
 * Track liveRatio per-memtable, not per-CF (CASSANDRA-6945)
 * Make sure upgradesstables keeps sstable level (CASSANDRA-6958)
 * Fix LIMIT with static columns (CASSANDRA-6956)
 * Fix clash with CQL column name in thrift validation (CASSANDRA-6892)
 * Fix error with super columns in mixed 1.2-2.0 clusters (CASSANDRA-6966)
 * Fix bad skip of sstables on slice query with composite start/finish (CASSANDRA-6825)
 * Fix unintended update with conditional statement (CASSANDRA-6893)
 * Fix map element access in IF (CASSANDRA-6914)
 * Avoid costly range calculations for range queries on system keyspaces
   (CASSANDRA-6906)
 * Fix SSTable not released if stream session fails (CASSANDRA-6818)
 * Avoid build failure due to ANTLR timeout (CASSANDRA-6991)
 * Queries on compact tables can return more rows that requested (CASSANDRA-7052)
 * USING TIMESTAMP for batches does not work (CASSANDRA-7053)
 * Fix performance regression from CASSANDRA-5614 (CASSANDRA-6949)
 * Ensure that batchlog and hint timeouts do not produce hints (CASSANDRA-7058)
 * Merge groupable mutations in TriggerExecutor#execute() (CASSANDRA-7047)
 * Plug holes in resource release when wiring up StreamSession (CASSANDRA-7073)
 * Re-add parameter columns to tracing session (CASSANDRA-6942)
 * Preserves CQL metadata when updating table from thrift (CASSANDRA-6831)
Merged from 1.2:
 * Fix nodetool display with vnodes (CASSANDRA-7082)
 * Add UNLOGGED, COUNTER options to BATCH documentation (CASSANDRA-6816)
 * add extra SSL cipher suites (CASSANDRA-6613)
 * fix nodetool getsstables for blob PK (CASSANDRA-6803)
 * Fix BatchlogManager#deleteBatch() use of millisecond timestamps
   (CASSANDRA-6822)
 * Continue assassinating even if the endpoint vanishes (CASSANDRA-6787)
 * Schedule schema pulls on change (CASSANDRA-6971)
 * Non-droppable verbs shouldn't be dropped from OTC (CASSANDRA-6980)
 * Shutdown batchlog executor in SS#drain() (CASSANDRA-7025)
 * Fix batchlog to account for CF truncation records (CASSANDRA-6999)
 * Fix CQLSH parsing of functions and BLOB literals (CASSANDRA-7018)
 * Properly load trustore in the native protocol (CASSANDRA-6847)
 * Always clean up references in SerializingCache (CASSANDRA-6994)
 * Don't shut MessagingService down when replacing a node (CASSANDRA-6476)
 * fix npe when doing -Dcassandra.fd_initial_value_ms (CASSANDRA-6751)


2.1.0-beta1
 * Add flush directory distinct from compaction directories (CASSANDRA-6357)
 * Require JNA by default (CASSANDRA-6575)
 * add listsnapshots command to nodetool (CASSANDRA-5742)
 * Introduce AtomicBTreeColumns (CASSANDRA-6271, 6692)
 * Multithreaded commitlog (CASSANDRA-3578)
 * allocate fixed index summary memory pool and resample cold index summaries
   to use less memory (CASSANDRA-5519)
 * Removed multithreaded compaction (CASSANDRA-6142)
 * Parallelize fetching rows for low-cardinality indexes (CASSANDRA-1337)
 * change logging from log4j to logback (CASSANDRA-5883)
 * switch to LZ4 compression for internode communication (CASSANDRA-5887)
 * Stop using Thrift-generated Index* classes internally (CASSANDRA-5971)
 * Remove 1.2 network compatibility code (CASSANDRA-5960)
 * Remove leveled json manifest migration code (CASSANDRA-5996)
 * Remove CFDefinition (CASSANDRA-6253)
 * Use AtomicIntegerFieldUpdater in RefCountedMemory (CASSANDRA-6278)
 * User-defined types for CQL3 (CASSANDRA-5590)
 * Use of o.a.c.metrics in nodetool (CASSANDRA-5871, 6406)
 * Batch read from OTC's queue and cleanup (CASSANDRA-1632)
 * Secondary index support for collections (CASSANDRA-4511, 6383)
 * SSTable metadata(Stats.db) format change (CASSANDRA-6356)
 * Push composites support in the storage engine
   (CASSANDRA-5417, CASSANDRA-6520)
 * Add snapshot space used to cfstats (CASSANDRA-6231)
 * Add cardinality estimator for key count estimation (CASSANDRA-5906)
 * CF id is changed to be non-deterministic. Data dir/key cache are created
   uniquely for CF id (CASSANDRA-5202)
 * New counters implementation (CASSANDRA-6504)
 * Replace UnsortedColumns, EmptyColumns, TreeMapBackedSortedColumns with new
   ArrayBackedSortedColumns (CASSANDRA-6630, CASSANDRA-6662, CASSANDRA-6690)
 * Add option to use row cache with a given amount of rows (CASSANDRA-5357)
 * Avoid repairing already repaired data (CASSANDRA-5351)
 * Reject counter updates with USING TTL/TIMESTAMP (CASSANDRA-6649)
 * Replace index_interval with min/max_index_interval (CASSANDRA-6379)
 * Lift limitation that order by columns must be selected for IN queries (CASSANDRA-4911)


2.0.5
 * Reduce garbage generated by bloom filter lookups (CASSANDRA-6609)
 * Add ks.cf names to tombstone logging (CASSANDRA-6597)
 * Use LOCAL_QUORUM for LWT operations at LOCAL_SERIAL (CASSANDRA-6495)
 * Wait for gossip to settle before accepting client connections (CASSANDRA-4288)
 * Delete unfinished compaction incrementally (CASSANDRA-6086)
 * Allow specifying custom secondary index options in CQL3 (CASSANDRA-6480)
 * Improve replica pinning for cache efficiency in DES (CASSANDRA-6485)
 * Fix LOCAL_SERIAL from thrift (CASSANDRA-6584)
 * Don't special case received counts in CAS timeout exceptions (CASSANDRA-6595)
 * Add support for 2.1 global counter shards (CASSANDRA-6505)
 * Fix NPE when streaming connection is not yet established (CASSANDRA-6210)
 * Avoid rare duplicate read repair triggering (CASSANDRA-6606)
 * Fix paging discardFirst (CASSANDRA-6555)
 * Fix ArrayIndexOutOfBoundsException in 2ndary index query (CASSANDRA-6470)
 * Release sstables upon rebuilding 2i (CASSANDRA-6635)
 * Add AbstractCompactionStrategy.startup() method (CASSANDRA-6637)
 * SSTableScanner may skip rows during cleanup (CASSANDRA-6638)
 * sstables from stalled repair sessions can resurrect deleted data (CASSANDRA-6503)
 * Switch stress to use ITransportFactory (CASSANDRA-6641)
 * Fix IllegalArgumentException during prepare (CASSANDRA-6592)
 * Fix possible loss of 2ndary index entries during compaction (CASSANDRA-6517)
 * Fix direct Memory on architectures that do not support unaligned long access
   (CASSANDRA-6628)
 * Let scrub optionally skip broken counter partitions (CASSANDRA-5930)
Merged from 1.2:
 * fsync compression metadata (CASSANDRA-6531)
 * Validate CF existence on execution for prepared statement (CASSANDRA-6535)
 * Add ability to throttle batchlog replay (CASSANDRA-6550)
 * Fix executing LOCAL_QUORUM with SimpleStrategy (CASSANDRA-6545)
 * Avoid StackOverflow when using large IN queries (CASSANDRA-6567)
 * Nodetool upgradesstables includes secondary indexes (CASSANDRA-6598)
 * Paginate batchlog replay (CASSANDRA-6569)
 * skip blocking on streaming during drain (CASSANDRA-6603)
 * Improve error message when schema doesn't match loaded sstable (CASSANDRA-6262)
 * Add properties to adjust FD initial value and max interval (CASSANDRA-4375)
 * Fix preparing with batch and delete from collection (CASSANDRA-6607)
 * Fix ABSC reverse iterator's remove() method (CASSANDRA-6629)
 * Handle host ID conflicts properly (CASSANDRA-6615)
 * Move handling of migration event source to solve bootstrap race. (CASSANDRA-6648)
 * Make sure compaction throughput value doesn't overflow with int math (CASSANDRA-6647)


2.0.4
 * Allow removing snapshots of no-longer-existing CFs (CASSANDRA-6418)
 * add StorageService.stopDaemon() (CASSANDRA-4268)
 * add IRE for invalid CF supplied to get_count (CASSANDRA-5701)
 * add client encryption support to sstableloader (CASSANDRA-6378)
 * Fix accept() loop for SSL sockets post-shutdown (CASSANDRA-6468)
 * Fix size-tiered compaction in LCS L0 (CASSANDRA-6496)
 * Fix assertion failure in filterColdSSTables (CASSANDRA-6483)
 * Fix row tombstones in larger-than-memory compactions (CASSANDRA-6008)
 * Fix cleanup ClassCastException (CASSANDRA-6462)
 * Reduce gossip memory use by interning VersionedValue strings (CASSANDRA-6410)
 * Allow specifying datacenters to participate in a repair (CASSANDRA-6218)
 * Fix divide-by-zero in PCI (CASSANDRA-6403)
 * Fix setting last compacted key in the wrong level for LCS (CASSANDRA-6284)
 * Add millisecond precision formats to the timestamp parser (CASSANDRA-6395)
 * Expose a total memtable size metric for a CF (CASSANDRA-6391)
 * cqlsh: handle symlinks properly (CASSANDRA-6425)
 * Fix potential infinite loop when paging query with IN (CASSANDRA-6464)
 * Fix assertion error in AbstractQueryPager.discardFirst (CASSANDRA-6447)
 * Fix streaming older SSTable yields unnecessary tombstones (CASSANDRA-6527)
Merged from 1.2:
 * Improved error message on bad properties in DDL queries (CASSANDRA-6453)
 * Randomize batchlog candidates selection (CASSANDRA-6481)
 * Fix thundering herd on endpoint cache invalidation (CASSANDRA-6345, 6485)
 * Improve batchlog write performance with vnodes (CASSANDRA-6488)
 * cqlsh: quote single quotes in strings inside collections (CASSANDRA-6172)
 * Improve gossip performance for typical messages (CASSANDRA-6409)
 * Throw IRE if a prepared statement has more markers than supported
   (CASSANDRA-5598)
 * Expose Thread metrics for the native protocol server (CASSANDRA-6234)
 * Change snapshot response message verb to INTERNAL to avoid dropping it
   (CASSANDRA-6415)
 * Warn when collection read has > 65K elements (CASSANDRA-5428)
 * Fix cache persistence when both row and key cache are enabled
   (CASSANDRA-6413)
 * (Hadoop) add describe_local_ring (CASSANDRA-6268)
 * Fix handling of concurrent directory creation failure (CASSANDRA-6459)
 * Allow executing CREATE statements multiple times (CASSANDRA-6471)
 * Don't send confusing info with timeouts (CASSANDRA-6491)
 * Don't resubmit counter mutation runnables internally (CASSANDRA-6427)
 * Don't drop local mutations without a hint (CASSANDRA-6510)
 * Don't allow null max_hint_window_in_ms (CASSANDRA-6419)
 * Validate SliceRange start and finish lengths (CASSANDRA-6521)


2.0.3
 * Fix FD leak on slice read path (CASSANDRA-6275)
 * Cancel read meter task when closing SSTR (CASSANDRA-6358)
 * free off-heap IndexSummary during bulk (CASSANDRA-6359)
 * Recover from IOException in accept() thread (CASSANDRA-6349)
 * Improve Gossip tolerance of abnormally slow tasks (CASSANDRA-6338)
 * Fix trying to hint timed out counter writes (CASSANDRA-6322)
 * Allow restoring specific columnfamilies from archived CL (CASSANDRA-4809)
 * Avoid flushing compaction_history after each operation (CASSANDRA-6287)
 * Fix repair assertion error when tombstones expire (CASSANDRA-6277)
 * Skip loading corrupt key cache (CASSANDRA-6260)
 * Fixes for compacting larger-than-memory rows (CASSANDRA-6274)
 * Compact hottest sstables first and optionally omit coldest from
   compaction entirely (CASSANDRA-6109)
 * Fix modifying column_metadata from thrift (CASSANDRA-6182)
 * cqlsh: fix LIST USERS output (CASSANDRA-6242)
 * Add IRequestSink interface (CASSANDRA-6248)
 * Update memtable size while flushing (CASSANDRA-6249)
 * Provide hooks around CQL2/CQL3 statement execution (CASSANDRA-6252)
 * Require Permission.SELECT for CAS updates (CASSANDRA-6247)
 * New CQL-aware SSTableWriter (CASSANDRA-5894)
 * Reject CAS operation when the protocol v1 is used (CASSANDRA-6270)
 * Correctly throw error when frame too large (CASSANDRA-5981)
 * Fix serialization bug in PagedRange with 2ndary indexes (CASSANDRA-6299)
 * Fix CQL3 table validation in Thrift (CASSANDRA-6140)
 * Fix bug missing results with IN clauses (CASSANDRA-6327)
 * Fix paging with reversed slices (CASSANDRA-6343)
 * Set minTimestamp correctly to be able to drop expired sstables (CASSANDRA-6337)
 * Support NaN and Infinity as float literals (CASSANDRA-6003)
 * Remove RF from nodetool ring output (CASSANDRA-6289)
 * Fix attempting to flush empty rows (CASSANDRA-6374)
 * Fix potential out of bounds exception when paging (CASSANDRA-6333)
Merged from 1.2:
 * Optimize FD phi calculation (CASSANDRA-6386)
 * Improve initial FD phi estimate when starting up (CASSANDRA-6385)
 * Don't list CQL3 table in CLI describe even if named explicitely
   (CASSANDRA-5750)
 * Invalidate row cache when dropping CF (CASSANDRA-6351)
 * add non-jamm path for cached statements (CASSANDRA-6293)
 * add windows bat files for shell commands (CASSANDRA-6145)
 * Require logging in for Thrift CQL2/3 statement preparation (CASSANDRA-6254)
 * restrict max_num_tokens to 1536 (CASSANDRA-6267)
 * Nodetool gets default JMX port from cassandra-env.sh (CASSANDRA-6273)
 * make calculatePendingRanges asynchronous (CASSANDRA-6244)
 * Remove blocking flushes in gossip thread (CASSANDRA-6297)
 * Fix potential socket leak in connectionpool creation (CASSANDRA-6308)
 * Allow LOCAL_ONE/LOCAL_QUORUM to work with SimpleStrategy (CASSANDRA-6238)
 * cqlsh: handle 'null' as session duration (CASSANDRA-6317)
 * Fix json2sstable handling of range tombstones (CASSANDRA-6316)
 * Fix missing one row in reverse query (CASSANDRA-6330)
 * Fix reading expired row value from row cache (CASSANDRA-6325)
 * Fix AssertionError when doing set element deletion (CASSANDRA-6341)
 * Make CL code for the native protocol match the one in C* 2.0
   (CASSANDRA-6347)
 * Disallow altering CQL3 table from thrift (CASSANDRA-6370)
 * Fix size computation of prepared statement (CASSANDRA-6369)


2.0.2
 * Update FailureDetector to use nanontime (CASSANDRA-4925)
 * Fix FileCacheService regressions (CASSANDRA-6149)
 * Never return WriteTimeout for CL.ANY (CASSANDRA-6132)
 * Fix race conditions in bulk loader (CASSANDRA-6129)
 * Add configurable metrics reporting (CASSANDRA-4430)
 * drop queries exceeding a configurable number of tombstones (CASSANDRA-6117)
 * Track and persist sstable read activity (CASSANDRA-5515)
 * Fixes for speculative retry (CASSANDRA-5932, CASSANDRA-6194)
 * Improve memory usage of metadata min/max column names (CASSANDRA-6077)
 * Fix thrift validation refusing row markers on CQL3 tables (CASSANDRA-6081)
 * Fix insertion of collections with CAS (CASSANDRA-6069)
 * Correctly send metadata on SELECT COUNT (CASSANDRA-6080)
 * Track clients' remote addresses in ClientState (CASSANDRA-6070)
 * Create snapshot dir if it does not exist when migrating
   leveled manifest (CASSANDRA-6093)
 * make sequential nodetool repair the default (CASSANDRA-5950)
 * Add more hooks for compaction strategy implementations (CASSANDRA-6111)
 * Fix potential NPE on composite 2ndary indexes (CASSANDRA-6098)
 * Delete can potentially be skipped in batch (CASSANDRA-6115)
 * Allow alter keyspace on system_traces (CASSANDRA-6016)
 * Disallow empty column names in cql (CASSANDRA-6136)
 * Use Java7 file-handling APIs and fix file moving on Windows (CASSANDRA-5383)
 * Save compaction history to system keyspace (CASSANDRA-5078)
 * Fix NPE if StorageService.getOperationMode() is executed before full startup (CASSANDRA-6166)
 * CQL3: support pre-epoch longs for TimestampType (CASSANDRA-6212)
 * Add reloadtriggers command to nodetool (CASSANDRA-4949)
 * cqlsh: ignore empty 'value alias' in DESCRIBE (CASSANDRA-6139)
 * Fix sstable loader (CASSANDRA-6205)
 * Reject bootstrapping if the node already exists in gossip (CASSANDRA-5571)
 * Fix NPE while loading paxos state (CASSANDRA-6211)
 * cqlsh: add SHOW SESSION <tracing-session> command (CASSANDRA-6228)
Merged from 1.2:
 * (Hadoop) Require CFRR batchSize to be at least 2 (CASSANDRA-6114)
 * Add a warning for small LCS sstable size (CASSANDRA-6191)
 * Add ability to list specific KS/CF combinations in nodetool cfstats (CASSANDRA-4191)
 * Mark CF clean if a mutation raced the drop and got it marked dirty (CASSANDRA-5946)
 * Add a LOCAL_ONE consistency level (CASSANDRA-6202)
 * Limit CQL prepared statement cache by size instead of count (CASSANDRA-6107)
 * Tracing should log write failure rather than raw exceptions (CASSANDRA-6133)
 * lock access to TM.endpointToHostIdMap (CASSANDRA-6103)
 * Allow estimated memtable size to exceed slab allocator size (CASSANDRA-6078)
 * Start MeteredFlusher earlier to prevent OOM during CL replay (CASSANDRA-6087)
 * Avoid sending Truncate command to fat clients (CASSANDRA-6088)
 * Allow where clause conditions to be in parenthesis (CASSANDRA-6037)
 * Do not open non-ssl storage port if encryption option is all (CASSANDRA-3916)
 * Move batchlog replay to its own executor (CASSANDRA-6079)
 * Add tombstone debug threshold and histogram (CASSANDRA-6042, 6057)
 * Enable tcp keepalive on incoming connections (CASSANDRA-4053)
 * Fix fat client schema pull NPE (CASSANDRA-6089)
 * Fix memtable flushing for indexed tables (CASSANDRA-6112)
 * Fix skipping columns with multiple slices (CASSANDRA-6119)
 * Expose connected thrift + native client counts (CASSANDRA-5084)
 * Optimize auth setup (CASSANDRA-6122)
 * Trace index selection (CASSANDRA-6001)
 * Update sstablesPerReadHistogram to use biased sampling (CASSANDRA-6164)
 * Log UnknownColumnfamilyException when closing socket (CASSANDRA-5725)
 * Properly error out on CREATE INDEX for counters table (CASSANDRA-6160)
 * Handle JMX notification failure for repair (CASSANDRA-6097)
 * (Hadoop) Fetch no more than 128 splits in parallel (CASSANDRA-6169)
 * stress: add username/password authentication support (CASSANDRA-6068)
 * Fix indexed queries with row cache enabled on parent table (CASSANDRA-5732)
 * Fix compaction race during columnfamily drop (CASSANDRA-5957)
 * Fix validation of empty column names for compact tables (CASSANDRA-6152)
 * Skip replaying mutations that pass CRC but fail to deserialize (CASSANDRA-6183)
 * Rework token replacement to use replace_address (CASSANDRA-5916)
 * Fix altering column types (CASSANDRA-6185)
 * cqlsh: fix CREATE/ALTER WITH completion (CASSANDRA-6196)
 * add windows bat files for shell commands (CASSANDRA-6145)
 * Fix potential stack overflow during range tombstones insertion (CASSANDRA-6181)
 * (Hadoop) Make LOCAL_ONE the default consistency level (CASSANDRA-6214)


2.0.1
 * Fix bug that could allow reading deleted data temporarily (CASSANDRA-6025)
 * Improve memory use defaults (CASSANDRA-6059)
 * Make ThriftServer more easlly extensible (CASSANDRA-6058)
 * Remove Hadoop dependency from ITransportFactory (CASSANDRA-6062)
 * add file_cache_size_in_mb setting (CASSANDRA-5661)
 * Improve error message when yaml contains invalid properties (CASSANDRA-5958)
 * Improve leveled compaction's ability to find non-overlapping L0 compactions
   to work on concurrently (CASSANDRA-5921)
 * Notify indexer of columns shadowed by range tombstones (CASSANDRA-5614)
 * Log Merkle tree stats (CASSANDRA-2698)
 * Switch from crc32 to adler32 for compressed sstable checksums (CASSANDRA-5862)
 * Improve offheap memcpy performance (CASSANDRA-5884)
 * Use a range aware scanner for cleanup (CASSANDRA-2524)
 * Cleanup doesn't need to inspect sstables that contain only local data
   (CASSANDRA-5722)
 * Add ability for CQL3 to list partition keys (CASSANDRA-4536)
 * Improve native protocol serialization (CASSANDRA-5664)
 * Upgrade Thrift to 0.9.1 (CASSANDRA-5923)
 * Require superuser status for adding triggers (CASSANDRA-5963)
 * Make standalone scrubber handle old and new style leveled manifest
   (CASSANDRA-6005)
 * Fix paxos bugs (CASSANDRA-6012, 6013, 6023)
 * Fix paged ranges with multiple replicas (CASSANDRA-6004)
 * Fix potential AssertionError during tracing (CASSANDRA-6041)
 * Fix NPE in sstablesplit (CASSANDRA-6027)
 * Migrate pre-2.0 key/value/column aliases to system.schema_columns
   (CASSANDRA-6009)
 * Paging filter empty rows too agressively (CASSANDRA-6040)
 * Support variadic parameters for IN clauses (CASSANDRA-4210)
 * cqlsh: return the result of CAS writes (CASSANDRA-5796)
 * Fix validation of IN clauses with 2ndary indexes (CASSANDRA-6050)
 * Support named bind variables in CQL (CASSANDRA-6033)
Merged from 1.2:
 * Allow cache-keys-to-save to be set at runtime (CASSANDRA-5980)
 * Avoid second-guessing out-of-space state (CASSANDRA-5605)
 * Tuning knobs for dealing with large blobs and many CFs (CASSANDRA-5982)
 * (Hadoop) Fix CQLRW for thrift tables (CASSANDRA-6002)
 * Fix possible divide-by-zero in HHOM (CASSANDRA-5990)
 * Allow local batchlog writes for CL.ANY (CASSANDRA-5967)
 * Upgrade metrics-core to version 2.2.0 (CASSANDRA-5947)
 * Fix CqlRecordWriter with composite keys (CASSANDRA-5949)
 * Add snitch, schema version, cluster, partitioner to JMX (CASSANDRA-5881)
 * Allow disabling SlabAllocator (CASSANDRA-5935)
 * Make user-defined compaction JMX blocking (CASSANDRA-4952)
 * Fix streaming does not transfer wrapped range (CASSANDRA-5948)
 * Fix loading index summary containing empty key (CASSANDRA-5965)
 * Correctly handle limits in CompositesSearcher (CASSANDRA-5975)
 * Pig: handle CQL collections (CASSANDRA-5867)
 * Pass the updated cf to the PRSI index() method (CASSANDRA-5999)
 * Allow empty CQL3 batches (as no-op) (CASSANDRA-5994)
 * Support null in CQL3 functions (CASSANDRA-5910)
 * Replace the deprecated MapMaker with CacheLoader (CASSANDRA-6007)
 * Add SSTableDeletingNotification to DataTracker (CASSANDRA-6010)
 * Fix snapshots in use get deleted during snapshot repair (CASSANDRA-6011)
 * Move hints and exception count to o.a.c.metrics (CASSANDRA-6017)
 * Fix memory leak in snapshot repair (CASSANDRA-6047)
 * Fix sstable2sjon for CQL3 tables (CASSANDRA-5852)


2.0.0
 * Fix thrift validation when inserting into CQL3 tables (CASSANDRA-5138)
 * Fix periodic memtable flushing behavior with clean memtables (CASSANDRA-5931)
 * Fix dateOf() function for pre-2.0 timestamp columns (CASSANDRA-5928)
 * Fix SSTable unintentionally loads BF when opened for batch (CASSANDRA-5938)
 * Add stream session progress to JMX (CASSANDRA-4757)
 * Fix NPE during CAS operation (CASSANDRA-5925)
Merged from 1.2:
 * Fix getBloomFilterDiskSpaceUsed for AlwaysPresentFilter (CASSANDRA-5900)
 * Don't announce schema version until we've loaded the changes locally
   (CASSANDRA-5904)
 * Fix to support off heap bloom filters size greater than 2 GB (CASSANDRA-5903)
 * Properly handle parsing huge map and set literals (CASSANDRA-5893)


2.0.0-rc2
 * enable vnodes by default (CASSANDRA-5869)
 * fix CAS contention timeout (CASSANDRA-5830)
 * fix HsHa to respect max frame size (CASSANDRA-4573)
 * Fix (some) 2i on composite components omissions (CASSANDRA-5851)
 * cqlsh: add DESCRIBE FULL SCHEMA variant (CASSANDRA-5880)
Merged from 1.2:
 * Correctly validate sparse composite cells in scrub (CASSANDRA-5855)
 * Add KeyCacheHitRate metric to CF metrics (CASSANDRA-5868)
 * cqlsh: add support for multiline comments (CASSANDRA-5798)
 * Handle CQL3 SELECT duplicate IN restrictions on clustering columns
   (CASSANDRA-5856)


2.0.0-rc1
 * improve DecimalSerializer performance (CASSANDRA-5837)
 * fix potential spurious wakeup in AsyncOneResponse (CASSANDRA-5690)
 * fix schema-related trigger issues (CASSANDRA-5774)
 * Better validation when accessing CQL3 table from thrift (CASSANDRA-5138)
 * Fix assertion error during repair (CASSANDRA-5801)
 * Fix range tombstone bug (CASSANDRA-5805)
 * DC-local CAS (CASSANDRA-5797)
 * Add a native_protocol_version column to the system.local table (CASSANRDA-5819)
 * Use index_interval from cassandra.yaml when upgraded (CASSANDRA-5822)
 * Fix buffer underflow on socket close (CASSANDRA-5792)
Merged from 1.2:
 * Fix reading DeletionTime from 1.1-format sstables (CASSANDRA-5814)
 * cqlsh: add collections support to COPY (CASSANDRA-5698)
 * retry important messages for any IOException (CASSANDRA-5804)
 * Allow empty IN relations in SELECT/UPDATE/DELETE statements (CASSANDRA-5626)
 * cqlsh: fix crashing on Windows due to libedit detection (CASSANDRA-5812)
 * fix bulk-loading compressed sstables (CASSANDRA-5820)
 * (Hadoop) fix quoting in CqlPagingRecordReader and CqlRecordWriter
   (CASSANDRA-5824)
 * update default LCS sstable size to 160MB (CASSANDRA-5727)
 * Allow compacting 2Is via nodetool (CASSANDRA-5670)
 * Hex-encode non-String keys in OPP (CASSANDRA-5793)
 * nodetool history logging (CASSANDRA-5823)
 * (Hadoop) fix support for Thrift tables in CqlPagingRecordReader
   (CASSANDRA-5752)
 * add "all time blocked" to StatusLogger output (CASSANDRA-5825)
 * Future-proof inter-major-version schema migrations (CASSANDRA-5845)
 * (Hadoop) add CqlPagingRecordReader support for ReversedType in Thrift table
   (CASSANDRA-5718)
 * Add -no-snapshot option to scrub (CASSANDRA-5891)
 * Fix to support off heap bloom filters size greater than 2 GB (CASSANDRA-5903)
 * Properly handle parsing huge map and set literals (CASSANDRA-5893)
 * Fix LCS L0 compaction may overlap in L1 (CASSANDRA-5907)
 * New sstablesplit tool to split large sstables offline (CASSANDRA-4766)
 * Fix potential deadlock in native protocol server (CASSANDRA-5926)
 * Disallow incompatible type change in CQL3 (CASSANDRA-5882)
Merged from 1.1:
 * Correctly validate sparse composite cells in scrub (CASSANDRA-5855)


2.0.0-beta2
 * Replace countPendingHints with Hints Created metric (CASSANDRA-5746)
 * Allow nodetool with no args, and with help to run without a server (CASSANDRA-5734)
 * Cleanup AbstractType/TypeSerializer classes (CASSANDRA-5744)
 * Remove unimplemented cli option schema-mwt (CASSANDRA-5754)
 * Support range tombstones in thrift (CASSANDRA-5435)
 * Normalize table-manipulating CQL3 statements' class names (CASSANDRA-5759)
 * cqlsh: add missing table options to DESCRIBE output (CASSANDRA-5749)
 * Fix assertion error during repair (CASSANDRA-5757)
 * Fix bulkloader (CASSANDRA-5542)
 * Add LZ4 compression to the native protocol (CASSANDRA-5765)
 * Fix bugs in the native protocol v2 (CASSANDRA-5770)
 * CAS on 'primary key only' table (CASSANDRA-5715)
 * Support streaming SSTables of old versions (CASSANDRA-5772)
 * Always respect protocol version in native protocol (CASSANDRA-5778)
 * Fix ConcurrentModificationException during streaming (CASSANDRA-5782)
 * Update deletion timestamp in Commit#updatesWithPaxosTime (CASSANDRA-5787)
 * Thrift cas() method crashes if input columns are not sorted (CASSANDRA-5786)
 * Order columns names correctly when querying for CAS (CASSANDRA-5788)
 * Fix streaming retry (CASSANDRA-5775)
Merged from 1.2:
 * if no seeds can be a reached a node won't start in a ring by itself (CASSANDRA-5768)
 * add cassandra.unsafesystem property (CASSANDRA-5704)
 * (Hadoop) quote identifiers in CqlPagingRecordReader (CASSANDRA-5763)
 * Add replace_node functionality for vnodes (CASSANDRA-5337)
 * Add timeout events to query traces (CASSANDRA-5520)
 * Fix serialization of the LEFT gossip value (CASSANDRA-5696)
 * Pig: support for cql3 tables (CASSANDRA-5234)
 * Fix skipping range tombstones with reverse queries (CASSANDRA-5712)
 * Expire entries out of ThriftSessionManager (CASSANDRA-5719)
 * Don't keep ancestor information in memory (CASSANDRA-5342)
 * Expose native protocol server status in nodetool info (CASSANDRA-5735)
 * Fix pathetic performance of range tombstones (CASSANDRA-5677)
 * Fix querying with an empty (impossible) range (CASSANDRA-5573)
 * cqlsh: handle CUSTOM 2i in DESCRIBE output (CASSANDRA-5760)
 * Fix minor bug in Range.intersects(Bound) (CASSANDRA-5771)
 * cqlsh: handle disabled compression in DESCRIBE output (CASSANDRA-5766)
 * Ensure all UP events are notified on the native protocol (CASSANDRA-5769)
 * Fix formatting of sstable2json with multiple -k arguments (CASSANDRA-5781)
 * Don't rely on row marker for queries in general to hide lost markers
   after TTL expires (CASSANDRA-5762)
 * Sort nodetool help output (CASSANDRA-5776)
 * Fix column expiring during 2 phases compaction (CASSANDRA-5799)
 * now() is being rejected in INSERTs when inside collections (CASSANDRA-5795)


2.0.0-beta1
 * Add support for indexing clustered columns (CASSANDRA-5125)
 * Removed on-heap row cache (CASSANDRA-5348)
 * use nanotime consistently for node-local timeouts (CASSANDRA-5581)
 * Avoid unnecessary second pass on name-based queries (CASSANDRA-5577)
 * Experimental triggers (CASSANDRA-1311)
 * JEMalloc support for off-heap allocation (CASSANDRA-3997)
 * Single-pass compaction (CASSANDRA-4180)
 * Removed token range bisection (CASSANDRA-5518)
 * Removed compatibility with pre-1.2.5 sstables and network messages
   (CASSANDRA-5511)
 * removed PBSPredictor (CASSANDRA-5455)
 * CAS support (CASSANDRA-5062, 5441, 5442, 5443, 5619, 5667)
 * Leveled compaction performs size-tiered compactions in L0
   (CASSANDRA-5371, 5439)
 * Add yaml network topology snitch for mixed ec2/other envs (CASSANDRA-5339)
 * Log when a node is down longer than the hint window (CASSANDRA-4554)
 * Optimize tombstone creation for ExpiringColumns (CASSANDRA-4917)
 * Improve LeveledScanner work estimation (CASSANDRA-5250, 5407)
 * Replace compaction lock with runWithCompactionsDisabled (CASSANDRA-3430)
 * Change Message IDs to ints (CASSANDRA-5307)
 * Move sstable level information into the Stats component, removing the
   need for a separate Manifest file (CASSANDRA-4872)
 * avoid serializing to byte[] on commitlog append (CASSANDRA-5199)
 * make index_interval configurable per columnfamily (CASSANDRA-3961, CASSANDRA-5650)
 * add default_time_to_live (CASSANDRA-3974)
 * add memtable_flush_period_in_ms (CASSANDRA-4237)
 * replace supercolumns internally by composites (CASSANDRA-3237, 5123)
 * upgrade thrift to 0.9.0 (CASSANDRA-3719)
 * drop unnecessary keyspace parameter from user-defined compaction API
   (CASSANDRA-5139)
 * more robust solution to incomplete compactions + counters (CASSANDRA-5151)
 * Change order of directory searching for c*.in.sh (CASSANDRA-3983)
 * Add tool to reset SSTable compaction level for LCS (CASSANDRA-5271)
 * Allow custom configuration loader (CASSANDRA-5045)
 * Remove memory emergency pressure valve logic (CASSANDRA-3534)
 * Reduce request latency with eager retry (CASSANDRA-4705)
 * cqlsh: Remove ASSUME command (CASSANDRA-5331)
 * Rebuild BF when loading sstables if bloom_filter_fp_chance
   has changed since compaction (CASSANDRA-5015)
 * remove row-level bloom filters (CASSANDRA-4885)
 * Change Kernel Page Cache skipping into row preheating (disabled by default)
   (CASSANDRA-4937)
 * Improve repair by deciding on a gcBefore before sending
   out TreeRequests (CASSANDRA-4932)
 * Add an official way to disable compactions (CASSANDRA-5074)
 * Reenable ALTER TABLE DROP with new semantics (CASSANDRA-3919)
 * Add binary protocol versioning (CASSANDRA-5436)
 * Swap THshaServer for TThreadedSelectorServer (CASSANDRA-5530)
 * Add alias support to SELECT statement (CASSANDRA-5075)
 * Don't create empty RowMutations in CommitLogReplayer (CASSANDRA-5541)
 * Use range tombstones when dropping cfs/columns from schema (CASSANDRA-5579)
 * cqlsh: drop CQL2/CQL3-beta support (CASSANDRA-5585)
 * Track max/min column names in sstables to be able to optimize slice
   queries (CASSANDRA-5514, CASSANDRA-5595, CASSANDRA-5600)
 * Binary protocol: allow batching already prepared statements (CASSANDRA-4693)
 * Allow preparing timestamp, ttl and limit in CQL3 queries (CASSANDRA-4450)
 * Support native link w/o JNA in Java7 (CASSANDRA-3734)
 * Use SASL authentication in binary protocol v2 (CASSANDRA-5545)
 * Replace Thrift HsHa with LMAX Disruptor based implementation (CASSANDRA-5582)
 * cqlsh: Add row count to SELECT output (CASSANDRA-5636)
 * Include a timestamp with all read commands to determine column expiration
   (CASSANDRA-5149)
 * Streaming 2.0 (CASSANDRA-5286, 5699)
 * Conditional create/drop ks/table/index statements in CQL3 (CASSANDRA-2737)
 * more pre-table creation property validation (CASSANDRA-5693)
 * Redesign repair messages (CASSANDRA-5426)
 * Fix ALTER RENAME post-5125 (CASSANDRA-5702)
 * Disallow renaming a 2ndary indexed column (CASSANDRA-5705)
 * Rename Table to Keyspace (CASSANDRA-5613)
 * Ensure changing column_index_size_in_kb on different nodes don't corrupt the
   sstable (CASSANDRA-5454)
 * Move resultset type information into prepare, not execute (CASSANDRA-5649)
 * Auto paging in binary protocol (CASSANDRA-4415, 5714)
 * Don't tie client side use of AbstractType to JDBC (CASSANDRA-4495)
 * Adds new TimestampType to replace DateType (CASSANDRA-5723, CASSANDRA-5729)
Merged from 1.2:
 * make starting native protocol server idempotent (CASSANDRA-5728)
 * Fix loading key cache when a saved entry is no longer valid (CASSANDRA-5706)
 * Fix serialization of the LEFT gossip value (CASSANDRA-5696)
 * cqlsh: Don't show 'null' in place of empty values (CASSANDRA-5675)
 * Race condition in detecting version on a mixed 1.1/1.2 cluster
   (CASSANDRA-5692)
 * Fix skipping range tombstones with reverse queries (CASSANDRA-5712)
 * Expire entries out of ThriftSessionManager (CASSANRDA-5719)
 * Don't keep ancestor information in memory (CASSANDRA-5342)
 * cqlsh: fix handling of semicolons inside BATCH queries (CASSANDRA-5697)


1.2.6
 * Fix tracing when operation completes before all responses arrive
   (CASSANDRA-5668)
 * Fix cross-DC mutation forwarding (CASSANDRA-5632)
 * Reduce SSTableLoader memory usage (CASSANDRA-5555)
 * Scale hinted_handoff_throttle_in_kb to cluster size (CASSANDRA-5272)
 * (Hadoop) Add CQL3 input/output formats (CASSANDRA-4421, 5622)
 * (Hadoop) Fix InputKeyRange in CFIF (CASSANDRA-5536)
 * Fix dealing with ridiculously large max sstable sizes in LCS (CASSANDRA-5589)
 * Ignore pre-truncate hints (CASSANDRA-4655)
 * Move System.exit on OOM into a separate thread (CASSANDRA-5273)
 * Write row markers when serializing schema (CASSANDRA-5572)
 * Check only SSTables for the requested range when streaming (CASSANDRA-5569)
 * Improve batchlog replay behavior and hint ttl handling (CASSANDRA-5314)
 * Exclude localTimestamp from validation for tombstones (CASSANDRA-5398)
 * cqlsh: add custom prompt support (CASSANDRA-5539)
 * Reuse prepared statements in hot auth queries (CASSANDRA-5594)
 * cqlsh: add vertical output option (see EXPAND) (CASSANDRA-5597)
 * Add a rate limit option to stress (CASSANDRA-5004)
 * have BulkLoader ignore snapshots directories (CASSANDRA-5587)
 * fix SnitchProperties logging context (CASSANDRA-5602)
 * Expose whether jna is enabled and memory is locked via JMX (CASSANDRA-5508)
 * cqlsh: fix COPY FROM with ReversedType (CASSANDRA-5610)
 * Allow creating CUSTOM indexes on collections (CASSANDRA-5615)
 * Evaluate now() function at execution time (CASSANDRA-5616)
 * Expose detailed read repair metrics (CASSANDRA-5618)
 * Correct blob literal + ReversedType parsing (CASSANDRA-5629)
 * Allow GPFS to prefer the internal IP like EC2MRS (CASSANDRA-5630)
 * fix help text for -tspw cassandra-cli (CASSANDRA-5643)
 * don't throw away initial causes exceptions for internode encryption issues
   (CASSANDRA-5644)
 * Fix message spelling errors for cql select statements (CASSANDRA-5647)
 * Suppress custom exceptions thru jmx (CASSANDRA-5652)
 * Update CREATE CUSTOM INDEX syntax (CASSANDRA-5639)
 * Fix PermissionDetails.equals() method (CASSANDRA-5655)
 * Never allow partition key ranges in CQL3 without token() (CASSANDRA-5666)
 * Gossiper incorrectly drops AppState for an upgrading node (CASSANDRA-5660)
 * Connection thrashing during multi-region ec2 during upgrade, due to
   messaging version (CASSANDRA-5669)
 * Avoid over reconnecting in EC2MRS (CASSANDRA-5678)
 * Fix ReadResponseSerializer.serializedSize() for digest reads (CASSANDRA-5476)
 * allow sstable2json on 2i CFs (CASSANDRA-5694)
Merged from 1.1:
 * Remove buggy thrift max message length option (CASSANDRA-5529)
 * Fix NPE in Pig's widerow mode (CASSANDRA-5488)
 * Add split size parameter to Pig and disable split combination (CASSANDRA-5544)


1.2.5
 * make BytesToken.toString only return hex bytes (CASSANDRA-5566)
 * Ensure that submitBackground enqueues at least one task (CASSANDRA-5554)
 * fix 2i updates with identical values and timestamps (CASSANDRA-5540)
 * fix compaction throttling bursty-ness (CASSANDRA-4316)
 * reduce memory consumption of IndexSummary (CASSANDRA-5506)
 * remove per-row column name bloom filters (CASSANDRA-5492)
 * Include fatal errors in trace events (CASSANDRA-5447)
 * Ensure that PerRowSecondaryIndex is notified of row-level deletes
   (CASSANDRA-5445)
 * Allow empty blob literals in CQL3 (CASSANDRA-5452)
 * Fix streaming RangeTombstones at column index boundary (CASSANDRA-5418)
 * Fix preparing statements when current keyspace is not set (CASSANDRA-5468)
 * Fix SemanticVersion.isSupportedBy minor/patch handling (CASSANDRA-5496)
 * Don't provide oldCfId for post-1.1 system cfs (CASSANDRA-5490)
 * Fix primary range ignores replication strategy (CASSANDRA-5424)
 * Fix shutdown of binary protocol server (CASSANDRA-5507)
 * Fix repair -snapshot not working (CASSANDRA-5512)
 * Set isRunning flag later in binary protocol server (CASSANDRA-5467)
 * Fix use of CQL3 functions with descending clustering order (CASSANDRA-5472)
 * Disallow renaming columns one at a time for thrift table in CQL3
   (CASSANDRA-5531)
 * cqlsh: add CLUSTERING ORDER BY support to DESCRIBE (CASSANDRA-5528)
 * Add custom secondary index support to CQL3 (CASSANDRA-5484)
 * Fix repair hanging silently on unexpected error (CASSANDRA-5229)
 * Fix Ec2Snitch regression introduced by CASSANDRA-5171 (CASSANDRA-5432)
 * Add nodetool enablebackup/disablebackup (CASSANDRA-5556)
 * cqlsh: fix DESCRIBE after case insensitive USE (CASSANDRA-5567)
Merged from 1.1
 * Add retry mechanism to OTC for non-droppable_verbs (CASSANDRA-5393)
 * Use allocator information to improve memtable memory usage estimate
   (CASSANDRA-5497)
 * Fix trying to load deleted row into row cache on startup (CASSANDRA-4463)
 * fsync leveled manifest to avoid corruption (CASSANDRA-5535)
 * Fix Bound intersection computation (CASSANDRA-5551)
 * sstablescrub now respects max memory size in cassandra.in.sh (CASSANDRA-5562)


1.2.4
 * Ensure that PerRowSecondaryIndex updates see the most recent values
   (CASSANDRA-5397)
 * avoid duplicate index entries ind PrecompactedRow and
   ParallelCompactionIterable (CASSANDRA-5395)
 * remove the index entry on oldColumn when new column is a tombstone
   (CASSANDRA-5395)
 * Change default stream throughput from 400 to 200 mbps (CASSANDRA-5036)
 * Gossiper logs DOWN for symmetry with UP (CASSANDRA-5187)
 * Fix mixing prepared statements between keyspaces (CASSANDRA-5352)
 * Fix consistency level during bootstrap - strike 3 (CASSANDRA-5354)
 * Fix transposed arguments in AlreadyExistsException (CASSANDRA-5362)
 * Improve asynchronous hint delivery (CASSANDRA-5179)
 * Fix Guava dependency version (12.0 -> 13.0.1) for Maven (CASSANDRA-5364)
 * Validate that provided CQL3 collection value are < 64K (CASSANDRA-5355)
 * Make upgradeSSTable skip current version sstables by default (CASSANDRA-5366)
 * Optimize min/max timestamp collection (CASSANDRA-5373)
 * Invalid streamId in cql binary protocol when using invalid CL
   (CASSANDRA-5164)
 * Fix validation for IN where clauses with collections (CASSANDRA-5376)
 * Copy resultSet on count query to avoid ConcurrentModificationException
   (CASSANDRA-5382)
 * Correctly typecheck in CQL3 even with ReversedType (CASSANDRA-5386)
 * Fix streaming compressed files when using encryption (CASSANDRA-5391)
 * cassandra-all 1.2.0 pom missing netty dependency (CASSANDRA-5392)
 * Fix writetime/ttl functions on null values (CASSANDRA-5341)
 * Fix NPE during cql3 select with token() (CASSANDRA-5404)
 * IndexHelper.skipBloomFilters won't skip non-SHA filters (CASSANDRA-5385)
 * cqlsh: Print maps ordered by key, sort sets (CASSANDRA-5413)
 * Add null syntax support in CQL3 for inserts (CASSANDRA-3783)
 * Allow unauthenticated set_keyspace() calls (CASSANDRA-5423)
 * Fix potential incremental backups race (CASSANDRA-5410)
 * Fix prepared BATCH statements with batch-level timestamps (CASSANDRA-5415)
 * Allow overriding superuser setup delay (CASSANDRA-5430)
 * cassandra-shuffle with JMX usernames and passwords (CASSANDRA-5431)
Merged from 1.1:
 * cli: Quote ks and cf names in schema output when needed (CASSANDRA-5052)
 * Fix bad default for min/max timestamp in SSTableMetadata (CASSANDRA-5372)
 * Fix cf name extraction from manifest in Directories.migrateFile()
   (CASSANDRA-5242)
 * Support pluggable internode authentication (CASSANDRA-5401)


1.2.3
 * add check for sstable overlap within a level on startup (CASSANDRA-5327)
 * replace ipv6 colons in jmx object names (CASSANDRA-5298, 5328)
 * Avoid allocating SSTableBoundedScanner during repair when the range does
   not intersect the sstable (CASSANDRA-5249)
 * Don't lowercase property map keys (this breaks NTS) (CASSANDRA-5292)
 * Fix composite comparator with super columns (CASSANDRA-5287)
 * Fix insufficient validation of UPDATE queries against counter cfs
   (CASSANDRA-5300)
 * Fix PropertyFileSnitch default DC/Rack behavior (CASSANDRA-5285)
 * Handle null values when executing prepared statement (CASSANDRA-5081)
 * Add netty to pom dependencies (CASSANDRA-5181)
 * Include type arguments in Thrift CQLPreparedResult (CASSANDRA-5311)
 * Fix compaction not removing columns when bf_fp_ratio is 1 (CASSANDRA-5182)
 * cli: Warn about missing CQL3 tables in schema descriptions (CASSANDRA-5309)
 * Re-enable unknown option in replication/compaction strategies option for
   backward compatibility (CASSANDRA-4795)
 * Add binary protocol support to stress (CASSANDRA-4993)
 * cqlsh: Fix COPY FROM value quoting and null handling (CASSANDRA-5305)
 * Fix repair -pr for vnodes (CASSANDRA-5329)
 * Relax CL for auth queries for non-default users (CASSANDRA-5310)
 * Fix AssertionError during repair (CASSANDRA-5245)
 * Don't announce migrations to pre-1.2 nodes (CASSANDRA-5334)
Merged from 1.1:
 * Update offline scrub for 1.0 -> 1.1 directory structure (CASSANDRA-5195)
 * add tmp flag to Descriptor hashcode (CASSANDRA-4021)
 * fix logging of "Found table data in data directories" when only system tables
   are present (CASSANDRA-5289)
 * cli: Add JMX authentication support (CASSANDRA-5080)
 * nodetool: ability to repair specific range (CASSANDRA-5280)
 * Fix possible assertion triggered in SliceFromReadCommand (CASSANDRA-5284)
 * cqlsh: Add inet type support on Windows (ipv4-only) (CASSANDRA-4801)
 * Fix race when initializing ColumnFamilyStore (CASSANDRA-5350)
 * Add UseTLAB JVM flag (CASSANDRA-5361)


1.2.2
 * fix potential for multiple concurrent compactions of the same sstables
   (CASSANDRA-5256)
 * avoid no-op caching of byte[] on commitlog append (CASSANDRA-5199)
 * fix symlinks under data dir not working (CASSANDRA-5185)
 * fix bug in compact storage metadata handling (CASSANDRA-5189)
 * Validate login for USE queries (CASSANDRA-5207)
 * cli: remove default username and password (CASSANDRA-5208)
 * configure populate_io_cache_on_flush per-CF (CASSANDRA-4694)
 * allow configuration of internode socket buffer (CASSANDRA-3378)
 * Make sstable directory picking blacklist-aware again (CASSANDRA-5193)
 * Correctly expire gossip states for edge cases (CASSANDRA-5216)
 * Improve handling of directory creation failures (CASSANDRA-5196)
 * Expose secondary indicies to the rest of nodetool (CASSANDRA-4464)
 * Binary protocol: avoid sending notification for 0.0.0.0 (CASSANDRA-5227)
 * add UseCondCardMark XX jvm settings on jdk 1.7 (CASSANDRA-4366)
 * CQL3 refactor to allow conversion function (CASSANDRA-5226)
 * Fix drop of sstables in some circumstance (CASSANDRA-5232)
 * Implement caching of authorization results (CASSANDRA-4295)
 * Add support for LZ4 compression (CASSANDRA-5038)
 * Fix missing columns in wide rows queries (CASSANDRA-5225)
 * Simplify auth setup and make system_auth ks alterable (CASSANDRA-5112)
 * Stop compactions from hanging during bootstrap (CASSANDRA-5244)
 * fix compressed streaming sending extra chunk (CASSANDRA-5105)
 * Add CQL3-based implementations of IAuthenticator and IAuthorizer
   (CASSANDRA-4898)
 * Fix timestamp-based tomstone removal logic (CASSANDRA-5248)
 * cli: Add JMX authentication support (CASSANDRA-5080)
 * Fix forceFlush behavior (CASSANDRA-5241)
 * cqlsh: Add username autocompletion (CASSANDRA-5231)
 * Fix CQL3 composite partition key error (CASSANDRA-5240)
 * Allow IN clause on last clustering key (CASSANDRA-5230)
Merged from 1.1:
 * fix start key/end token validation for wide row iteration (CASSANDRA-5168)
 * add ConfigHelper support for Thrift frame and max message sizes (CASSANDRA-5188)
 * fix nodetool repair not fail on node down (CASSANDRA-5203)
 * always collect tombstone hints (CASSANDRA-5068)
 * Fix error when sourcing file in cqlsh (CASSANDRA-5235)


1.2.1
 * stream undelivered hints on decommission (CASSANDRA-5128)
 * GossipingPropertyFileSnitch loads saved dc/rack info if needed (CASSANDRA-5133)
 * drain should flush system CFs too (CASSANDRA-4446)
 * add inter_dc_tcp_nodelay setting (CASSANDRA-5148)
 * re-allow wrapping ranges for start_token/end_token range pairitspwng (CASSANDRA-5106)
 * fix validation compaction of empty rows (CASSANDRA-5136)
 * nodetool methods to enable/disable hint storage/delivery (CASSANDRA-4750)
 * disallow bloom filter false positive chance of 0 (CASSANDRA-5013)
 * add threadpool size adjustment methods to JMXEnabledThreadPoolExecutor and
   CompactionManagerMBean (CASSANDRA-5044)
 * fix hinting for dropped local writes (CASSANDRA-4753)
 * off-heap cache doesn't need mutable column container (CASSANDRA-5057)
 * apply disk_failure_policy to bad disks on initial directory creation
   (CASSANDRA-4847)
 * Optimize name-based queries to use ArrayBackedSortedColumns (CASSANDRA-5043)
 * Fall back to old manifest if most recent is unparseable (CASSANDRA-5041)
 * pool [Compressed]RandomAccessReader objects on the partitioned read path
   (CASSANDRA-4942)
 * Add debug logging to list filenames processed by Directories.migrateFile
   method (CASSANDRA-4939)
 * Expose black-listed directories via JMX (CASSANDRA-4848)
 * Log compaction merge counts (CASSANDRA-4894)
 * Minimize byte array allocation by AbstractData{Input,Output} (CASSANDRA-5090)
 * Add SSL support for the binary protocol (CASSANDRA-5031)
 * Allow non-schema system ks modification for shuffle to work (CASSANDRA-5097)
 * cqlsh: Add default limit to SELECT statements (CASSANDRA-4972)
 * cqlsh: fix DESCRIBE for 1.1 cfs in CQL3 (CASSANDRA-5101)
 * Correctly gossip with nodes >= 1.1.7 (CASSANDRA-5102)
 * Ensure CL guarantees on digest mismatch (CASSANDRA-5113)
 * Validate correctly selects on composite partition key (CASSANDRA-5122)
 * Fix exception when adding collection (CASSANDRA-5117)
 * Handle states for non-vnode clusters correctly (CASSANDRA-5127)
 * Refuse unrecognized replication and compaction strategy options (CASSANDRA-4795)
 * Pick the correct value validator in sstable2json for cql3 tables (CASSANDRA-5134)
 * Validate login for describe_keyspace, describe_keyspaces and set_keyspace
   (CASSANDRA-5144)
 * Fix inserting empty maps (CASSANDRA-5141)
 * Don't remove tokens from System table for node we know (CASSANDRA-5121)
 * fix streaming progress report for compresed files (CASSANDRA-5130)
 * Coverage analysis for low-CL queries (CASSANDRA-4858)
 * Stop interpreting dates as valid timeUUID value (CASSANDRA-4936)
 * Adds E notation for floating point numbers (CASSANDRA-4927)
 * Detect (and warn) unintentional use of the cql2 thrift methods when cql3 was
   intended (CASSANDRA-5172)
 * cli: Quote ks and cf names in schema output when needed (CASSANDRA-5052)
 * Fix cf name extraction from manifest in Directories.migrateFile() (CASSANDRA-5242)
 * Replace mistaken usage of commons-logging with slf4j (CASSANDRA-5464)
 * Ensure Jackson dependency matches lib (CASSANDRA-5126)
 * Expose droppable tombstone ratio stats over JMX (CASSANDRA-5159)
Merged from 1.1:
 * Simplify CompressedRandomAccessReader to work around JDK FD bug (CASSANDRA-5088)
 * Improve handling a changing target throttle rate mid-compaction (CASSANDRA-5087)
 * Pig: correctly decode row keys in widerow mode (CASSANDRA-5098)
 * nodetool repair command now prints progress (CASSANDRA-4767)
 * fix user defined compaction to run against 1.1 data directory (CASSANDRA-5118)
 * Fix CQL3 BATCH authorization caching (CASSANDRA-5145)
 * fix get_count returns incorrect value with TTL (CASSANDRA-5099)
 * better handling for mid-compaction failure (CASSANDRA-5137)
 * convert default marshallers list to map for better readability (CASSANDRA-5109)
 * fix ConcurrentModificationException in getBootstrapSource (CASSANDRA-5170)
 * fix sstable maxtimestamp for row deletes and pre-1.1.1 sstables (CASSANDRA-5153)
 * Fix thread growth on node removal (CASSANDRA-5175)
 * Make Ec2Region's datacenter name configurable (CASSANDRA-5155)


1.2.0
 * Disallow counters in collections (CASSANDRA-5082)
 * cqlsh: add unit tests (CASSANDRA-3920)
 * fix default bloom_filter_fp_chance for LeveledCompactionStrategy (CASSANDRA-5093)
Merged from 1.1:
 * add validation for get_range_slices with start_key and end_token (CASSANDRA-5089)


1.2.0-rc2
 * fix nodetool ownership display with vnodes (CASSANDRA-5065)
 * cqlsh: add DESCRIBE KEYSPACES command (CASSANDRA-5060)
 * Fix potential infinite loop when reloading CFS (CASSANDRA-5064)
 * Fix SimpleAuthorizer example (CASSANDRA-5072)
 * cqlsh: force CL.ONE for tracing and system.schema* queries (CASSANDRA-5070)
 * Includes cassandra-shuffle in the debian package (CASSANDRA-5058)
Merged from 1.1:
 * fix multithreaded compaction deadlock (CASSANDRA-4492)
 * fix temporarily missing schema after upgrade from pre-1.1.5 (CASSANDRA-5061)
 * Fix ALTER TABLE overriding compression options with defaults
   (CASSANDRA-4996, 5066)
 * fix specifying and altering crc_check_chance (CASSANDRA-5053)
 * fix Murmur3Partitioner ownership% calculation (CASSANDRA-5076)
 * Don't expire columns sooner than they should in 2ndary indexes (CASSANDRA-5079)


1.2-rc1
 * rename rpc_timeout settings to request_timeout (CASSANDRA-5027)
 * add BF with 0.1 FP to LCS by default (CASSANDRA-5029)
 * Fix preparing insert queries (CASSANDRA-5016)
 * Fix preparing queries with counter increment (CASSANDRA-5022)
 * Fix preparing updates with collections (CASSANDRA-5017)
 * Don't generate UUID based on other node address (CASSANDRA-5002)
 * Fix message when trying to alter a clustering key type (CASSANDRA-5012)
 * Update IAuthenticator to match the new IAuthorizer (CASSANDRA-5003)
 * Fix inserting only a key in CQL3 (CASSANDRA-5040)
 * Fix CQL3 token() function when used with strings (CASSANDRA-5050)
Merged from 1.1:
 * reduce log spam from invalid counter shards (CASSANDRA-5026)
 * Improve schema propagation performance (CASSANDRA-5025)
 * Fix for IndexHelper.IndexFor throws OOB Exception (CASSANDRA-5030)
 * cqlsh: make it possible to describe thrift CFs (CASSANDRA-4827)
 * cqlsh: fix timestamp formatting on some platforms (CASSANDRA-5046)


1.2-beta3
 * make consistency level configurable in cqlsh (CASSANDRA-4829)
 * fix cqlsh rendering of blob fields (CASSANDRA-4970)
 * fix cqlsh DESCRIBE command (CASSANDRA-4913)
 * save truncation position in system table (CASSANDRA-4906)
 * Move CompressionMetadata off-heap (CASSANDRA-4937)
 * allow CLI to GET cql3 columnfamily data (CASSANDRA-4924)
 * Fix rare race condition in getExpireTimeForEndpoint (CASSANDRA-4402)
 * acquire references to overlapping sstables during compaction so bloom filter
   doesn't get free'd prematurely (CASSANDRA-4934)
 * Don't share slice query filter in CQL3 SelectStatement (CASSANDRA-4928)
 * Separate tracing from Log4J (CASSANDRA-4861)
 * Exclude gcable tombstones from merkle-tree computation (CASSANDRA-4905)
 * Better printing of AbstractBounds for tracing (CASSANDRA-4931)
 * Optimize mostRecentTombstone check in CC.collectAllData (CASSANDRA-4883)
 * Change stream session ID to UUID to avoid collision from same node (CASSANDRA-4813)
 * Use Stats.db when bulk loading if present (CASSANDRA-4957)
 * Skip repair on system_trace and keyspaces with RF=1 (CASSANDRA-4956)
 * (cql3) Remove arbitrary SELECT limit (CASSANDRA-4918)
 * Correctly handle prepared operation on collections (CASSANDRA-4945)
 * Fix CQL3 LIMIT (CASSANDRA-4877)
 * Fix Stress for CQL3 (CASSANDRA-4979)
 * Remove cassandra specific exceptions from JMX interface (CASSANDRA-4893)
 * (CQL3) Force using ALLOW FILTERING on potentially inefficient queries (CASSANDRA-4915)
 * (cql3) Fix adding column when the table has collections (CASSANDRA-4982)
 * (cql3) Fix allowing collections with compact storage (CASSANDRA-4990)
 * (cql3) Refuse ttl/writetime function on collections (CASSANDRA-4992)
 * Replace IAuthority with new IAuthorizer (CASSANDRA-4874)
 * clqsh: fix KEY pseudocolumn escaping when describing Thrift tables
   in CQL3 mode (CASSANDRA-4955)
 * add basic authentication support for Pig CassandraStorage (CASSANDRA-3042)
 * fix CQL2 ALTER TABLE compaction_strategy_class altering (CASSANDRA-4965)
Merged from 1.1:
 * Fall back to old describe_splits if d_s_ex is not available (CASSANDRA-4803)
 * Improve error reporting when streaming ranges fail (CASSANDRA-5009)
 * Fix cqlsh timestamp formatting of timezone info (CASSANDRA-4746)
 * Fix assertion failure with leveled compaction (CASSANDRA-4799)
 * Check for null end_token in get_range_slice (CASSANDRA-4804)
 * Remove all remnants of removed nodes (CASSANDRA-4840)
 * Add aut-reloading of the log4j file in debian package (CASSANDRA-4855)
 * Fix estimated row cache entry size (CASSANDRA-4860)
 * reset getRangeSlice filter after finishing a row for get_paged_slice
   (CASSANDRA-4919)
 * expunge row cache post-truncate (CASSANDRA-4940)
 * Allow static CF definition with compact storage (CASSANDRA-4910)
 * Fix endless loop/compaction of schema_* CFs due to broken timestamps (CASSANDRA-4880)
 * Fix 'wrong class type' assertion in CounterColumn (CASSANDRA-4976)


1.2-beta2
 * fp rate of 1.0 disables BF entirely; LCS defaults to 1.0 (CASSANDRA-4876)
 * off-heap bloom filters for row keys (CASSANDRA_4865)
 * add extension point for sstable components (CASSANDRA-4049)
 * improve tracing output (CASSANDRA-4852, 4862)
 * make TRACE verb droppable (CASSANDRA-4672)
 * fix BulkLoader recognition of CQL3 columnfamilies (CASSANDRA-4755)
 * Sort commitlog segments for replay by id instead of mtime (CASSANDRA-4793)
 * Make hint delivery asynchronous (CASSANDRA-4761)
 * Pluggable Thrift transport factories for CLI and cqlsh (CASSANDRA-4609, 4610)
 * cassandra-cli: allow Double value type to be inserted to a column (CASSANDRA-4661)
 * Add ability to use custom TServerFactory implementations (CASSANDRA-4608)
 * optimize batchlog flushing to skip successful batches (CASSANDRA-4667)
 * include metadata for system keyspace itself in schema tables (CASSANDRA-4416)
 * add check to PropertyFileSnitch to verify presence of location for
   local node (CASSANDRA-4728)
 * add PBSPredictor consistency modeler (CASSANDRA-4261)
 * remove vestiges of Thrift unframed mode (CASSANDRA-4729)
 * optimize single-row PK lookups (CASSANDRA-4710)
 * adjust blockFor calculation to account for pending ranges due to node
   movement (CASSANDRA-833)
 * Change CQL version to 3.0.0 and stop accepting 3.0.0-beta1 (CASSANDRA-4649)
 * (CQL3) Make prepared statement global instead of per connection
   (CASSANDRA-4449)
 * Fix scrubbing of CQL3 created tables (CASSANDRA-4685)
 * (CQL3) Fix validation when using counter and regular columns in the same
   table (CASSANDRA-4706)
 * Fix bug starting Cassandra with simple authentication (CASSANDRA-4648)
 * Add support for batchlog in CQL3 (CASSANDRA-4545, 4738)
 * Add support for multiple column family outputs in CFOF (CASSANDRA-4208)
 * Support repairing only the local DC nodes (CASSANDRA-4747)
 * Use rpc_address for binary protocol and change default port (CASSANDRA-4751)
 * Fix use of collections in prepared statements (CASSANDRA-4739)
 * Store more information into peers table (CASSANDRA-4351, 4814)
 * Configurable bucket size for size tiered compaction (CASSANDRA-4704)
 * Run leveled compaction in parallel (CASSANDRA-4310)
 * Fix potential NPE during CFS reload (CASSANDRA-4786)
 * Composite indexes may miss results (CASSANDRA-4796)
 * Move consistency level to the protocol level (CASSANDRA-4734, 4824)
 * Fix Subcolumn slice ends not respected (CASSANDRA-4826)
 * Fix Assertion error in cql3 select (CASSANDRA-4783)
 * Fix list prepend logic (CQL3) (CASSANDRA-4835)
 * Add booleans as literals in CQL3 (CASSANDRA-4776)
 * Allow renaming PK columns in CQL3 (CASSANDRA-4822)
 * Fix binary protocol NEW_NODE event (CASSANDRA-4679)
 * Fix potential infinite loop in tombstone compaction (CASSANDRA-4781)
 * Remove system tables accounting from schema (CASSANDRA-4850)
 * (cql3) Force provided columns in clustering key order in
   'CLUSTERING ORDER BY' (CASSANDRA-4881)
 * Fix composite index bug (CASSANDRA-4884)
 * Fix short read protection for CQL3 (CASSANDRA-4882)
 * Add tracing support to the binary protocol (CASSANDRA-4699)
 * (cql3) Don't allow prepared marker inside collections (CASSANDRA-4890)
 * Re-allow order by on non-selected columns (CASSANDRA-4645)
 * Bug when composite index is created in a table having collections (CASSANDRA-4909)
 * log index scan subject in CompositesSearcher (CASSANDRA-4904)
Merged from 1.1:
 * add get[Row|Key]CacheEntries to CacheServiceMBean (CASSANDRA-4859)
 * fix get_paged_slice to wrap to next row correctly (CASSANDRA-4816)
 * fix indexing empty column values (CASSANDRA-4832)
 * allow JdbcDate to compose null Date objects (CASSANDRA-4830)
 * fix possible stackoverflow when compacting 1000s of sstables
   (CASSANDRA-4765)
 * fix wrong leveled compaction progress calculation (CASSANDRA-4807)
 * add a close() method to CRAR to prevent leaking file descriptors (CASSANDRA-4820)
 * fix potential infinite loop in get_count (CASSANDRA-4833)
 * fix compositeType.{get/from}String methods (CASSANDRA-4842)
 * (CQL) fix CREATE COLUMNFAMILY permissions check (CASSANDRA-4864)
 * Fix DynamicCompositeType same type comparison (CASSANDRA-4711)
 * Fix duplicate SSTable reference when stream session failed (CASSANDRA-3306)
 * Allow static CF definition with compact storage (CASSANDRA-4910)
 * Fix endless loop/compaction of schema_* CFs due to broken timestamps (CASSANDRA-4880)
 * Fix 'wrong class type' assertion in CounterColumn (CASSANDRA-4976)


1.2-beta1
 * add atomic_batch_mutate (CASSANDRA-4542, -4635)
 * increase default max_hint_window_in_ms to 3h (CASSANDRA-4632)
 * include message initiation time to replicas so they can more
   accurately drop timed-out requests (CASSANDRA-2858)
 * fix clientutil.jar dependencies (CASSANDRA-4566)
 * optimize WriteResponse (CASSANDRA-4548)
 * new metrics (CASSANDRA-4009)
 * redesign KEYS indexes to avoid read-before-write (CASSANDRA-2897)
 * debug tracing (CASSANDRA-1123)
 * parallelize row cache loading (CASSANDRA-4282)
 * Make compaction, flush JBOD-aware (CASSANDRA-4292)
 * run local range scans on the read stage (CASSANDRA-3687)
 * clean up ioexceptions (CASSANDRA-2116)
 * add disk_failure_policy (CASSANDRA-2118)
 * Introduce new json format with row level deletion (CASSANDRA-4054)
 * remove redundant "name" column from schema_keyspaces (CASSANDRA-4433)
 * improve "nodetool ring" handling of multi-dc clusters (CASSANDRA-3047)
 * update NTS calculateNaturalEndpoints to be O(N log N) (CASSANDRA-3881)
 * split up rpc timeout by operation type (CASSANDRA-2819)
 * rewrite key cache save/load to use only sequential i/o (CASSANDRA-3762)
 * update MS protocol with a version handshake + broadcast address id
   (CASSANDRA-4311)
 * multithreaded hint replay (CASSANDRA-4189)
 * add inter-node message compression (CASSANDRA-3127)
 * remove COPP (CASSANDRA-2479)
 * Track tombstone expiration and compact when tombstone content is
   higher than a configurable threshold, default 20% (CASSANDRA-3442, 4234)
 * update MurmurHash to version 3 (CASSANDRA-2975)
 * (CLI) track elapsed time for `delete' operation (CASSANDRA-4060)
 * (CLI) jline version is bumped to 1.0 to properly  support
   'delete' key function (CASSANDRA-4132)
 * Save IndexSummary into new SSTable 'Summary' component (CASSANDRA-2392, 4289)
 * Add support for range tombstones (CASSANDRA-3708)
 * Improve MessagingService efficiency (CASSANDRA-3617)
 * Avoid ID conflicts from concurrent schema changes (CASSANDRA-3794)
 * Set thrift HSHA server thread limit to unlimited by default (CASSANDRA-4277)
 * Avoids double serialization of CF id in RowMutation messages
   (CASSANDRA-4293)
 * stream compressed sstables directly with java nio (CASSANDRA-4297)
 * Support multiple ranges in SliceQueryFilter (CASSANDRA-3885)
 * Add column metadata to system column families (CASSANDRA-4018)
 * (cql3) Always use composite types by default (CASSANDRA-4329)
 * (cql3) Add support for set, map and list (CASSANDRA-3647)
 * Validate date type correctly (CASSANDRA-4441)
 * (cql3) Allow definitions with only a PK (CASSANDRA-4361)
 * (cql3) Add support for row key composites (CASSANDRA-4179)
 * improve DynamicEndpointSnitch by using reservoir sampling (CASSANDRA-4038)
 * (cql3) Add support for 2ndary indexes (CASSANDRA-3680)
 * (cql3) fix defining more than one PK to be invalid (CASSANDRA-4477)
 * remove schema agreement checking from all external APIs (Thrift, CQL and CQL3) (CASSANDRA-4487)
 * add Murmur3Partitioner and make it default for new installations (CASSANDRA-3772, 4621)
 * (cql3) update pseudo-map syntax to use map syntax (CASSANDRA-4497)
 * Finer grained exceptions hierarchy and provides error code with exceptions (CASSANDRA-3979)
 * Adds events push to binary protocol (CASSANDRA-4480)
 * Rewrite nodetool help (CASSANDRA-2293)
 * Make CQL3 the default for CQL (CASSANDRA-4640)
 * update stress tool to be able to use CQL3 (CASSANDRA-4406)
 * Accept all thrift update on CQL3 cf but don't expose their metadata (CASSANDRA-4377)
 * Replace Throttle with Guava's RateLimiter for HintedHandOff (CASSANDRA-4541)
 * fix counter add/get using CQL2 and CQL3 in stress tool (CASSANDRA-4633)
 * Add sstable count per level to cfstats (CASSANDRA-4537)
 * (cql3) Add ALTER KEYSPACE statement (CASSANDRA-4611)
 * (cql3) Allow defining default consistency levels (CASSANDRA-4448)
 * (cql3) Fix queries using LIMIT missing results (CASSANDRA-4579)
 * fix cross-version gossip messaging (CASSANDRA-4576)
 * added inet data type (CASSANDRA-4627)


1.1.6
 * Wait for writes on synchronous read digest mismatch (CASSANDRA-4792)
 * fix commitlog replay for nanotime-infected sstables (CASSANDRA-4782)
 * preflight check ttl for maximum of 20 years (CASSANDRA-4771)
 * (Pig) fix widerow input with single column rows (CASSANDRA-4789)
 * Fix HH to compact with correct gcBefore, which avoids wiping out
   undelivered hints (CASSANDRA-4772)
 * LCS will merge up to 32 L0 sstables as intended (CASSANDRA-4778)
 * NTS will default unconfigured DC replicas to zero (CASSANDRA-4675)
 * use default consistency level in counter validation if none is
   explicitly provide (CASSANDRA-4700)
 * Improve IAuthority interface by introducing fine-grained
   access permissions and grant/revoke commands (CASSANDRA-4490, 4644)
 * fix assumption error in CLI when updating/describing keyspace
   (CASSANDRA-4322)
 * Adds offline sstablescrub to debian packaging (CASSANDRA-4642)
 * Automatic fixing of overlapping leveled sstables (CASSANDRA-4644)
 * fix error when using ORDER BY with extended selections (CASSANDRA-4689)
 * (CQL3) Fix validation for IN queries for non-PK cols (CASSANDRA-4709)
 * fix re-created keyspace disappering after 1.1.5 upgrade
   (CASSANDRA-4698, 4752)
 * (CLI) display elapsed time in 2 fraction digits (CASSANDRA-3460)
 * add authentication support to sstableloader (CASSANDRA-4712)
 * Fix CQL3 'is reversed' logic (CASSANDRA-4716, 4759)
 * (CQL3) Don't return ReversedType in result set metadata (CASSANDRA-4717)
 * Backport adding AlterKeyspace statement (CASSANDRA-4611)
 * (CQL3) Correcty accept upper-case data types (CASSANDRA-4770)
 * Add binary protocol events for schema changes (CASSANDRA-4684)
Merged from 1.0:
 * Switch from NBHM to CHM in MessagingService's callback map, which
   prevents OOM in long-running instances (CASSANDRA-4708)


1.1.5
 * add SecondaryIndex.reload API (CASSANDRA-4581)
 * use millis + atomicint for commitlog segment creation instead of
   nanotime, which has issues under some hypervisors (CASSANDRA-4601)
 * fix FD leak in slice queries (CASSANDRA-4571)
 * avoid recursion in leveled compaction (CASSANDRA-4587)
 * increase stack size under Java7 to 180K
 * Log(info) schema changes (CASSANDRA-4547)
 * Change nodetool setcachecapcity to manipulate global caches (CASSANDRA-4563)
 * (cql3) fix setting compaction strategy (CASSANDRA-4597)
 * fix broken system.schema_* timestamps on system startup (CASSANDRA-4561)
 * fix wrong skip of cache saving (CASSANDRA-4533)
 * Avoid NPE when lost+found is in data dir (CASSANDRA-4572)
 * Respect five-minute flush moratorium after initial CL replay (CASSANDRA-4474)
 * Adds ntp as recommended in debian packaging (CASSANDRA-4606)
 * Configurable transport in CF Record{Reader|Writer} (CASSANDRA-4558)
 * (cql3) fix potential NPE with both equal and unequal restriction (CASSANDRA-4532)
 * (cql3) improves ORDER BY validation (CASSANDRA-4624)
 * Fix potential deadlock during counter writes (CASSANDRA-4578)
 * Fix cql error with ORDER BY when using IN (CASSANDRA-4612)
Merged from 1.0:
 * increase Xss to 160k to accomodate latest 1.6 JVMs (CASSANDRA-4602)
 * fix toString of hint destination tokens (CASSANDRA-4568)
 * Fix multiple values for CurrentLocal NodeID (CASSANDRA-4626)


1.1.4
 * fix offline scrub to catch >= out of order rows (CASSANDRA-4411)
 * fix cassandra-env.sh on RHEL and other non-dash-based systems
   (CASSANDRA-4494)
Merged from 1.0:
 * (Hadoop) fix setting key length for old-style mapred api (CASSANDRA-4534)
 * (Hadoop) fix iterating through a resultset consisting entirely
   of tombstoned rows (CASSANDRA-4466)


1.1.3
 * (cqlsh) add COPY TO (CASSANDRA-4434)
 * munmap commitlog segments before rename (CASSANDRA-4337)
 * (JMX) rename getRangeKeySample to sampleKeyRange to avoid returning
   multi-MB results as an attribute (CASSANDRA-4452)
 * flush based on data size, not throughput; overwritten columns no
   longer artificially inflate liveRatio (CASSANDRA-4399)
 * update default commitlog segment size to 32MB and total commitlog
   size to 32/1024 MB for 32/64 bit JVMs, respectively (CASSANDRA-4422)
 * avoid using global partitioner to estimate ranges in index sstables
   (CASSANDRA-4403)
 * restore pre-CASSANDRA-3862 approach to removing expired tombstones
   from row cache during compaction (CASSANDRA-4364)
 * (stress) support for CQL prepared statements (CASSANDRA-3633)
 * Correctly catch exception when Snappy cannot be loaded (CASSANDRA-4400)
 * (cql3) Support ORDER BY when IN condition is given in WHERE clause (CASSANDRA-4327)
 * (cql3) delete "component_index" column on DROP TABLE call (CASSANDRA-4420)
 * change nanoTime() to currentTimeInMillis() in schema related code (CASSANDRA-4432)
 * add a token generation tool (CASSANDRA-3709)
 * Fix LCS bug with sstable containing only 1 row (CASSANDRA-4411)
 * fix "Can't Modify Index Name" problem on CF update (CASSANDRA-4439)
 * Fix assertion error in getOverlappingSSTables during repair (CASSANDRA-4456)
 * fix nodetool's setcompactionthreshold command (CASSANDRA-4455)
 * Ensure compacted files are never used, to avoid counter overcount (CASSANDRA-4436)
Merged from 1.0:
 * Push the validation of secondary index values to the SecondaryIndexManager (CASSANDRA-4240)
 * allow dropping columns shadowed by not-yet-expired supercolumn or row
   tombstones in PrecompactedRow (CASSANDRA-4396)


1.1.2
 * Fix cleanup not deleting index entries (CASSANDRA-4379)
 * Use correct partitioner when saving + loading caches (CASSANDRA-4331)
 * Check schema before trying to export sstable (CASSANDRA-2760)
 * Raise a meaningful exception instead of NPE when PFS encounters
   an unconfigured node + no default (CASSANDRA-4349)
 * fix bug in sstable blacklisting with LCS (CASSANDRA-4343)
 * LCS no longer promotes tiny sstables out of L0 (CASSANDRA-4341)
 * skip tombstones during hint replay (CASSANDRA-4320)
 * fix NPE in compactionstats (CASSANDRA-4318)
 * enforce 1m min keycache for auto (CASSANDRA-4306)
 * Have DeletedColumn.isMFD always return true (CASSANDRA-4307)
 * (cql3) exeption message for ORDER BY constraints said primary filter can be
    an IN clause, which is misleading (CASSANDRA-4319)
 * (cql3) Reject (not yet supported) creation of 2ndardy indexes on tables with
   composite primary keys (CASSANDRA-4328)
 * Set JVM stack size to 160k for java 7 (CASSANDRA-4275)
 * cqlsh: add COPY command to load data from CSV flat files (CASSANDRA-4012)
 * CFMetaData.fromThrift to throw ConfigurationException upon error (CASSANDRA-4353)
 * Use CF comparator to sort indexed columns in SecondaryIndexManager
   (CASSANDRA-4365)
 * add strategy_options to the KSMetaData.toString() output (CASSANDRA-4248)
 * (cql3) fix range queries containing unqueried results (CASSANDRA-4372)
 * (cql3) allow updating column_alias types (CASSANDRA-4041)
 * (cql3) Fix deletion bug (CASSANDRA-4193)
 * Fix computation of overlapping sstable for leveled compaction (CASSANDRA-4321)
 * Improve scrub and allow to run it offline (CASSANDRA-4321)
 * Fix assertionError in StorageService.bulkLoad (CASSANDRA-4368)
 * (cqlsh) add option to authenticate to a keyspace at startup (CASSANDRA-4108)
 * (cqlsh) fix ASSUME functionality (CASSANDRA-4352)
 * Fix ColumnFamilyRecordReader to not return progress > 100% (CASSANDRA-3942)
Merged from 1.0:
 * Set gc_grace on index CF to 0 (CASSANDRA-4314)


1.1.1
 * add populate_io_cache_on_flush option (CASSANDRA-2635)
 * allow larger cache capacities than 2GB (CASSANDRA-4150)
 * add getsstables command to nodetool (CASSANDRA-4199)
 * apply parent CF compaction settings to secondary index CFs (CASSANDRA-4280)
 * preserve commitlog size cap when recycling segments at startup
   (CASSANDRA-4201)
 * (Hadoop) fix split generation regression (CASSANDRA-4259)
 * ignore min/max compactions settings in LCS, while preserving
   behavior that min=max=0 disables autocompaction (CASSANDRA-4233)
 * log number of rows read from saved cache (CASSANDRA-4249)
 * calculate exact size required for cleanup operations (CASSANDRA-1404)
 * avoid blocking additional writes during flush when the commitlog
   gets behind temporarily (CASSANDRA-1991)
 * enable caching on index CFs based on data CF cache setting (CASSANDRA-4197)
 * warn on invalid replication strategy creation options (CASSANDRA-4046)
 * remove [Freeable]Memory finalizers (CASSANDRA-4222)
 * include tombstone size in ColumnFamily.size, which can prevent OOM
   during sudden mass delete operations by yielding a nonzero liveRatio
   (CASSANDRA-3741)
 * Open 1 sstableScanner per level for leveled compaction (CASSANDRA-4142)
 * Optimize reads when row deletion timestamps allow us to restrict
   the set of sstables we check (CASSANDRA-4116)
 * add support for commitlog archiving and point-in-time recovery
   (CASSANDRA-3690)
 * avoid generating redundant compaction tasks during streaming
   (CASSANDRA-4174)
 * add -cf option to nodetool snapshot, and takeColumnFamilySnapshot to
   StorageService mbean (CASSANDRA-556)
 * optimize cleanup to drop entire sstables where possible (CASSANDRA-4079)
 * optimize truncate when autosnapshot is disabled (CASSANDRA-4153)
 * update caches to use byte[] keys to reduce memory overhead (CASSANDRA-3966)
 * add column limit to cli (CASSANDRA-3012, 4098)
 * clean up and optimize DataOutputBuffer, used by CQL compression and
   CompositeType (CASSANDRA-4072)
 * optimize commitlog checksumming (CASSANDRA-3610)
 * identify and blacklist corrupted SSTables from future compactions
   (CASSANDRA-2261)
 * Move CfDef and KsDef validation out of thrift (CASSANDRA-4037)
 * Expose API to repair a user provided range (CASSANDRA-3912)
 * Add way to force the cassandra-cli to refresh its schema (CASSANDRA-4052)
 * Avoid having replicate on write tasks stacking up at CL.ONE (CASSANDRA-2889)
 * (cql3) Backwards compatibility for composite comparators in non-cql3-aware
   clients (CASSANDRA-4093)
 * (cql3) Fix order by for reversed queries (CASSANDRA-4160)
 * (cql3) Add ReversedType support (CASSANDRA-4004)
 * (cql3) Add timeuuid type (CASSANDRA-4194)
 * (cql3) Minor fixes (CASSANDRA-4185)
 * (cql3) Fix prepared statement in BATCH (CASSANDRA-4202)
 * (cql3) Reduce the list of reserved keywords (CASSANDRA-4186)
 * (cql3) Move max/min compaction thresholds to compaction strategy options
   (CASSANDRA-4187)
 * Fix exception during move when localhost is the only source (CASSANDRA-4200)
 * (cql3) Allow paging through non-ordered partitioner results (CASSANDRA-3771)
 * (cql3) Fix drop index (CASSANDRA-4192)
 * (cql3) Don't return range ghosts anymore (CASSANDRA-3982)
 * fix re-creating Keyspaces/ColumnFamilies with the same name as dropped
   ones (CASSANDRA-4219)
 * fix SecondaryIndex LeveledManifest save upon snapshot (CASSANDRA-4230)
 * fix missing arrayOffset in FBUtilities.hash (CASSANDRA-4250)
 * (cql3) Add name of parameters in CqlResultSet (CASSANDRA-4242)
 * (cql3) Correctly validate order by queries (CASSANDRA-4246)
 * rename stress to cassandra-stress for saner packaging (CASSANDRA-4256)
 * Fix exception on colum metadata with non-string comparator (CASSANDRA-4269)
 * Check for unknown/invalid compression options (CASSANDRA-4266)
 * (cql3) Adds simple access to column timestamp and ttl (CASSANDRA-4217)
 * (cql3) Fix range queries with secondary indexes (CASSANDRA-4257)
 * Better error messages from improper input in cli (CASSANDRA-3865)
 * Try to stop all compaction upon Keyspace or ColumnFamily drop (CASSANDRA-4221)
 * (cql3) Allow keyspace properties to contain hyphens (CASSANDRA-4278)
 * (cql3) Correctly validate keyspace access in create table (CASSANDRA-4296)
 * Avoid deadlock in migration stage (CASSANDRA-3882)
 * Take supercolumn names and deletion info into account in memtable throughput
   (CASSANDRA-4264)
 * Add back backward compatibility for old style replication factor (CASSANDRA-4294)
 * Preserve compatibility with pre-1.1 index queries (CASSANDRA-4262)
Merged from 1.0:
 * Fix super columns bug where cache is not updated (CASSANDRA-4190)
 * fix maxTimestamp to include row tombstones (CASSANDRA-4116)
 * (CLI) properly handle quotes in create/update keyspace commands (CASSANDRA-4129)
 * Avoids possible deadlock during bootstrap (CASSANDRA-4159)
 * fix stress tool that hangs forever on timeout or error (CASSANDRA-4128)
 * stress tool to return appropriate exit code on failure (CASSANDRA-4188)
 * fix compaction NPE when out of disk space and assertions disabled
   (CASSANDRA-3985)
 * synchronize LCS getEstimatedTasks to avoid CME (CASSANDRA-4255)
 * ensure unique streaming session id's (CASSANDRA-4223)
 * kick off background compaction when min/max thresholds change
   (CASSANDRA-4279)
 * improve ability of STCS.getBuckets to deal with 100s of 1000s of
   sstables, such as when convertinb back from LCS (CASSANDRA-4287)
 * Oversize integer in CQL throws NumberFormatException (CASSANDRA-4291)
 * fix 1.0.x node join to mixed version cluster, other nodes >= 1.1 (CASSANDRA-4195)
 * Fix LCS splitting sstable base on uncompressed size (CASSANDRA-4419)
 * Push the validation of secondary index values to the SecondaryIndexManager (CASSANDRA-4240)
 * Don't purge columns during upgradesstables (CASSANDRA-4462)
 * Make cqlsh work with piping (CASSANDRA-4113)
 * Validate arguments for nodetool decommission (CASSANDRA-4061)
 * Report thrift status in nodetool info (CASSANDRA-4010)


1.1.0-final
 * average a reduced liveRatio estimate with the previous one (CASSANDRA-4065)
 * Allow KS and CF names up to 48 characters (CASSANDRA-4157)
 * fix stress build (CASSANDRA-4140)
 * add time remaining estimate to nodetool compactionstats (CASSANDRA-4167)
 * (cql) fix NPE in cql3 ALTER TABLE (CASSANDRA-4163)
 * (cql) Add support for CL.TWO and CL.THREE in CQL (CASSANDRA-4156)
 * (cql) Fix type in CQL3 ALTER TABLE preventing update (CASSANDRA-4170)
 * (cql) Throw invalid exception from CQL3 on obsolete options (CASSANDRA-4171)
 * (cqlsh) fix recognizing uppercase SELECT keyword (CASSANDRA-4161)
 * Pig: wide row support (CASSANDRA-3909)
Merged from 1.0:
 * avoid streaming empty files with bulk loader if sstablewriter errors out
   (CASSANDRA-3946)


1.1-rc1
 * Include stress tool in binary builds (CASSANDRA-4103)
 * (Hadoop) fix wide row iteration when last row read was deleted
   (CASSANDRA-4154)
 * fix read_repair_chance to really default to 0.1 in the cli (CASSANDRA-4114)
 * Adds caching and bloomFilterFpChange to CQL options (CASSANDRA-4042)
 * Adds posibility to autoconfigure size of the KeyCache (CASSANDRA-4087)
 * fix KEYS index from skipping results (CASSANDRA-3996)
 * Remove sliced_buffer_size_in_kb dead option (CASSANDRA-4076)
 * make loadNewSStable preserve sstable version (CASSANDRA-4077)
 * Respect 1.0 cache settings as much as possible when upgrading
   (CASSANDRA-4088)
 * relax path length requirement for sstable files when upgrading on
   non-Windows platforms (CASSANDRA-4110)
 * fix terminination of the stress.java when errors were encountered
   (CASSANDRA-4128)
 * Move CfDef and KsDef validation out of thrift (CASSANDRA-4037)
 * Fix get_paged_slice (CASSANDRA-4136)
 * CQL3: Support slice with exclusive start and stop (CASSANDRA-3785)
Merged from 1.0:
 * support PropertyFileSnitch in bulk loader (CASSANDRA-4145)
 * add auto_snapshot option allowing disabling snapshot before drop/truncate
   (CASSANDRA-3710)
 * allow short snitch names (CASSANDRA-4130)


1.1-beta2
 * rename loaded sstables to avoid conflicts with local snapshots
   (CASSANDRA-3967)
 * start hint replay as soon as FD notifies that the target is back up
   (CASSANDRA-3958)
 * avoid unproductive deserializing of cached rows during compaction
   (CASSANDRA-3921)
 * fix concurrency issues with CQL keyspace creation (CASSANDRA-3903)
 * Show Effective Owership via Nodetool ring <keyspace> (CASSANDRA-3412)
 * Update ORDER BY syntax for CQL3 (CASSANDRA-3925)
 * Fix BulkRecordWriter to not throw NPE if reducer gets no map data from Hadoop (CASSANDRA-3944)
 * Fix bug with counters in super columns (CASSANDRA-3821)
 * Remove deprecated merge_shard_chance (CASSANDRA-3940)
 * add a convenient way to reset a node's schema (CASSANDRA-2963)
 * fix for intermittent SchemaDisagreementException (CASSANDRA-3884)
 * CLI `list <CF>` to limit number of columns and their order (CASSANDRA-3012)
 * ignore deprecated KsDef/CfDef/ColumnDef fields in native schema (CASSANDRA-3963)
 * CLI to report when unsupported column_metadata pair was given (CASSANDRA-3959)
 * reincarnate removed and deprecated KsDef/CfDef attributes (CASSANDRA-3953)
 * Fix race between writes and read for cache (CASSANDRA-3862)
 * perform static initialization of StorageProxy on start-up (CASSANDRA-3797)
 * support trickling fsync() on writes (CASSANDRA-3950)
 * expose counters for unavailable/timeout exceptions given to thrift clients (CASSANDRA-3671)
 * avoid quadratic startup time in LeveledManifest (CASSANDRA-3952)
 * Add type information to new schema_ columnfamilies and remove thrift
   serialization for schema (CASSANDRA-3792)
 * add missing column validator options to the CLI help (CASSANDRA-3926)
 * skip reading saved key cache if CF's caching strategy is NONE or ROWS_ONLY (CASSANDRA-3954)
 * Unify migration code (CASSANDRA-4017)
Merged from 1.0:
 * cqlsh: guess correct version of Python for Arch Linux (CASSANDRA-4090)
 * (CLI) properly handle quotes in create/update keyspace commands (CASSANDRA-4129)
 * Avoids possible deadlock during bootstrap (CASSANDRA-4159)
 * fix stress tool that hangs forever on timeout or error (CASSANDRA-4128)
 * Fix super columns bug where cache is not updated (CASSANDRA-4190)
 * stress tool to return appropriate exit code on failure (CASSANDRA-4188)


1.0.9
 * improve index sampling performance (CASSANDRA-4023)
 * always compact away deleted hints immediately after handoff (CASSANDRA-3955)
 * delete hints from dropped ColumnFamilies on handoff instead of
   erroring out (CASSANDRA-3975)
 * add CompositeType ref to the CLI doc for create/update column family (CASSANDRA-3980)
 * Pig: support Counter ColumnFamilies (CASSANDRA-3973)
 * Pig: Composite column support (CASSANDRA-3684)
 * Avoid NPE during repair when a keyspace has no CFs (CASSANDRA-3988)
 * Fix division-by-zero error on get_slice (CASSANDRA-4000)
 * don't change manifest level for cleanup, scrub, and upgradesstables
   operations under LeveledCompactionStrategy (CASSANDRA-3989, 4112)
 * fix race leading to super columns assertion failure (CASSANDRA-3957)
 * fix NPE on invalid CQL delete command (CASSANDRA-3755)
 * allow custom types in CLI's assume command (CASSANDRA-4081)
 * fix totalBytes count for parallel compactions (CASSANDRA-3758)
 * fix intermittent NPE in get_slice (CASSANDRA-4095)
 * remove unnecessary asserts in native code interfaces (CASSANDRA-4096)
 * Validate blank keys in CQL to avoid assertion errors (CASSANDRA-3612)
 * cqlsh: fix bad decoding of some column names (CASSANDRA-4003)
 * cqlsh: fix incorrect padding with unicode chars (CASSANDRA-4033)
 * Fix EC2 snitch incorrectly reporting region (CASSANDRA-4026)
 * Shut down thrift during decommission (CASSANDRA-4086)
 * Expose nodetool cfhistograms for 2ndary indexes (CASSANDRA-4063)
Merged from 0.8:
 * Fix ConcurrentModificationException in gossiper (CASSANDRA-4019)


1.1-beta1
 * (cqlsh)
   + add SOURCE and CAPTURE commands, and --file option (CASSANDRA-3479)
   + add ALTER COLUMNFAMILY WITH (CASSANDRA-3523)
   + bundle Python dependencies with Cassandra (CASSANDRA-3507)
   + added to Debian package (CASSANDRA-3458)
   + display byte data instead of erroring out on decode failure
     (CASSANDRA-3874)
 * add nodetool rebuild_index (CASSANDRA-3583)
 * add nodetool rangekeysample (CASSANDRA-2917)
 * Fix streaming too much data during move operations (CASSANDRA-3639)
 * Nodetool and CLI connect to localhost by default (CASSANDRA-3568)
 * Reduce memory used by primary index sample (CASSANDRA-3743)
 * (Hadoop) separate input/output configurations (CASSANDRA-3197, 3765)
 * avoid returning internal Cassandra classes over JMX (CASSANDRA-2805)
 * add row-level isolation via SnapTree (CASSANDRA-2893)
 * Optimize key count estimation when opening sstable on startup
   (CASSANDRA-2988)
 * multi-dc replication optimization supporting CL > ONE (CASSANDRA-3577)
 * add command to stop compactions (CASSANDRA-1740, 3566, 3582)
 * multithreaded streaming (CASSANDRA-3494)
 * removed in-tree redhat spec (CASSANDRA-3567)
 * "defragment" rows for name-based queries under STCS, again (CASSANDRA-2503)
 * Recycle commitlog segments for improved performance
   (CASSANDRA-3411, 3543, 3557, 3615)
 * update size-tiered compaction to prioritize small tiers (CASSANDRA-2407)
 * add message expiration logic to OutboundTcpConnection (CASSANDRA-3005)
 * off-heap cache to use sun.misc.Unsafe instead of JNA (CASSANDRA-3271)
 * EACH_QUORUM is only supported for writes (CASSANDRA-3272)
 * replace compactionlock use in schema migration by checking CFS.isValid
   (CASSANDRA-3116)
 * recognize that "SELECT first ... *" isn't really "SELECT *" (CASSANDRA-3445)
 * Use faster bytes comparison (CASSANDRA-3434)
 * Bulk loader is no longer a fat client, (HADOOP) bulk load output format
   (CASSANDRA-3045)
 * (Hadoop) add support for KeyRange.filter
 * remove assumption that keys and token are in bijection
   (CASSANDRA-1034, 3574, 3604)
 * always remove endpoints from delevery queue in HH (CASSANDRA-3546)
 * fix race between cf flush and its 2ndary indexes flush (CASSANDRA-3547)
 * fix potential race in AES when a repair fails (CASSANDRA-3548)
 * Remove columns shadowed by a deleted container even when we cannot purge
   (CASSANDRA-3538)
 * Improve memtable slice iteration performance (CASSANDRA-3545)
 * more efficient allocation of small bloom filters (CASSANDRA-3618)
 * Use separate writer thread in SSTableSimpleUnsortedWriter (CASSANDRA-3619)
 * fsync the directory after new sstable or commitlog segment are created (CASSANDRA-3250)
 * fix minor issues reported by FindBugs (CASSANDRA-3658)
 * global key/row caches (CASSANDRA-3143, 3849)
 * optimize memtable iteration during range scan (CASSANDRA-3638)
 * introduce 'crc_check_chance' in CompressionParameters to support
   a checksum percentage checking chance similarly to read-repair (CASSANDRA-3611)
 * a way to deactivate global key/row cache on per-CF basis (CASSANDRA-3667)
 * fix LeveledCompactionStrategy broken because of generation pre-allocation
   in LeveledManifest (CASSANDRA-3691)
 * finer-grained control over data directories (CASSANDRA-2749)
 * Fix ClassCastException during hinted handoff (CASSANDRA-3694)
 * Upgrade Thrift to 0.7 (CASSANDRA-3213)
 * Make stress.java insert operation to use microseconds (CASSANDRA-3725)
 * Allows (internally) doing a range query with a limit of columns instead of
   rows (CASSANDRA-3742)
 * Allow rangeSlice queries to be start/end inclusive/exclusive (CASSANDRA-3749)
 * Fix BulkLoader to support new SSTable layout and add stream
   throttling to prevent an NPE when there is no yaml config (CASSANDRA-3752)
 * Allow concurrent schema migrations (CASSANDRA-1391, 3832)
 * Add SnapshotCommand to trigger snapshot on remote node (CASSANDRA-3721)
 * Make CFMetaData conversions to/from thrift/native schema inverses
   (CASSANDRA_3559)
 * Add initial code for CQL 3.0-beta (CASSANDRA-2474, 3781, 3753)
 * Add wide row support for ColumnFamilyInputFormat (CASSANDRA-3264)
 * Allow extending CompositeType comparator (CASSANDRA-3657)
 * Avoids over-paging during get_count (CASSANDRA-3798)
 * Add new command to rebuild a node without (repair) merkle tree calculations
   (CASSANDRA-3483, 3922)
 * respect not only row cache capacity but caching mode when
   trying to read data (CASSANDRA-3812)
 * fix system tests (CASSANDRA-3827)
 * CQL support for altering row key type in ALTER TABLE (CASSANDRA-3781)
 * turn compression on by default (CASSANDRA-3871)
 * make hexToBytes refuse invalid input (CASSANDRA-2851)
 * Make secondary indexes CF inherit compression and compaction from their
   parent CF (CASSANDRA-3877)
 * Finish cleanup up tombstone purge code (CASSANDRA-3872)
 * Avoid NPE on aboarted stream-out sessions (CASSANDRA-3904)
 * BulkRecordWriter throws NPE for counter columns (CASSANDRA-3906)
 * Support compression using BulkWriter (CASSANDRA-3907)


1.0.8
 * fix race between cleanup and flush on secondary index CFSes (CASSANDRA-3712)
 * avoid including non-queried nodes in rangeslice read repair
   (CASSANDRA-3843)
 * Only snapshot CF being compacted for snapshot_before_compaction
   (CASSANDRA-3803)
 * Log active compactions in StatusLogger (CASSANDRA-3703)
 * Compute more accurate compaction score per level (CASSANDRA-3790)
 * Return InvalidRequest when using a keyspace that doesn't exist
   (CASSANDRA-3764)
 * disallow user modification of System keyspace (CASSANDRA-3738)
 * allow using sstable2json on secondary index data (CASSANDRA-3738)
 * (cqlsh) add DESCRIBE COLUMNFAMILIES (CASSANDRA-3586)
 * (cqlsh) format blobs correctly and use colors to improve output
   readability (CASSANDRA-3726)
 * synchronize BiMap of bootstrapping tokens (CASSANDRA-3417)
 * show index options in CLI (CASSANDRA-3809)
 * add optional socket timeout for streaming (CASSANDRA-3838)
 * fix truncate not to leave behind non-CFS backed secondary indexes
   (CASSANDRA-3844)
 * make CLI `show schema` to use output stream directly instead
   of StringBuilder (CASSANDRA-3842)
 * remove the wait on hint future during write (CASSANDRA-3870)
 * (cqlsh) ignore missing CfDef opts (CASSANDRA-3933)
 * (cqlsh) look for cqlshlib relative to realpath (CASSANDRA-3767)
 * Fix short read protection (CASSANDRA-3934)
 * Make sure infered and actual schema match (CASSANDRA-3371)
 * Fix NPE during HH delivery (CASSANDRA-3677)
 * Don't put boostrapping node in 'hibernate' status (CASSANDRA-3737)
 * Fix double quotes in windows bat files (CASSANDRA-3744)
 * Fix bad validator lookup (CASSANDRA-3789)
 * Fix soft reset in EC2MultiRegionSnitch (CASSANDRA-3835)
 * Don't leave zombie connections with THSHA thrift server (CASSANDRA-3867)
 * (cqlsh) fix deserialization of data (CASSANDRA-3874)
 * Fix removetoken force causing an inconsistent state (CASSANDRA-3876)
 * Fix ahndling of some types with Pig (CASSANDRA-3886)
 * Don't allow to drop the system keyspace (CASSANDRA-3759)
 * Make Pig deletes disabled by default and configurable (CASSANDRA-3628)
Merged from 0.8:
 * (Pig) fix CassandraStorage to use correct comparator in Super ColumnFamily
   case (CASSANDRA-3251)
 * fix thread safety issues in commitlog replay, primarily affecting
   systems with many (100s) of CF definitions (CASSANDRA-3751)
 * Fix relevant tombstone ignored with super columns (CASSANDRA-3875)


1.0.7
 * fix regression in HH page size calculation (CASSANDRA-3624)
 * retry failed stream on IOException (CASSANDRA-3686)
 * allow configuring bloom_filter_fp_chance (CASSANDRA-3497)
 * attempt hint delivery every ten minutes, or when failure detector
   notifies us that a node is back up, whichever comes first.  hint
   handoff throttle delay default changed to 1ms, from 50 (CASSANDRA-3554)
 * add nodetool setstreamthroughput (CASSANDRA-3571)
 * fix assertion when dropping a columnfamily with no sstables (CASSANDRA-3614)
 * more efficient allocation of small bloom filters (CASSANDRA-3618)
 * CLibrary.createHardLinkWithExec() to check for errors (CASSANDRA-3101)
 * Avoid creating empty and non cleaned writer during compaction (CASSANDRA-3616)
 * stop thrift service in shutdown hook so we can quiesce MessagingService
   (CASSANDRA-3335)
 * (CQL) compaction_strategy_options and compression_parameters for
   CREATE COLUMNFAMILY statement (CASSANDRA-3374)
 * Reset min/max compaction threshold when creating size tiered compaction
   strategy (CASSANDRA-3666)
 * Don't ignore IOException during compaction (CASSANDRA-3655)
 * Fix assertion error for CF with gc_grace=0 (CASSANDRA-3579)
 * Shutdown ParallelCompaction reducer executor after use (CASSANDRA-3711)
 * Avoid < 0 value for pending tasks in leveled compaction (CASSANDRA-3693)
 * (Hadoop) Support TimeUUID in Pig CassandraStorage (CASSANDRA-3327)
 * Check schema is ready before continuing boostrapping (CASSANDRA-3629)
 * Catch overflows during parsing of chunk_length_kb (CASSANDRA-3644)
 * Improve stream protocol mismatch errors (CASSANDRA-3652)
 * Avoid multiple thread doing HH to the same target (CASSANDRA-3681)
 * Add JMX property for rp_timeout_in_ms (CASSANDRA-2940)
 * Allow DynamicCompositeType to compare component of different types
   (CASSANDRA-3625)
 * Flush non-cfs backed secondary indexes (CASSANDRA-3659)
 * Secondary Indexes should report memory consumption (CASSANDRA-3155)
 * fix for SelectStatement start/end key are not set correctly
   when a key alias is involved (CASSANDRA-3700)
 * fix CLI `show schema` command insert of an extra comma in
   column_metadata (CASSANDRA-3714)
Merged from 0.8:
 * avoid logging (harmless) exception when GC takes < 1ms (CASSANDRA-3656)
 * prevent new nodes from thinking down nodes are up forever (CASSANDRA-3626)
 * use correct list of replicas for LOCAL_QUORUM reads when read repair
   is disabled (CASSANDRA-3696)
 * block on flush before compacting hints (may prevent OOM) (CASSANDRA-3733)


1.0.6
 * (CQL) fix cqlsh support for replicate_on_write (CASSANDRA-3596)
 * fix adding to leveled manifest after streaming (CASSANDRA-3536)
 * filter out unavailable cipher suites when using encryption (CASSANDRA-3178)
 * (HADOOP) add old-style api support for CFIF and CFRR (CASSANDRA-2799)
 * Support TimeUUIDType column names in Stress.java tool (CASSANDRA-3541)
 * (CQL) INSERT/UPDATE/DELETE/TRUNCATE commands should allow CF names to
   be qualified by keyspace (CASSANDRA-3419)
 * always remove endpoints from delevery queue in HH (CASSANDRA-3546)
 * fix race between cf flush and its 2ndary indexes flush (CASSANDRA-3547)
 * fix potential race in AES when a repair fails (CASSANDRA-3548)
 * fix default value validation usage in CLI SET command (CASSANDRA-3553)
 * Optimize componentsFor method for compaction and startup time
   (CASSANDRA-3532)
 * (CQL) Proper ColumnFamily metadata validation on CREATE COLUMNFAMILY
   (CASSANDRA-3565)
 * fix compression "chunk_length_kb" option to set correct kb value for
   thrift/avro (CASSANDRA-3558)
 * fix missing response during range slice repair (CASSANDRA-3551)
 * 'describe ring' moved from CLI to nodetool and available through JMX (CASSANDRA-3220)
 * add back partitioner to sstable metadata (CASSANDRA-3540)
 * fix NPE in get_count for counters (CASSANDRA-3601)
Merged from 0.8:
 * remove invalid assertion that table was opened before dropping it
   (CASSANDRA-3580)
 * range and index scans now only send requests to enough replicas to
   satisfy requested CL + RR (CASSANDRA-3598)
 * use cannonical host for local node in nodetool info (CASSANDRA-3556)
 * remove nonlocal DC write optimization since it only worked with
   CL.ONE or CL.LOCAL_QUORUM (CASSANDRA-3577, 3585)
 * detect misuses of CounterColumnType (CASSANDRA-3422)
 * turn off string interning in json2sstable, take 2 (CASSANDRA-2189)
 * validate compression parameters on add/update of the ColumnFamily
   (CASSANDRA-3573)
 * Check for 0.0.0.0 is incorrect in CFIF (CASSANDRA-3584)
 * Increase vm.max_map_count in debian packaging (CASSANDRA-3563)
 * gossiper will never add itself to saved endpoints (CASSANDRA-3485)


1.0.5
 * revert CASSANDRA-3407 (see CASSANDRA-3540)
 * fix assertion error while forwarding writes to local nodes (CASSANDRA-3539)


1.0.4
 * fix self-hinting of timed out read repair updates and make hinted handoff
   less prone to OOMing a coordinator (CASSANDRA-3440)
 * expose bloom filter sizes via JMX (CASSANDRA-3495)
 * enforce RP tokens 0..2**127 (CASSANDRA-3501)
 * canonicalize paths exposed through JMX (CASSANDRA-3504)
 * fix "liveSize" stat when sstables are removed (CASSANDRA-3496)
 * add bloom filter FP rates to nodetool cfstats (CASSANDRA-3347)
 * record partitioner in sstable metadata component (CASSANDRA-3407)
 * add new upgradesstables nodetool command (CASSANDRA-3406)
 * skip --debug requirement to see common exceptions in CLI (CASSANDRA-3508)
 * fix incorrect query results due to invalid max timestamp (CASSANDRA-3510)
 * make sstableloader recognize compressed sstables (CASSANDRA-3521)
 * avoids race in OutboundTcpConnection in multi-DC setups (CASSANDRA-3530)
 * use SETLOCAL in cassandra.bat (CASSANDRA-3506)
 * fix ConcurrentModificationException in Table.all() (CASSANDRA-3529)
Merged from 0.8:
 * fix concurrence issue in the FailureDetector (CASSANDRA-3519)
 * fix array out of bounds error in counter shard removal (CASSANDRA-3514)
 * avoid dropping tombstones when they might still be needed to shadow
   data in a different sstable (CASSANDRA-2786)


1.0.3
 * revert name-based query defragmentation aka CASSANDRA-2503 (CASSANDRA-3491)
 * fix invalidate-related test failures (CASSANDRA-3437)
 * add next-gen cqlsh to bin/ (CASSANDRA-3188, 3131, 3493)
 * (CQL) fix handling of rows with no columns (CASSANDRA-3424, 3473)
 * fix querying supercolumns by name returning only a subset of
   subcolumns or old subcolumn versions (CASSANDRA-3446)
 * automatically compute sha1 sum for uncompressed data files (CASSANDRA-3456)
 * fix reading metadata/statistics component for version < h (CASSANDRA-3474)
 * add sstable forward-compatibility (CASSANDRA-3478)
 * report compression ratio in CFSMBean (CASSANDRA-3393)
 * fix incorrect size exception during streaming of counters (CASSANDRA-3481)
 * (CQL) fix for counter decrement syntax (CASSANDRA-3418)
 * Fix race introduced by CASSANDRA-2503 (CASSANDRA-3482)
 * Fix incomplete deletion of delivered hints (CASSANDRA-3466)
 * Avoid rescheduling compactions when no compaction was executed
   (CASSANDRA-3484)
 * fix handling of the chunk_length_kb compression options (CASSANDRA-3492)
Merged from 0.8:
 * fix updating CF row_cache_provider (CASSANDRA-3414)
 * CFMetaData.convertToThrift method to set RowCacheProvider (CASSANDRA-3405)
 * acquire compactionlock during truncate (CASSANDRA-3399)
 * fix displaying cfdef entries for super columnfamilies (CASSANDRA-3415)
 * Make counter shard merging thread safe (CASSANDRA-3178)
 * Revert CASSANDRA-2855
 * Fix bug preventing the use of efficient cross-DC writes (CASSANDRA-3472)
 * `describe ring` command for CLI (CASSANDRA-3220)
 * (Hadoop) skip empty rows when entire row is requested, redux (CASSANDRA-2855)


1.0.2
 * "defragment" rows for name-based queries under STCS (CASSANDRA-2503)
 * Add timing information to cassandra-cli GET/SET/LIST queries (CASSANDRA-3326)
 * Only create one CompressionMetadata object per sstable (CASSANDRA-3427)
 * cleanup usage of StorageService.setMode() (CASSANDRA-3388)
 * Avoid large array allocation for compressed chunk offsets (CASSANDRA-3432)
 * fix DecimalType bytebuffer marshalling (CASSANDRA-3421)
 * fix bug that caused first column in per row indexes to be ignored
   (CASSANDRA-3441)
 * add JMX call to clean (failed) repair sessions (CASSANDRA-3316)
 * fix sstableloader reference acquisition bug (CASSANDRA-3438)
 * fix estimated row size regression (CASSANDRA-3451)
 * make sure we don't return more columns than asked (CASSANDRA-3303, 3395)
Merged from 0.8:
 * acquire compactionlock during truncate (CASSANDRA-3399)
 * fix displaying cfdef entries for super columnfamilies (CASSANDRA-3415)


1.0.1
 * acquire references during index build to prevent delete problems
   on Windows (CASSANDRA-3314)
 * describe_ring should include datacenter/topology information (CASSANDRA-2882)
 * Thrift sockets are not properly buffered (CASSANDRA-3261)
 * performance improvement for bytebufferutil compare function (CASSANDRA-3286)
 * add system.versions ColumnFamily (CASSANDRA-3140)
 * reduce network copies (CASSANDRA-3333, 3373)
 * limit nodetool to 32MB of heap (CASSANDRA-3124)
 * (CQL) update parser to accept "timestamp" instead of "date" (CASSANDRA-3149)
 * Fix CLI `show schema` to include "compression_options" (CASSANDRA-3368)
 * Snapshot to include manifest under LeveledCompactionStrategy (CASSANDRA-3359)
 * (CQL) SELECT query should allow CF name to be qualified by keyspace (CASSANDRA-3130)
 * (CQL) Fix internal application error specifying 'using consistency ...'
   in lower case (CASSANDRA-3366)
 * fix Deflate compression when compression actually makes the data bigger
   (CASSANDRA-3370)
 * optimize UUIDGen to avoid lock contention on InetAddress.getLocalHost
   (CASSANDRA-3387)
 * tolerate index being dropped mid-mutation (CASSANDRA-3334, 3313)
 * CompactionManager is now responsible for checking for new candidates
   post-task execution, enabling more consistent leveled compaction
   (CASSANDRA-3391)
 * Cache HSHA threads (CASSANDRA-3372)
 * use CF/KS names as snapshot prefix for drop + truncate operations
   (CASSANDRA-2997)
 * Break bloom filters up to avoid heap fragmentation (CASSANDRA-2466)
 * fix cassandra hanging on jsvc stop (CASSANDRA-3302)
 * Avoid leveled compaction getting blocked on errors (CASSANDRA-3408)
 * Make reloading the compaction strategy safe (CASSANDRA-3409)
 * ignore 0.8 hints even if compaction begins before we try to purge
   them (CASSANDRA-3385)
 * remove procrun (bin\daemon) from Cassandra source tree and
   artifacts (CASSANDRA-3331)
 * make cassandra compile under JDK7 (CASSANDRA-3275)
 * remove dependency of clientutil.jar to FBUtilities (CASSANDRA-3299)
 * avoid truncation errors by using long math on long values (CASSANDRA-3364)
 * avoid clock drift on some Windows machine (CASSANDRA-3375)
 * display cache provider in cli 'describe keyspace' command (CASSANDRA-3384)
 * fix incomplete topology information in describe_ring (CASSANDRA-3403)
 * expire dead gossip states based on time (CASSANDRA-2961)
 * improve CompactionTask extensibility (CASSANDRA-3330)
 * Allow one leveled compaction task to kick off another (CASSANDRA-3363)
 * allow encryption only between datacenters (CASSANDRA-2802)
Merged from 0.8:
 * fix truncate allowing data to be replayed post-restart (CASSANDRA-3297)
 * make iwriter final in IndexWriter to avoid NPE (CASSANDRA-2863)
 * (CQL) update grammar to require key clause in DELETE statement
   (CASSANDRA-3349)
 * (CQL) allow numeric keyspace names in USE statement (CASSANDRA-3350)
 * (Hadoop) skip empty rows when slicing the entire row (CASSANDRA-2855)
 * Fix handling of tombstone by SSTableExport/Import (CASSANDRA-3357)
 * fix ColumnIndexer to use long offsets (CASSANDRA-3358)
 * Improved CLI exceptions (CASSANDRA-3312)
 * Fix handling of tombstone by SSTableExport/Import (CASSANDRA-3357)
 * Only count compaction as active (for throttling) when they have
   successfully acquired the compaction lock (CASSANDRA-3344)
 * Display CLI version string on startup (CASSANDRA-3196)
 * (Hadoop) make CFIF try rpc_address or fallback to listen_address
   (CASSANDRA-3214)
 * (Hadoop) accept comma delimited lists of initial thrift connections
   (CASSANDRA-3185)
 * ColumnFamily min_compaction_threshold should be >= 2 (CASSANDRA-3342)
 * (Pig) add 0.8+ types and key validation type in schema (CASSANDRA-3280)
 * Fix completely removing column metadata using CLI (CASSANDRA-3126)
 * CLI `describe cluster;` output should be on separate lines for separate versions
   (CASSANDRA-3170)
 * fix changing durable_writes keyspace option during CF creation
   (CASSANDRA-3292)
 * avoid locking on update when no indexes are involved (CASSANDRA-3386)
 * fix assertionError during repair with ordered partitioners (CASSANDRA-3369)
 * correctly serialize key_validation_class for avro (CASSANDRA-3391)
 * don't expire counter tombstone after streaming (CASSANDRA-3394)
 * prevent nodes that failed to join from hanging around forever
   (CASSANDRA-3351)
 * remove incorrect optimization from slice read path (CASSANDRA-3390)
 * Fix race in AntiEntropyService (CASSANDRA-3400)


1.0.0-final
 * close scrubbed sstable fd before deleting it (CASSANDRA-3318)
 * fix bug preventing obsolete commitlog segments from being removed
   (CASSANDRA-3269)
 * tolerate whitespace in seed CDL (CASSANDRA-3263)
 * Change default heap thresholds to max(min(1/2 ram, 1G), min(1/4 ram, 8GB))
   (CASSANDRA-3295)
 * Fix broken CompressedRandomAccessReaderTest (CASSANDRA-3298)
 * (CQL) fix type information returned for wildcard queries (CASSANDRA-3311)
 * add estimated tasks to LeveledCompactionStrategy (CASSANDRA-3322)
 * avoid including compaction cache-warming in keycache stats (CASSANDRA-3325)
 * run compaction and hinted handoff threads at MIN_PRIORITY (CASSANDRA-3308)
 * default hsha thrift server to cpu core count in rpc pool (CASSANDRA-3329)
 * add bin\daemon to binary tarball for Windows service (CASSANDRA-3331)
 * Fix places where uncompressed size of sstables was use in place of the
   compressed one (CASSANDRA-3338)
 * Fix hsha thrift server (CASSANDRA-3346)
 * Make sure repair only stream needed sstables (CASSANDRA-3345)


1.0.0-rc2
 * Log a meaningful warning when a node receives a message for a repair session
   that doesn't exist anymore (CASSANDRA-3256)
 * test for NUMA policy support as well as numactl presence (CASSANDRA-3245)
 * Fix FD leak when internode encryption is enabled (CASSANDRA-3257)
 * Remove incorrect assertion in mergeIterator (CASSANDRA-3260)
 * FBUtilities.hexToBytes(String) to throw NumberFormatException when string
   contains non-hex characters (CASSANDRA-3231)
 * Keep SimpleSnitch proximity ordering unchanged from what the Strategy
   generates, as intended (CASSANDRA-3262)
 * remove Scrub from compactionstats when finished (CASSANDRA-3255)
 * fix counter entry in jdbc TypesMap (CASSANDRA-3268)
 * fix full queue scenario for ParallelCompactionIterator (CASSANDRA-3270)
 * fix bootstrap process (CASSANDRA-3285)
 * don't try delivering hints if when there isn't any (CASSANDRA-3176)
 * CLI documentation change for ColumnFamily `compression_options` (CASSANDRA-3282)
 * ignore any CF ids sent by client for adding CF/KS (CASSANDRA-3288)
 * remove obsolete hints on first startup (CASSANDRA-3291)
 * use correct ISortedColumns for time-optimized reads (CASSANDRA-3289)
 * Evict gossip state immediately when a token is taken over by a new IP
   (CASSANDRA-3259)


1.0.0-rc1
 * Update CQL to generate microsecond timestamps by default (CASSANDRA-3227)
 * Fix counting CFMetadata towards Memtable liveRatio (CASSANDRA-3023)
 * Kill server on wrapped OOME such as from FileChannel.map (CASSANDRA-3201)
 * remove unnecessary copy when adding to row cache (CASSANDRA-3223)
 * Log message when a full repair operation completes (CASSANDRA-3207)
 * Fix streamOutSession keeping sstables references forever if the remote end
   dies (CASSANDRA-3216)
 * Remove dynamic_snitch boolean from example configuration (defaulting to
   true) and set default badness threshold to 0.1 (CASSANDRA-3229)
 * Base choice of random or "balanced" token on bootstrap on whether
   schema definitions were found (CASSANDRA-3219)
 * Fixes for LeveledCompactionStrategy score computation, prioritization,
   scheduling, and performance (CASSANDRA-3224, 3234)
 * parallelize sstable open at server startup (CASSANDRA-2988)
 * fix handling of exceptions writing to OutboundTcpConnection (CASSANDRA-3235)
 * Allow using quotes in "USE <keyspace>;" CLI command (CASSANDRA-3208)
 * Don't allow any cache loading exceptions to halt startup (CASSANDRA-3218)
 * Fix sstableloader --ignores option (CASSANDRA-3247)
 * File descriptor limit increased in packaging (CASSANDRA-3206)
 * Fix deadlock in commit log during flush (CASSANDRA-3253)


1.0.0-beta1
 * removed binarymemtable (CASSANDRA-2692)
 * add commitlog_total_space_in_mb to prevent fragmented logs (CASSANDRA-2427)
 * removed commitlog_rotation_threshold_in_mb configuration (CASSANDRA-2771)
 * make AbstractBounds.normalize de-overlapp overlapping ranges (CASSANDRA-2641)
 * replace CollatingIterator, ReducingIterator with MergeIterator
   (CASSANDRA-2062)
 * Fixed the ability to set compaction strategy in cli using create column
   family command (CASSANDRA-2778)
 * clean up tmp files after failed compaction (CASSANDRA-2468)
 * restrict repair streaming to specific columnfamilies (CASSANDRA-2280)
 * don't bother persisting columns shadowed by a row tombstone (CASSANDRA-2589)
 * reset CF and SC deletion times after gc_grace (CASSANDRA-2317)
 * optimize away seek when compacting wide rows (CASSANDRA-2879)
 * single-pass streaming (CASSANDRA-2677, 2906, 2916, 3003)
 * use reference counting for deleting sstables instead of relying on GC
   (CASSANDRA-2521, 3179)
 * store hints as serialized mutations instead of pointers to data row
   (CASSANDRA-2045)
 * store hints in the coordinator node instead of in the closest replica
   (CASSANDRA-2914)
 * add row_cache_keys_to_save CF option (CASSANDRA-1966)
 * check column family validity in nodetool repair (CASSANDRA-2933)
 * use lazy initialization instead of class initialization in NodeId
   (CASSANDRA-2953)
 * add paging to get_count (CASSANDRA-2894)
 * fix "short reads" in [multi]get (CASSANDRA-2643, 3157, 3192)
 * add optional compression for sstables (CASSANDRA-47, 2994, 3001, 3128)
 * add scheduler JMX metrics (CASSANDRA-2962)
 * add block level checksum for compressed data (CASSANDRA-1717)
 * make column family backed column map pluggable and introduce unsynchronized
   ArrayList backed one to speedup reads (CASSANDRA-2843, 3165, 3205)
 * refactoring of the secondary index api (CASSANDRA-2982)
 * make CL > ONE reads wait for digest reconciliation before returning
   (CASSANDRA-2494)
 * fix missing logging for some exceptions (CASSANDRA-2061)
 * refactor and optimize ColumnFamilyStore.files(...) and Descriptor.fromFilename(String)
   and few other places responsible for work with SSTable files (CASSANDRA-3040)
 * Stop reading from sstables once we know we have the most recent columns,
   for query-by-name requests (CASSANDRA-2498)
 * Add query-by-column mode to stress.java (CASSANDRA-3064)
 * Add "install" command to cassandra.bat (CASSANDRA-292)
 * clean up KSMetadata, CFMetadata from unnecessary
   Thrift<->Avro conversion methods (CASSANDRA-3032)
 * Add timeouts to client request schedulers (CASSANDRA-3079, 3096)
 * Cli to use hashes rather than array of hashes for strategy options (CASSANDRA-3081)
 * LeveledCompactionStrategy (CASSANDRA-1608, 3085, 3110, 3087, 3145, 3154, 3182)
 * Improvements of the CLI `describe` command (CASSANDRA-2630)
 * reduce window where dropped CF sstables may not be deleted (CASSANDRA-2942)
 * Expose gossip/FD info to JMX (CASSANDRA-2806)
 * Fix streaming over SSL when compressed SSTable involved (CASSANDRA-3051)
 * Add support for pluggable secondary index implementations (CASSANDRA-3078)
 * remove compaction_thread_priority setting (CASSANDRA-3104)
 * generate hints for replicas that timeout, not just replicas that are known
   to be down before starting (CASSANDRA-2034)
 * Add throttling for internode streaming (CASSANDRA-3080)
 * make the repair of a range repair all replica (CASSANDRA-2610, 3194)
 * expose the ability to repair the first range (as returned by the
   partitioner) of a node (CASSANDRA-2606)
 * Streams Compression (CASSANDRA-3015)
 * add ability to use multiple threads during a single compaction
   (CASSANDRA-2901)
 * make AbstractBounds.normalize support overlapping ranges (CASSANDRA-2641)
 * fix of the CQL count() behavior (CASSANDRA-3068)
 * use TreeMap backed column families for the SSTable simple writers
   (CASSANDRA-3148)
 * fix inconsistency of the CLI syntax when {} should be used instead of [{}]
   (CASSANDRA-3119)
 * rename CQL type names to match expected SQL behavior (CASSANDRA-3149, 3031)
 * Arena-based allocation for memtables (CASSANDRA-2252, 3162, 3163, 3168)
 * Default RR chance to 0.1 (CASSANDRA-3169)
 * Add RowLevel support to secondary index API (CASSANDRA-3147)
 * Make SerializingCacheProvider the default if JNA is available (CASSANDRA-3183)
 * Fix backwards compatibilty for CQL memtable properties (CASSANDRA-3190)
 * Add five-minute delay before starting compactions on a restarted server
   (CASSANDRA-3181)
 * Reduce copies done for intra-host messages (CASSANDRA-1788, 3144)
 * support of compaction strategy option for stress.java (CASSANDRA-3204)
 * make memtable throughput and column count thresholds no-ops (CASSANDRA-2449)
 * Return schema information along with the resultSet in CQL (CASSANDRA-2734)
 * Add new DecimalType (CASSANDRA-2883)
 * Fix assertion error in RowRepairResolver (CASSANDRA-3156)
 * Reduce unnecessary high buffer sizes (CASSANDRA-3171)
 * Pluggable compaction strategy (CASSANDRA-1610)
 * Add new broadcast_address config option (CASSANDRA-2491)


0.8.7
 * Kill server on wrapped OOME such as from FileChannel.map (CASSANDRA-3201)
 * Allow using quotes in "USE <keyspace>;" CLI command (CASSANDRA-3208)
 * Log message when a full repair operation completes (CASSANDRA-3207)
 * Don't allow any cache loading exceptions to halt startup (CASSANDRA-3218)
 * Fix sstableloader --ignores option (CASSANDRA-3247)
 * File descriptor limit increased in packaging (CASSANDRA-3206)
 * Log a meaningfull warning when a node receive a message for a repair session
   that doesn't exist anymore (CASSANDRA-3256)
 * Fix FD leak when internode encryption is enabled (CASSANDRA-3257)
 * FBUtilities.hexToBytes(String) to throw NumberFormatException when string
   contains non-hex characters (CASSANDRA-3231)
 * Keep SimpleSnitch proximity ordering unchanged from what the Strategy
   generates, as intended (CASSANDRA-3262)
 * remove Scrub from compactionstats when finished (CASSANDRA-3255)
 * Fix tool .bat files when CASSANDRA_HOME contains spaces (CASSANDRA-3258)
 * Force flush of status table when removing/updating token (CASSANDRA-3243)
 * Evict gossip state immediately when a token is taken over by a new IP (CASSANDRA-3259)
 * Fix bug where the failure detector can take too long to mark a host
   down (CASSANDRA-3273)
 * (Hadoop) allow wrapping ranges in queries (CASSANDRA-3137)
 * (Hadoop) check all interfaces for a match with split location
   before falling back to random replica (CASSANDRA-3211)
 * (Hadoop) Make Pig storage handle implements LoadMetadata (CASSANDRA-2777)
 * (Hadoop) Fix exception during PIG 'dump' (CASSANDRA-2810)
 * Fix stress COUNTER_GET option (CASSANDRA-3301)
 * Fix missing fields in CLI `show schema` output (CASSANDRA-3304)
 * Nodetool no longer leaks threads and closes JMX connections (CASSANDRA-3309)
 * fix truncate allowing data to be replayed post-restart (CASSANDRA-3297)
 * Move SimpleAuthority and SimpleAuthenticator to examples (CASSANDRA-2922)
 * Fix handling of tombstone by SSTableExport/Import (CASSANDRA-3357)
 * Fix transposition in cfHistograms (CASSANDRA-3222)
 * Allow using number as DC name when creating keyspace in CQL (CASSANDRA-3239)
 * Force flush of system table after updating/removing a token (CASSANDRA-3243)


0.8.6
 * revert CASSANDRA-2388
 * change TokenRange.endpoints back to listen/broadcast address to match
   pre-1777 behavior, and add TokenRange.rpc_endpoints instead (CASSANDRA-3187)
 * avoid trying to watch cassandra-topology.properties when loaded from jar
   (CASSANDRA-3138)
 * prevent users from creating keyspaces with LocalStrategy replication
   (CASSANDRA-3139)
 * fix CLI `show schema;` to output correct keyspace definition statement
   (CASSANDRA-3129)
 * CustomTThreadPoolServer to log TTransportException at DEBUG level
   (CASSANDRA-3142)
 * allow topology sort to work with non-unique rack names between
   datacenters (CASSANDRA-3152)
 * Improve caching of same-version Messages on digest and repair paths
   (CASSANDRA-3158)
 * Randomize choice of first replica for counter increment (CASSANDRA-2890)
 * Fix using read_repair_chance instead of merge_shard_change (CASSANDRA-3202)
 * Avoid streaming data to nodes that already have it, on move as well as
   decommission (CASSANDRA-3041)
 * Fix divide by zero error in GCInspector (CASSANDRA-3164)
 * allow quoting of the ColumnFamily name in CLI `create column family`
   statement (CASSANDRA-3195)
 * Fix rolling upgrade from 0.7 to 0.8 problem (CASSANDRA-3166)
 * Accomodate missing encryption_options in IncomingTcpConnection.stream
   (CASSANDRA-3212)


0.8.5
 * fix NPE when encryption_options is unspecified (CASSANDRA-3007)
 * include column name in validation failure exceptions (CASSANDRA-2849)
 * make sure truncate clears out the commitlog so replay won't re-
   populate with truncated data (CASSANDRA-2950)
 * fix NPE when debug logging is enabled and dropped CF is present
   in a commitlog segment (CASSANDRA-3021)
 * fix cassandra.bat when CASSANDRA_HOME contains spaces (CASSANDRA-2952)
 * fix to SSTableSimpleUnsortedWriter bufferSize calculation (CASSANDRA-3027)
 * make cleanup and normal compaction able to skip empty rows
   (rows containing nothing but expired tombstones) (CASSANDRA-3039)
 * work around native memory leak in com.sun.management.GarbageCollectorMXBean
   (CASSANDRA-2868)
 * validate that column names in column_metadata are not equal to key_alias
   on create/update of the ColumnFamily and CQL 'ALTER' statement (CASSANDRA-3036)
 * return an InvalidRequestException if an indexed column is assigned
   a value larger than 64KB (CASSANDRA-3057)
 * fix of numeric-only and string column names handling in CLI "drop index"
   (CASSANDRA-3054)
 * prune index scan resultset back to original request for lazy
   resultset expansion case (CASSANDRA-2964)
 * (Hadoop) fail jobs when Cassandra node has failed but TaskTracker
   has not (CASSANDRA-2388)
 * fix dynamic snitch ignoring nodes when read_repair_chance is zero
   (CASSANDRA-2662)
 * avoid retaining references to dropped CFS objects in
   CompactionManager.estimatedCompactions (CASSANDRA-2708)
 * expose rpc timeouts per host in MessagingServiceMBean (CASSANDRA-2941)
 * avoid including cwd in classpath for deb and rpm packages (CASSANDRA-2881)
 * remove gossip state when a new IP takes over a token (CASSANDRA-3071)
 * allow sstable2json to work on index sstable files (CASSANDRA-3059)
 * always hint counters (CASSANDRA-3099)
 * fix log4j initialization in EmbeddedCassandraService (CASSANDRA-2857)
 * remove gossip state when a new IP takes over a token (CASSANDRA-3071)
 * work around native memory leak in com.sun.management.GarbageCollectorMXBean
    (CASSANDRA-2868)
 * fix UnavailableException with writes at CL.EACH_QUORM (CASSANDRA-3084)
 * fix parsing of the Keyspace and ColumnFamily names in numeric
   and string representations in CLI (CASSANDRA-3075)
 * fix corner cases in Range.differenceToFetch (CASSANDRA-3084)
 * fix ip address String representation in the ring cache (CASSANDRA-3044)
 * fix ring cache compatibility when mixing pre-0.8.4 nodes with post-
   in the same cluster (CASSANDRA-3023)
 * make repair report failure when a node participating dies (instead of
   hanging forever) (CASSANDRA-2433)
 * fix handling of the empty byte buffer by ReversedType (CASSANDRA-3111)
 * Add validation that Keyspace names are case-insensitively unique (CASSANDRA-3066)
 * catch invalid key_validation_class before instantiating UpdateColumnFamily (CASSANDRA-3102)
 * make Range and Bounds objects client-safe (CASSANDRA-3108)
 * optionally skip log4j configuration (CASSANDRA-3061)
 * bundle sstableloader with the debian package (CASSANDRA-3113)
 * don't try to build secondary indexes when there is none (CASSANDRA-3123)
 * improve SSTableSimpleUnsortedWriter speed for large rows (CASSANDRA-3122)
 * handle keyspace arguments correctly in nodetool snapshot (CASSANDRA-3038)
 * Fix SSTableImportTest on windows (CASSANDRA-3043)
 * expose compactionThroughputMbPerSec through JMX (CASSANDRA-3117)
 * log keyspace and CF of large rows being compacted


0.8.4
 * change TokenRing.endpoints to be a list of rpc addresses instead of
   listen/broadcast addresses (CASSANDRA-1777)
 * include files-to-be-streamed in StreamInSession.getSources (CASSANDRA-2972)
 * use JAVA env var in cassandra-env.sh (CASSANDRA-2785, 2992)
 * avoid doing read for no-op replicate-on-write at CL=1 (CASSANDRA-2892)
 * refuse counter write for CL.ANY (CASSANDRA-2990)
 * switch back to only logging recent dropped messages (CASSANDRA-3004)
 * always deserialize RowMutation for counters (CASSANDRA-3006)
 * ignore saved replication_factor strategy_option for NTS (CASSANDRA-3011)
 * make sure pre-truncate CL segments are discarded (CASSANDRA-2950)


0.8.3
 * add ability to drop local reads/writes that are going to timeout
   (CASSANDRA-2943)
 * revamp token removal process, keep gossip states for 3 days (CASSANDRA-2496)
 * don't accept extra args for 0-arg nodetool commands (CASSANDRA-2740)
 * log unavailableexception details at debug level (CASSANDRA-2856)
 * expose data_dir though jmx (CASSANDRA-2770)
 * don't include tmp files as sstable when create cfs (CASSANDRA-2929)
 * log Java classpath on startup (CASSANDRA-2895)
 * keep gossipped version in sync with actual on migration coordinator
   (CASSANDRA-2946)
 * use lazy initialization instead of class initialization in NodeId
   (CASSANDRA-2953)
 * check column family validity in nodetool repair (CASSANDRA-2933)
 * speedup bytes to hex conversions dramatically (CASSANDRA-2850)
 * Flush memtables on shutdown when durable writes are disabled
   (CASSANDRA-2958)
 * improved POSIX compatibility of start scripts (CASsANDRA-2965)
 * add counter support to Hadoop InputFormat (CASSANDRA-2981)
 * fix bug where dirty commitlog segments were removed (and avoid keeping
   segments with no post-flush activity permanently dirty) (CASSANDRA-2829)
 * fix throwing exception with batch mutation of counter super columns
   (CASSANDRA-2949)
 * ignore system tables during repair (CASSANDRA-2979)
 * throw exception when NTS is given replication_factor as an option
   (CASSANDRA-2960)
 * fix assertion error during compaction of counter CFs (CASSANDRA-2968)
 * avoid trying to create index names, when no index exists (CASSANDRA-2867)
 * don't sample the system table when choosing a bootstrap token
   (CASSANDRA-2825)
 * gossiper notifies of local state changes (CASSANDRA-2948)
 * add asynchronous and half-sync/half-async (hsha) thrift servers
   (CASSANDRA-1405)
 * fix potential use of free'd native memory in SerializingCache
   (CASSANDRA-2951)
 * prune index scan resultset back to original request for lazy
   resultset expansion case (CASSANDRA-2964)
 * (Hadoop) fail jobs when Cassandra node has failed but TaskTracker
    has not (CASSANDRA-2388)


0.8.2
 * CQL:
   - include only one row per unique key for IN queries (CASSANDRA-2717)
   - respect client timestamp on full row deletions (CASSANDRA-2912)
 * improve thread-safety in StreamOutSession (CASSANDRA-2792)
 * allow deleting a row and updating indexed columns in it in the
   same mutation (CASSANDRA-2773)
 * Expose number of threads blocked on submitting memtable to flush
   in JMX (CASSANDRA-2817)
 * add ability to return "endpoints" to nodetool (CASSANDRA-2776)
 * Add support for multiple (comma-delimited) coordinator addresses
   to ColumnFamilyInputFormat (CASSANDRA-2807)
 * fix potential NPE while scheduling read repair for range slice
   (CASSANDRA-2823)
 * Fix race in SystemTable.getCurrentLocalNodeId (CASSANDRA-2824)
 * Correctly set default for replicate_on_write (CASSANDRA-2835)
 * improve nodetool compactionstats formatting (CASSANDRA-2844)
 * fix index-building status display (CASSANDRA-2853)
 * fix CLI perpetuating obsolete KsDef.replication_factor (CASSANDRA-2846)
 * improve cli treatment of multiline comments (CASSANDRA-2852)
 * handle row tombstones correctly in EchoedRow (CASSANDRA-2786)
 * add MessagingService.get[Recently]DroppedMessages and
   StorageService.getExceptionCount (CASSANDRA-2804)
 * fix possibility of spurious UnavailableException for LOCAL_QUORUM
   reads with dynamic snitch + read repair disabled (CASSANDRA-2870)
 * add ant-optional as dependence for the debian package (CASSANDRA-2164)
 * add option to specify limit for get_slice in the CLI (CASSANDRA-2646)
 * decrease HH page size (CASSANDRA-2832)
 * reset cli keyspace after dropping the current one (CASSANDRA-2763)
 * add KeyRange option to Hadoop inputformat (CASSANDRA-1125)
 * fix protocol versioning (CASSANDRA-2818, 2860)
 * support spaces in path to log4j configuration (CASSANDRA-2383)
 * avoid including inferred types in CF update (CASSANDRA-2809)
 * fix JMX bulkload call (CASSANDRA-2908)
 * fix updating KS with durable_writes=false (CASSANDRA-2907)
 * add simplified facade to SSTableWriter for bulk loading use
   (CASSANDRA-2911)
 * fix re-using index CF sstable names after drop/recreate (CASSANDRA-2872)
 * prepend CF to default index names (CASSANDRA-2903)
 * fix hint replay (CASSANDRA-2928)
 * Properly synchronize repair's merkle tree computation (CASSANDRA-2816)


0.8.1
 * CQL:
   - support for insert, delete in BATCH (CASSANDRA-2537)
   - support for IN to SELECT, UPDATE (CASSANDRA-2553)
   - timestamp support for INSERT, UPDATE, and BATCH (CASSANDRA-2555)
   - TTL support (CASSANDRA-2476)
   - counter support (CASSANDRA-2473)
   - ALTER COLUMNFAMILY (CASSANDRA-1709)
   - DROP INDEX (CASSANDRA-2617)
   - add SCHEMA/TABLE as aliases for KS/CF (CASSANDRA-2743)
   - server handles wait-for-schema-agreement (CASSANDRA-2756)
   - key alias support (CASSANDRA-2480)
 * add support for comparator parameters and a generic ReverseType
   (CASSANDRA-2355)
 * add CompositeType and DynamicCompositeType (CASSANDRA-2231)
 * optimize batches containing multiple updates to the same row
   (CASSANDRA-2583)
 * adjust hinted handoff page size to avoid OOM with large columns
   (CASSANDRA-2652)
 * mark BRAF buffer invalid post-flush so we don't re-flush partial
   buffers again, especially on CL writes (CASSANDRA-2660)
 * add DROP INDEX support to CLI (CASSANDRA-2616)
 * don't perform HH to client-mode [storageproxy] nodes (CASSANDRA-2668)
 * Improve forceDeserialize/getCompactedRow encapsulation (CASSANDRA-2659)
 * Don't write CounterUpdateColumn to disk in tests (CASSANDRA-2650)
 * Add sstable bulk loading utility (CASSANDRA-1278)
 * avoid replaying hints to dropped columnfamilies (CASSANDRA-2685)
 * add placeholders for missing rows in range query pseudo-RR (CASSANDRA-2680)
 * remove no-op HHOM.renameHints (CASSANDRA-2693)
 * clone super columns to avoid modifying them during flush (CASSANDRA-2675)
 * allow writes to bypass the commitlog for certain keyspaces (CASSANDRA-2683)
 * avoid NPE when bypassing commitlog during memtable flush (CASSANDRA-2781)
 * Added support for making bootstrap retry if nodes flap (CASSANDRA-2644)
 * Added statusthrift to nodetool to report if thrift server is running (CASSANDRA-2722)
 * Fixed rows being cached if they do not exist (CASSANDRA-2723)
 * Support passing tableName and cfName to RowCacheProviders (CASSANDRA-2702)
 * close scrub file handles (CASSANDRA-2669)
 * throttle migration replay (CASSANDRA-2714)
 * optimize column serializer creation (CASSANDRA-2716)
 * Added support for making bootstrap retry if nodes flap (CASSANDRA-2644)
 * Added statusthrift to nodetool to report if thrift server is running
   (CASSANDRA-2722)
 * Fixed rows being cached if they do not exist (CASSANDRA-2723)
 * fix truncate/compaction race (CASSANDRA-2673)
 * workaround large resultsets causing large allocation retention
   by nio sockets (CASSANDRA-2654)
 * fix nodetool ring use with Ec2Snitch (CASSANDRA-2733)
 * fix removing columns and subcolumns that are supressed by a row or
   supercolumn tombstone during replica resolution (CASSANDRA-2590)
 * support sstable2json against snapshot sstables (CASSANDRA-2386)
 * remove active-pull schema requests (CASSANDRA-2715)
 * avoid marking entire list of sstables as actively being compacted
   in multithreaded compaction (CASSANDRA-2765)
 * seek back after deserializing a row to update cache with (CASSANDRA-2752)
 * avoid skipping rows in scrub for counter column family (CASSANDRA-2759)
 * fix ConcurrentModificationException in repair when dealing with 0.7 node
   (CASSANDRA-2767)
 * use threadsafe collections for StreamInSession (CASSANDRA-2766)
 * avoid infinite loop when creating merkle tree (CASSANDRA-2758)
 * avoids unmarking compacting sstable prematurely in cleanup (CASSANDRA-2769)
 * fix NPE when the commit log is bypassed (CASSANDRA-2718)
 * don't throw an exception in SS.isRPCServerRunning (CASSANDRA-2721)
 * make stress.jar executable (CASSANDRA-2744)
 * add daemon mode to java stress (CASSANDRA-2267)
 * expose the DC and rack of a node through JMX and nodetool ring (CASSANDRA-2531)
 * fix cache mbean getSize (CASSANDRA-2781)
 * Add Date, Float, Double, and Boolean types (CASSANDRA-2530)
 * Add startup flag to renew counter node id (CASSANDRA-2788)
 * add jamm agent to cassandra.bat (CASSANDRA-2787)
 * fix repair hanging if a neighbor has nothing to send (CASSANDRA-2797)
 * purge tombstone even if row is in only one sstable (CASSANDRA-2801)
 * Fix wrong purge of deleted cf during compaction (CASSANDRA-2786)
 * fix race that could result in Hadoop writer failing to throw an
   exception encountered after close() (CASSANDRA-2755)
 * fix scan wrongly throwing assertion error (CASSANDRA-2653)
 * Always use even distribution for merkle tree with RandomPartitionner
   (CASSANDRA-2841)
 * fix describeOwnership for OPP (CASSANDRA-2800)
 * ensure that string tokens do not contain commas (CASSANDRA-2762)


0.8.0-final
 * fix CQL grammar warning and cqlsh regression from CASSANDRA-2622
 * add ant generate-cql-html target (CASSANDRA-2526)
 * update CQL consistency levels (CASSANDRA-2566)
 * debian packaging fixes (CASSANDRA-2481, 2647)
 * fix UUIDType, IntegerType for direct buffers (CASSANDRA-2682, 2684)
 * switch to native Thrift for Hadoop map/reduce (CASSANDRA-2667)
 * fix StackOverflowError when building from eclipse (CASSANDRA-2687)
 * only provide replication_factor to strategy_options "help" for
   SimpleStrategy, OldNetworkTopologyStrategy (CASSANDRA-2678, 2713)
 * fix exception adding validators to non-string columns (CASSANDRA-2696)
 * avoid instantiating DatabaseDescriptor in JDBC (CASSANDRA-2694)
 * fix potential stack overflow during compaction (CASSANDRA-2626)
 * clone super columns to avoid modifying them during flush (CASSANDRA-2675)
 * reset underlying iterator in EchoedRow constructor (CASSANDRA-2653)


0.8.0-rc1
 * faster flushes and compaction from fixing excessively pessimistic
   rebuffering in BRAF (CASSANDRA-2581)
 * fix returning null column values in the python cql driver (CASSANDRA-2593)
 * fix merkle tree splitting exiting early (CASSANDRA-2605)
 * snapshot_before_compaction directory name fix (CASSANDRA-2598)
 * Disable compaction throttling during bootstrap (CASSANDRA-2612)
 * fix CQL treatment of > and < operators in range slices (CASSANDRA-2592)
 * fix potential double-application of counter updates on commitlog replay
   by moving replay position from header to sstable metadata (CASSANDRA-2419)
 * JDBC CQL driver exposes getColumn for access to timestamp
 * JDBC ResultSetMetadata properties added to AbstractType
 * r/m clustertool (CASSANDRA-2607)
 * add support for presenting row key as a column in CQL result sets
   (CASSANDRA-2622)
 * Don't allow {LOCAL|EACH}_QUORUM unless strategy is NTS (CASSANDRA-2627)
 * validate keyspace strategy_options during CQL create (CASSANDRA-2624)
 * fix empty Result with secondary index when limit=1 (CASSANDRA-2628)
 * Fix regression where bootstrapping a node with no schema fails
   (CASSANDRA-2625)
 * Allow removing LocationInfo sstables (CASSANDRA-2632)
 * avoid attempting to replay mutations from dropped keyspaces (CASSANDRA-2631)
 * avoid using cached position of a key when GT is requested (CASSANDRA-2633)
 * fix counting bloom filter true positives (CASSANDRA-2637)
 * initialize local ep state prior to gossip startup if needed (CASSANDRA-2638)
 * fix counter increment lost after restart (CASSANDRA-2642)
 * add quote-escaping via backslash to CLI (CASSANDRA-2623)
 * fix pig example script (CASSANDRA-2487)
 * fix dynamic snitch race in adding latencies (CASSANDRA-2618)
 * Start/stop cassandra after more important services such as mdadm in
   debian packaging (CASSANDRA-2481)


0.8.0-beta2
 * fix NPE compacting index CFs (CASSANDRA-2528)
 * Remove checking all column families on startup for compaction candidates
   (CASSANDRA-2444)
 * validate CQL create keyspace options (CASSANDRA-2525)
 * fix nodetool setcompactionthroughput (CASSANDRA-2550)
 * move	gossip heartbeat back to its own thread (CASSANDRA-2554)
 * validate cql TRUNCATE columnfamily before truncating (CASSANDRA-2570)
 * fix batch_mutate for mixed standard-counter mutations (CASSANDRA-2457)
 * disallow making schema changes to system keyspace (CASSANDRA-2563)
 * fix sending mutation messages multiple times (CASSANDRA-2557)
 * fix incorrect use of NBHM.size in ReadCallback that could cause
   reads to time out even when responses were received (CASSANDRA-2552)
 * trigger read repair correctly for LOCAL_QUORUM reads (CASSANDRA-2556)
 * Allow configuring the number of compaction thread (CASSANDRA-2558)
 * forceUserDefinedCompaction will attempt to compact what it is given
   even if the pessimistic estimate is that there is not enough disk space;
   automatic compactions will only compact 2 or more sstables (CASSANDRA-2575)
 * refuse to apply migrations with older timestamps than the current
   schema (CASSANDRA-2536)
 * remove unframed Thrift transport option
 * include indexes in snapshots (CASSANDRA-2596)
 * improve ignoring of obsolete mutations in index maintenance (CASSANDRA-2401)
 * recognize attempt to drop just the index while leaving the column
   definition alone (CASSANDRA-2619)


0.8.0-beta1
 * remove Avro RPC support (CASSANDRA-926)
 * support for columns that act as incr/decr counters
   (CASSANDRA-1072, 1937, 1944, 1936, 2101, 2093, 2288, 2105, 2384, 2236, 2342,
   2454)
 * CQL (CASSANDRA-1703, 1704, 1705, 1706, 1707, 1708, 1710, 1711, 1940,
   2124, 2302, 2277, 2493)
 * avoid double RowMutation serialization on write path (CASSANDRA-1800)
 * make NetworkTopologyStrategy the default (CASSANDRA-1960)
 * configurable internode encryption (CASSANDRA-1567, 2152)
 * human readable column names in sstable2json output (CASSANDRA-1933)
 * change default JMX port to 7199 (CASSANDRA-2027)
 * backwards compatible internal messaging (CASSANDRA-1015)
 * atomic switch of memtables and sstables (CASSANDRA-2284)
 * add pluggable SeedProvider (CASSANDRA-1669)
 * Fix clustertool to not throw exception when calling get_endpoints (CASSANDRA-2437)
 * upgrade to thrift 0.6 (CASSANDRA-2412)
 * repair works on a token range instead of full ring (CASSANDRA-2324)
 * purge tombstones from row cache (CASSANDRA-2305)
 * push replication_factor into strategy_options (CASSANDRA-1263)
 * give snapshots the same name on each node (CASSANDRA-1791)
 * remove "nodetool loadbalance" (CASSANDRA-2448)
 * multithreaded compaction (CASSANDRA-2191)
 * compaction throttling (CASSANDRA-2156)
 * add key type information and alias (CASSANDRA-2311, 2396)
 * cli no longer divides read_repair_chance by 100 (CASSANDRA-2458)
 * made CompactionInfo.getTaskType return an enum (CASSANDRA-2482)
 * add a server-wide cap on measured memtable memory usage and aggressively
   flush to keep under that threshold (CASSANDRA-2006)
 * add unified UUIDType (CASSANDRA-2233)
 * add off-heap row cache support (CASSANDRA-1969)


0.7.5
 * improvements/fixes to PIG driver (CASSANDRA-1618, CASSANDRA-2387,
   CASSANDRA-2465, CASSANDRA-2484)
 * validate index names (CASSANDRA-1761)
 * reduce contention on Table.flusherLock (CASSANDRA-1954)
 * try harder to detect failures during streaming, cleaning up temporary
   files more reliably (CASSANDRA-2088)
 * shut down server for OOM on a Thrift thread (CASSANDRA-2269)
 * fix tombstone handling in repair and sstable2json (CASSANDRA-2279)
 * preserve version when streaming data from old sstables (CASSANDRA-2283)
 * don't start repair if a neighboring node is marked as dead (CASSANDRA-2290)
 * purge tombstones from row cache (CASSANDRA-2305)
 * Avoid seeking when sstable2json exports the entire file (CASSANDRA-2318)
 * clear Built flag in system table when dropping an index (CASSANDRA-2320)
 * don't allow arbitrary argument for stress.java (CASSANDRA-2323)
 * validate values for index predicates in get_indexed_slice (CASSANDRA-2328)
 * queue secondary indexes for flush before the parent (CASSANDRA-2330)
 * allow job configuration to set the CL used in Hadoop jobs (CASSANDRA-2331)
 * add memtable_flush_queue_size defaulting to 4 (CASSANDRA-2333)
 * Allow overriding of initial_token, storage_port and rpc_port from system
   properties (CASSANDRA-2343)
 * fix comparator used for non-indexed secondary expressions in index scan
   (CASSANDRA-2347)
 * ensure size calculation and write phase of large-row compaction use
   the same threshold for TTL expiration (CASSANDRA-2349)
 * fix race when iterating CFs during add/drop (CASSANDRA-2350)
 * add ConsistencyLevel command to CLI (CASSANDRA-2354)
 * allow negative numbers in the cli (CASSANDRA-2358)
 * hard code serialVersionUID for tokens class (CASSANDRA-2361)
 * fix potential infinite loop in ByteBufferUtil.inputStream (CASSANDRA-2365)
 * fix encoding bugs in HintedHandoffManager, SystemTable when default
   charset is not UTF8 (CASSANDRA-2367)
 * avoids having removed node reappearing in Gossip (CASSANDRA-2371)
 * fix incorrect truncation of long to int when reading columns via block
   index (CASSANDRA-2376)
 * fix NPE during stream session (CASSANDRA-2377)
 * fix race condition that could leave orphaned data files when dropping CF or
   KS (CASSANDRA-2381)
 * fsync statistics component on write (CASSANDRA-2382)
 * fix duplicate results from CFS.scan (CASSANDRA-2406)
 * add IntegerType to CLI help (CASSANDRA-2414)
 * avoid caching token-only decoratedkeys (CASSANDRA-2416)
 * convert mmap assertion to if/throw so scrub can catch it (CASSANDRA-2417)
 * don't overwrite gc log (CASSANDR-2418)
 * invalidate row cache for streamed row to avoid inconsitencies
   (CASSANDRA-2420)
 * avoid copies in range/index scans (CASSANDRA-2425)
 * make sure we don't wipe data during cleanup if the node has not join
   the ring (CASSANDRA-2428)
 * Try harder to close files after compaction (CASSANDRA-2431)
 * re-set bootstrapped flag after move finishes (CASSANDRA-2435)
 * display validation_class in CLI 'describe keyspace' (CASSANDRA-2442)
 * make cleanup compactions cleanup the row cache (CASSANDRA-2451)
 * add column fields validation to scrub (CASSANDRA-2460)
 * use 64KB flush buffer instead of in_memory_compaction_limit (CASSANDRA-2463)
 * fix backslash substitutions in CLI (CASSANDRA-2492)
 * disable cache saving for system CFS (CASSANDRA-2502)
 * fixes for verifying destination availability under hinted conditions
   so UE can be thrown intead of timing out (CASSANDRA-2514)
 * fix update of validation class in column metadata (CASSANDRA-2512)
 * support LOCAL_QUORUM, EACH_QUORUM CLs outside of NTS (CASSANDRA-2516)
 * preserve version when streaming data from old sstables (CASSANDRA-2283)
 * fix backslash substitutions in CLI (CASSANDRA-2492)
 * count a row deletion as one operation towards memtable threshold
   (CASSANDRA-2519)
 * support LOCAL_QUORUM, EACH_QUORUM CLs outside of NTS (CASSANDRA-2516)


0.7.4
 * add nodetool join command (CASSANDRA-2160)
 * fix secondary indexes on pre-existing or streamed data (CASSANDRA-2244)
 * initialize endpoint in gossiper earlier (CASSANDRA-2228)
 * add ability to write to Cassandra from Pig (CASSANDRA-1828)
 * add rpc_[min|max]_threads (CASSANDRA-2176)
 * add CL.TWO, CL.THREE (CASSANDRA-2013)
 * avoid exporting an un-requested row in sstable2json, when exporting
   a key that does not exist (CASSANDRA-2168)
 * add incremental_backups option (CASSANDRA-1872)
 * add configurable row limit to Pig loadfunc (CASSANDRA-2276)
 * validate column values in batches as well as single-Column inserts
   (CASSANDRA-2259)
 * move sample schema from cassandra.yaml to schema-sample.txt,
   a cli scripts (CASSANDRA-2007)
 * avoid writing empty rows when scrubbing tombstoned rows (CASSANDRA-2296)
 * fix assertion error in range and index scans for CL < ALL
   (CASSANDRA-2282)
 * fix commitlog replay when flush position refers to data that didn't
   get synced before server died (CASSANDRA-2285)
 * fix fd leak in sstable2json with non-mmap'd i/o (CASSANDRA-2304)
 * reduce memory use during streaming of multiple sstables (CASSANDRA-2301)
 * purge tombstoned rows from cache after GCGraceSeconds (CASSANDRA-2305)
 * allow zero replicas in a NTS datacenter (CASSANDRA-1924)
 * make range queries respect snitch for local replicas (CASSANDRA-2286)
 * fix HH delivery when column index is larger than 2GB (CASSANDRA-2297)
 * make 2ary indexes use parent CF flush thresholds during initial build
   (CASSANDRA-2294)
 * update memtable_throughput to be a long (CASSANDRA-2158)


0.7.3
 * Keep endpoint state until aVeryLongTime (CASSANDRA-2115)
 * lower-latency read repair (CASSANDRA-2069)
 * add hinted_handoff_throttle_delay_in_ms option (CASSANDRA-2161)
 * fixes for cache save/load (CASSANDRA-2172, -2174)
 * Handle whole-row deletions in CFOutputFormat (CASSANDRA-2014)
 * Make memtable_flush_writers flush in parallel (CASSANDRA-2178)
 * Add compaction_preheat_key_cache option (CASSANDRA-2175)
 * refactor stress.py to have only one copy of the format string
   used for creating row keys (CASSANDRA-2108)
 * validate index names for \w+ (CASSANDRA-2196)
 * Fix Cassandra cli to respect timeout if schema does not settle
   (CASSANDRA-2187)
 * fix for compaction and cleanup writing old-format data into new-version
   sstable (CASSANDRA-2211, -2216)
 * add nodetool scrub (CASSANDRA-2217, -2240)
 * fix sstable2json large-row pagination (CASSANDRA-2188)
 * fix EOFing on requests for the last bytes in a file (CASSANDRA-2213)
 * fix BufferedRandomAccessFile bugs (CASSANDRA-2218, -2241)
 * check for memtable flush_after_mins exceeded every 10s (CASSANDRA-2183)
 * fix cache saving on Windows (CASSANDRA-2207)
 * add validateSchemaAgreement call + synchronization to schema
   modification operations (CASSANDRA-2222)
 * fix for reversed slice queries on large rows (CASSANDRA-2212)
 * fat clients were writing local data (CASSANDRA-2223)
 * set DEFAULT_MEMTABLE_LIFETIME_IN_MINS to 24h
 * improve detection and cleanup of partially-written sstables
   (CASSANDRA-2206)
 * fix supercolumn de/serialization when subcolumn comparator is different
   from supercolumn's (CASSANDRA-2104)
 * fix starting up on Windows when CASSANDRA_HOME contains whitespace
   (CASSANDRA-2237)
 * add [get|set][row|key]cacheSavePeriod to JMX (CASSANDRA-2100)
 * fix Hadoop ColumnFamilyOutputFormat dropping of mutations
   when batch fills up (CASSANDRA-2255)
 * move file deletions off of scheduledtasks executor (CASSANDRA-2253)


0.7.2
 * copy DecoratedKey.key when inserting into caches to avoid retaining
   a reference to the underlying buffer (CASSANDRA-2102)
 * format subcolumn names with subcomparator (CASSANDRA-2136)
 * fix column bloom filter deserialization (CASSANDRA-2165)


0.7.1
 * refactor MessageDigest creation code. (CASSANDRA-2107)
 * buffer network stack to avoid inefficient small TCP messages while avoiding
   the nagle/delayed ack problem (CASSANDRA-1896)
 * check log4j configuration for changes every 10s (CASSANDRA-1525, 1907)
 * more-efficient cross-DC replication (CASSANDRA-1530, -2051, -2138)
 * avoid polluting page cache with commitlog or sstable writes
   and seq scan operations (CASSANDRA-1470)
 * add RMI authentication options to nodetool (CASSANDRA-1921)
 * make snitches configurable at runtime (CASSANDRA-1374)
 * retry hadoop split requests on connection failure (CASSANDRA-1927)
 * implement describeOwnership for BOP, COPP (CASSANDRA-1928)
 * make read repair behave as expected for ConsistencyLevel > ONE
   (CASSANDRA-982, 2038)
 * distributed test harness (CASSANDRA-1859, 1964)
 * reduce flush lock contention (CASSANDRA-1930)
 * optimize supercolumn deserialization (CASSANDRA-1891)
 * fix CFMetaData.apply to only compare objects of the same class
   (CASSANDRA-1962)
 * allow specifying specific SSTables to compact from JMX (CASSANDRA-1963)
 * fix race condition in MessagingService.targets (CASSANDRA-1959, 2094, 2081)
 * refuse to open sstables from a future version (CASSANDRA-1935)
 * zero-copy reads (CASSANDRA-1714)
 * fix copy bounds for word Text in wordcount demo (CASSANDRA-1993)
 * fixes for contrib/javautils (CASSANDRA-1979)
 * check more frequently for memtable expiration (CASSANDRA-2000)
 * fix writing SSTable column count statistics (CASSANDRA-1976)
 * fix streaming of multiple CFs during bootstrap (CASSANDRA-1992)
 * explicitly set JVM GC new generation size with -Xmn (CASSANDRA-1968)
 * add short options for CLI flags (CASSANDRA-1565)
 * make keyspace argument to "describe keyspace" in CLI optional
   when authenticated to keyspace already (CASSANDRA-2029)
 * added option to specify -Dcassandra.join_ring=false on startup
   to allow "warm spare" nodes or performing JMX maintenance before
   joining the ring (CASSANDRA-526)
 * log migrations at INFO (CASSANDRA-2028)
 * add CLI verbose option in file mode (CASSANDRA-2030)
 * add single-line "--" comments to CLI (CASSANDRA-2032)
 * message serialization tests (CASSANDRA-1923)
 * switch from ivy to maven-ant-tasks (CASSANDRA-2017)
 * CLI attempts to block for new schema to propagate (CASSANDRA-2044)
 * fix potential overflow in nodetool cfstats (CASSANDRA-2057)
 * add JVM shutdownhook to sync commitlog (CASSANDRA-1919)
 * allow nodes to be up without being part of  normal traffic (CASSANDRA-1951)
 * fix CLI "show keyspaces" with null options on NTS (CASSANDRA-2049)
 * fix possible ByteBuffer race conditions (CASSANDRA-2066)
 * reduce garbage generated by MessagingService to prevent load spikes
   (CASSANDRA-2058)
 * fix math in RandomPartitioner.describeOwnership (CASSANDRA-2071)
 * fix deletion of sstable non-data components (CASSANDRA-2059)
 * avoid blocking gossip while deleting handoff hints (CASSANDRA-2073)
 * ignore messages from newer versions, keep track of nodes in gossip
   regardless of version (CASSANDRA-1970)
 * cache writing moved to CompactionManager to reduce i/o contention and
   updated to use non-cache-polluting writes (CASSANDRA-2053)
 * page through large rows when exporting to JSON (CASSANDRA-2041)
 * add flush_largest_memtables_at and reduce_cache_sizes_at options
   (CASSANDRA-2142)
 * add cli 'describe cluster' command (CASSANDRA-2127)
 * add cli support for setting username/password at 'connect' command
   (CASSANDRA-2111)
 * add -D option to Stress.java to allow reading hosts from a file
   (CASSANDRA-2149)
 * bound hints CF throughput between 32M and 256M (CASSANDRA-2148)
 * continue starting when invalid saved cache entries are encountered
   (CASSANDRA-2076)
 * add max_hint_window_in_ms option (CASSANDRA-1459)


0.7.0-final
 * fix offsets to ByteBuffer.get (CASSANDRA-1939)


0.7.0-rc4
 * fix cli crash after backgrounding (CASSANDRA-1875)
 * count timeouts in storageproxy latencies, and include latency
   histograms in StorageProxyMBean (CASSANDRA-1893)
 * fix CLI get recognition of supercolumns (CASSANDRA-1899)
 * enable keepalive on intra-cluster sockets (CASSANDRA-1766)
 * count timeouts towards dynamicsnitch latencies (CASSANDRA-1905)
 * Expose index-building status in JMX + cli schema description
   (CASSANDRA-1871)
 * allow [LOCAL|EACH]_QUORUM to be used with non-NetworkTopology
   replication Strategies
 * increased amount of index locks for faster commitlog replay
 * collect secondary index tombstones immediately (CASSANDRA-1914)
 * revert commitlog changes from #1780 (CASSANDRA-1917)
 * change RandomPartitioner min token to -1 to avoid collision w/
   tokens on actual nodes (CASSANDRA-1901)
 * examine the right nibble when validating TimeUUID (CASSANDRA-1910)
 * include secondary indexes in cleanup (CASSANDRA-1916)
 * CFS.scrubDataDirectories should also cleanup invalid secondary indexes
   (CASSANDRA-1904)
 * ability to disable/enable gossip on nodes to force them down
   (CASSANDRA-1108)


0.7.0-rc3
 * expose getNaturalEndpoints in StorageServiceMBean taking byte[]
   key; RMI cannot serialize ByteBuffer (CASSANDRA-1833)
 * infer org.apache.cassandra.locator for replication strategy classes
   when not otherwise specified
 * validation that generates less garbage (CASSANDRA-1814)
 * add TTL support to CLI (CASSANDRA-1838)
 * cli defaults to bytestype for subcomparator when creating
   column families (CASSANDRA-1835)
 * unregister index MBeans when index is dropped (CASSANDRA-1843)
 * make ByteBufferUtil.clone thread-safe (CASSANDRA-1847)
 * change exception for read requests during bootstrap from
   InvalidRequest to Unavailable (CASSANDRA-1862)
 * respect row-level tombstones post-flush in range scans
   (CASSANDRA-1837)
 * ReadResponseResolver check digests against each other (CASSANDRA-1830)
 * return InvalidRequest when remove of subcolumn without supercolumn
   is requested (CASSANDRA-1866)
 * flush before repair (CASSANDRA-1748)
 * SSTableExport validates key order (CASSANDRA-1884)
 * large row support for SSTableExport (CASSANDRA-1867)
 * Re-cache hot keys post-compaction without hitting disk (CASSANDRA-1878)
 * manage read repair in coordinator instead of data source, to
   provide latency information to dynamic snitch (CASSANDRA-1873)


0.7.0-rc2
 * fix live-column-count of slice ranges including tombstoned supercolumn
   with live subcolumn (CASSANDRA-1591)
 * rename o.a.c.internal.AntientropyStage -> AntiEntropyStage,
   o.a.c.request.Request_responseStage -> RequestResponseStage,
   o.a.c.internal.Internal_responseStage -> InternalResponseStage
 * add AbstractType.fromString (CASSANDRA-1767)
 * require index_type to be present when specifying index_name
   on ColumnDef (CASSANDRA-1759)
 * fix add/remove index bugs in CFMetadata (CASSANDRA-1768)
 * rebuild Strategy during system_update_keyspace (CASSANDRA-1762)
 * cli updates prompt to ... in continuation lines (CASSANDRA-1770)
 * support multiple Mutations per key in hadoop ColumnFamilyOutputFormat
   (CASSANDRA-1774)
 * improvements to Debian init script (CASSANDRA-1772)
 * use local classloader to check for version.properties (CASSANDRA-1778)
 * Validate that column names in column_metadata are valid for the
   defined comparator, and decode properly in cli (CASSANDRA-1773)
 * use cross-platform newlines in cli (CASSANDRA-1786)
 * add ExpiringColumn support to sstable import/export (CASSANDRA-1754)
 * add flush for each append to periodic commitlog mode; added
   periodic_without_flush option to disable this (CASSANDRA-1780)
 * close file handle used for post-flush truncate (CASSANDRA-1790)
 * various code cleanup (CASSANDRA-1793, -1794, -1795)
 * fix range queries against wrapped range (CASSANDRA-1781)
 * fix consistencylevel calculations for NetworkTopologyStrategy
   (CASSANDRA-1804)
 * cli support index type enum names (CASSANDRA-1810)
 * improved validation of column_metadata (CASSANDRA-1813)
 * reads at ConsistencyLevel > 1 throw UnavailableException
   immediately if insufficient live nodes exist (CASSANDRA-1803)
 * copy bytebuffers for local writes to avoid retaining the entire
   Thrift frame (CASSANDRA-1801)
 * fix NPE adding index to column w/o prior metadata (CASSANDRA-1764)
 * reduce fat client timeout (CASSANDRA-1730)
 * fix botched merge of CASSANDRA-1316


0.7.0-rc1
 * fix compaction and flush races with schema updates (CASSANDRA-1715)
 * add clustertool, config-converter, sstablekeys, and schematool
   Windows .bat files (CASSANDRA-1723)
 * reject range queries received during bootstrap (CASSANDRA-1739)
 * fix wrapping-range queries on non-minimum token (CASSANDRA-1700)
 * add nodetool cfhistogram (CASSANDRA-1698)
 * limit repaired ranges to what the nodes have in common (CASSANDRA-1674)
 * index scan treats missing columns as not matching secondary
   expressions (CASSANDRA-1745)
 * Fix misuse of DataOutputBuffer.getData in AntiEntropyService
   (CASSANDRA-1729)
 * detect and warn when obsolete version of JNA is present (CASSANDRA-1760)
 * reduce fat client timeout (CASSANDRA-1730)
 * cleanup smallest CFs first to increase free temp space for larger ones
   (CASSANDRA-1811)
 * Update windows .bat files to work outside of main Cassandra
   directory (CASSANDRA-1713)
 * fix read repair regression from 0.6.7 (CASSANDRA-1727)
 * more-efficient read repair (CASSANDRA-1719)
 * fix hinted handoff replay (CASSANDRA-1656)
 * log type of dropped messages (CASSANDRA-1677)
 * upgrade to SLF4J 1.6.1
 * fix ByteBuffer bug in ExpiringColumn.updateDigest (CASSANDRA-1679)
 * fix IntegerType.getString (CASSANDRA-1681)
 * make -Djava.net.preferIPv4Stack=true the default (CASSANDRA-628)
 * add INTERNAL_RESPONSE verb to differentiate from responses related
   to client requests (CASSANDRA-1685)
 * log tpstats when dropping messages (CASSANDRA-1660)
 * include unreachable nodes in describeSchemaVersions (CASSANDRA-1678)
 * Avoid dropping messages off the client request path (CASSANDRA-1676)
 * fix jna errno reporting (CASSANDRA-1694)
 * add friendlier error for UnknownHostException on startup (CASSANDRA-1697)
 * include jna dependency in RPM package (CASSANDRA-1690)
 * add --skip-keys option to stress.py (CASSANDRA-1696)
 * improve cli handling of non-string keys and column names
   (CASSANDRA-1701, -1693)
 * r/m extra subcomparator line in cli keyspaces output (CASSANDRA-1712)
 * add read repair chance to cli "show keyspaces"
 * upgrade to ConcurrentLinkedHashMap 1.1 (CASSANDRA-975)
 * fix index scan routing (CASSANDRA-1722)
 * fix tombstoning of supercolumns in range queries (CASSANDRA-1734)
 * clear endpoint cache after updating keyspace metadata (CASSANDRA-1741)
 * fix wrapping-range queries on non-minimum token (CASSANDRA-1700)
 * truncate includes secondary indexes (CASSANDRA-1747)
 * retain reference to PendingFile sstables (CASSANDRA-1749)
 * fix sstableimport regression (CASSANDRA-1753)
 * fix for bootstrap when no non-system tables are defined (CASSANDRA-1732)
 * handle replica unavailability in index scan (CASSANDRA-1755)
 * fix service initialization order deadlock (CASSANDRA-1756)
 * multi-line cli commands (CASSANDRA-1742)
 * fix race between snapshot and compaction (CASSANDRA-1736)
 * add listEndpointsPendingHints, deleteHintsForEndpoint JMX methods
   (CASSANDRA-1551)


0.7.0-beta3
 * add strategy options to describe_keyspace output (CASSANDRA-1560)
 * log warning when using randomly generated token (CASSANDRA-1552)
 * re-organize JMX into .db, .net, .internal, .request (CASSANDRA-1217)
 * allow nodes to change IPs between restarts (CASSANDRA-1518)
 * remember ring state between restarts by default (CASSANDRA-1518)
 * flush index built flag so we can read it before log replay (CASSANDRA-1541)
 * lock row cache updates to prevent race condition (CASSANDRA-1293)
 * remove assertion causing rare (and harmless) error messages in
   commitlog (CASSANDRA-1330)
 * fix moving nodes with no keyspaces defined (CASSANDRA-1574)
 * fix unbootstrap when no data is present in a transfer range (CASSANDRA-1573)
 * take advantage of AVRO-495 to simplify our avro IDL (CASSANDRA-1436)
 * extend authorization hierarchy to column family (CASSANDRA-1554)
 * deletion support in secondary indexes (CASSANDRA-1571)
 * meaningful error message for invalid replication strategy class
   (CASSANDRA-1566)
 * allow keyspace creation with RF > N (CASSANDRA-1428)
 * improve cli error handling (CASSANDRA-1580)
 * add cache save/load ability (CASSANDRA-1417, 1606, 1647)
 * add StorageService.getDrainProgress (CASSANDRA-1588)
 * Disallow bootstrap to an in-use token (CASSANDRA-1561)
 * Allow dynamic secondary index creation and destruction (CASSANDRA-1532)
 * log auto-guessed memtable thresholds (CASSANDRA-1595)
 * add ColumnDef support to cli (CASSANDRA-1583)
 * reduce index sample time by 75% (CASSANDRA-1572)
 * add cli support for column, strategy metadata (CASSANDRA-1578, 1612)
 * add cli support for schema modification (CASSANDRA-1584)
 * delete temp files on failed compactions (CASSANDRA-1596)
 * avoid blocking for dead nodes during removetoken (CASSANDRA-1605)
 * remove ConsistencyLevel.ZERO (CASSANDRA-1607)
 * expose in-progress compaction type in jmx (CASSANDRA-1586)
 * removed IClock & related classes from internals (CASSANDRA-1502)
 * fix removing tokens from SystemTable on decommission and removetoken
   (CASSANDRA-1609)
 * include CF metadata in cli 'show keyspaces' (CASSANDRA-1613)
 * switch from Properties to HashMap in PropertyFileSnitch to
   avoid synchronization bottleneck (CASSANDRA-1481)
 * PropertyFileSnitch configuration file renamed to
   cassandra-topology.properties
 * add cli support for get_range_slices (CASSANDRA-1088, CASSANDRA-1619)
 * Make memtable flush thresholds per-CF instead of global
   (CASSANDRA-1007, 1637)
 * add cli support for binary data without CfDef hints (CASSANDRA-1603)
 * fix building SSTable statistics post-stream (CASSANDRA-1620)
 * fix potential infinite loop in 2ary index queries (CASSANDRA-1623)
 * allow creating NTS keyspaces with no replicas configured (CASSANDRA-1626)
 * add jmx histogram of sstables accessed per read (CASSANDRA-1624)
 * remove system_rename_column_family and system_rename_keyspace from the
   client API until races can be fixed (CASSANDRA-1630, CASSANDRA-1585)
 * add cli sanity tests (CASSANDRA-1582)
 * update GC settings in cassandra.bat (CASSANDRA-1636)
 * cli support for index queries (CASSANDRA-1635)
 * cli support for updating schema memtable settings (CASSANDRA-1634)
 * cli --file option (CASSANDRA-1616)
 * reduce automatically chosen memtable sizes by 50% (CASSANDRA-1641)
 * move endpoint cache from snitch to strategy (CASSANDRA-1643)
 * fix commitlog recovery deleting the newly-created segment as well as
   the old ones (CASSANDRA-1644)
 * upgrade to Thrift 0.5 (CASSANDRA-1367)
 * renamed CL.DCQUORUM to LOCAL_QUORUM and DCQUORUMSYNC to EACH_QUORUM
 * cli truncate support (CASSANDRA-1653)
 * update GC settings in cassandra.bat (CASSANDRA-1636)
 * avoid logging when a node's ip/token is gossipped back to it (CASSANDRA-1666)


0.7-beta2
 * always use UTF-8 for hint keys (CASSANDRA-1439)
 * remove cassandra.yaml dependency from Hadoop and Pig (CASSADRA-1322)
 * expose CfDef metadata in describe_keyspaces (CASSANDRA-1363)
 * restore use of mmap_index_only option (CASSANDRA-1241)
 * dropping a keyspace with no column families generated an error
   (CASSANDRA-1378)
 * rename RackAwareStrategy to OldNetworkTopologyStrategy, RackUnawareStrategy
   to SimpleStrategy, DatacenterShardStrategy to NetworkTopologyStrategy,
   AbstractRackAwareSnitch to AbstractNetworkTopologySnitch (CASSANDRA-1392)
 * merge StorageProxy.mutate, mutateBlocking (CASSANDRA-1396)
 * faster UUIDType, LongType comparisons (CASSANDRA-1386, 1393)
 * fix setting read_repair_chance from CLI addColumnFamily (CASSANDRA-1399)
 * fix updates to indexed columns (CASSANDRA-1373)
 * fix race condition leaving to FileNotFoundException (CASSANDRA-1382)
 * fix sharded lock hash on index write path (CASSANDRA-1402)
 * add support for GT/E, LT/E in subordinate index clauses (CASSANDRA-1401)
 * cfId counter got out of sync when CFs were added (CASSANDRA-1403)
 * less chatty schema updates (CASSANDRA-1389)
 * rename column family mbeans. 'type' will now include either
   'IndexColumnFamilies' or 'ColumnFamilies' depending on the CFS type.
   (CASSANDRA-1385)
 * disallow invalid keyspace and column family names. This includes name that
   matches a '^\w+' regex. (CASSANDRA-1377)
 * use JNA, if present, to take snapshots (CASSANDRA-1371)
 * truncate hints if starting 0.7 for the first time (CASSANDRA-1414)
 * fix FD leak in single-row slicepredicate queries (CASSANDRA-1416)
 * allow index expressions against columns that are not part of the
   SlicePredicate (CASSANDRA-1410)
 * config-converter properly handles snitches and framed support
   (CASSANDRA-1420)
 * remove keyspace argument from multiget_count (CASSANDRA-1422)
 * allow specifying cassandra.yaml location as (local or remote) URL
   (CASSANDRA-1126)
 * fix using DynamicEndpointSnitch with NetworkTopologyStrategy
   (CASSANDRA-1429)
 * Add CfDef.default_validation_class (CASSANDRA-891)
 * fix EstimatedHistogram.max (CASSANDRA-1413)
 * quorum read optimization (CASSANDRA-1622)
 * handle zero-length (or missing) rows during HH paging (CASSANDRA-1432)
 * include secondary indexes during schema migrations (CASSANDRA-1406)
 * fix commitlog header race during schema change (CASSANDRA-1435)
 * fix ColumnFamilyStoreMBeanIterator to use new type name (CASSANDRA-1433)
 * correct filename generated by xml->yaml converter (CASSANDRA-1419)
 * add CMSInitiatingOccupancyFraction=75 and UseCMSInitiatingOccupancyOnly
   to default JVM options
 * decrease jvm heap for cassandra-cli (CASSANDRA-1446)
 * ability to modify keyspaces and column family definitions on a live cluster
   (CASSANDRA-1285)
 * support for Hadoop Streaming [non-jvm map/reduce via stdin/out]
   (CASSANDRA-1368)
 * Move persistent sstable stats from the system table to an sstable component
   (CASSANDRA-1430)
 * remove failed bootstrap attempt from pending ranges when gossip times
   it out after 1h (CASSANDRA-1463)
 * eager-create tcp connections to other cluster members (CASSANDRA-1465)
 * enumerate stages and derive stage from message type instead of
   transmitting separately (CASSANDRA-1465)
 * apply reversed flag during collation from different data sources
   (CASSANDRA-1450)
 * make failure to remove commitlog segment non-fatal (CASSANDRA-1348)
 * correct ordering of drain operations so CL.recover is no longer
   necessary (CASSANDRA-1408)
 * removed keyspace from describe_splits method (CASSANDRA-1425)
 * rename check_schema_agreement to describe_schema_versions
   (CASSANDRA-1478)
 * fix QUORUM calculation for RF > 3 (CASSANDRA-1487)
 * remove tombstones during non-major compactions when bloom filter
   verifies that row does not exist in other sstables (CASSANDRA-1074)
 * nodes that coordinated a loadbalance in the past could not be seen by
   newly added nodes (CASSANDRA-1467)
 * exposed endpoint states (gossip details) via jmx (CASSANDRA-1467)
 * ensure that compacted sstables are not included when new readers are
   instantiated (CASSANDRA-1477)
 * by default, calculate heap size and memtable thresholds at runtime (CASSANDRA-1469)
 * fix races dealing with adding/dropping keyspaces and column families in
   rapid succession (CASSANDRA-1477)
 * clean up of Streaming system (CASSANDRA-1503, 1504, 1506)
 * add options to configure Thrift socket keepalive and buffer sizes (CASSANDRA-1426)
 * make contrib CassandraServiceDataCleaner recursive (CASSANDRA-1509)
 * min, max compaction threshold are configurable and persistent
   per-ColumnFamily (CASSANDRA-1468)
 * fix replaying the last mutation in a commitlog unnecessarily
   (CASSANDRA-1512)
 * invoke getDefaultUncaughtExceptionHandler from DTPE with the original
   exception rather than the ExecutionException wrapper (CASSANDRA-1226)
 * remove Clock from the Thrift (and Avro) API (CASSANDRA-1501)
 * Close intra-node sockets when connection is broken (CASSANDRA-1528)
 * RPM packaging spec file (CASSANDRA-786)
 * weighted request scheduler (CASSANDRA-1485)
 * treat expired columns as deleted (CASSANDRA-1539)
 * make IndexInterval configurable (CASSANDRA-1488)
 * add describe_snitch to Thrift API (CASSANDRA-1490)
 * MD5 authenticator compares plain text submitted password with MD5'd
   saved property, instead of vice versa (CASSANDRA-1447)
 * JMX MessagingService pending and completed counts (CASSANDRA-1533)
 * fix race condition processing repair responses (CASSANDRA-1511)
 * make repair blocking (CASSANDRA-1511)
 * create EndpointSnitchInfo and MBean to expose rack and DC (CASSANDRA-1491)
 * added option to contrib/word_count to output results back to Cassandra
   (CASSANDRA-1342)
 * rewrite Hadoop ColumnFamilyRecordWriter to pool connections, retry to
   multiple Cassandra nodes, and smooth impact on the Cassandra cluster
   by using smaller batch sizes (CASSANDRA-1434)
 * fix setting gc_grace_seconds via CLI (CASSANDRA-1549)
 * support TTL'd index values (CASSANDRA-1536)
 * make removetoken work like decommission (CASSANDRA-1216)
 * make cli comparator-aware and improve quote rules (CASSANDRA-1523,-1524)
 * make nodetool compact and cleanup blocking (CASSANDRA-1449)
 * add memtable, cache information to GCInspector logs (CASSANDRA-1558)
 * enable/disable HintedHandoff via JMX (CASSANDRA-1550)
 * Ignore stray files in the commit log directory (CASSANDRA-1547)
 * Disallow bootstrap to an in-use token (CASSANDRA-1561)


0.7-beta1
 * sstable versioning (CASSANDRA-389)
 * switched to slf4j logging (CASSANDRA-625)
 * add (optional) expiration time for column (CASSANDRA-699)
 * access levels for authentication/authorization (CASSANDRA-900)
 * add ReadRepairChance to CF definition (CASSANDRA-930)
 * fix heisenbug in system tests, especially common on OS X (CASSANDRA-944)
 * convert to byte[] keys internally and all public APIs (CASSANDRA-767)
 * ability to alter schema definitions on a live cluster (CASSANDRA-44)
 * renamed configuration file to cassandra.xml, and log4j.properties to
   log4j-server.properties, which must now be loaded from
   the classpath (which is how our scripts in bin/ have always done it)
   (CASSANDRA-971)
 * change get_count to require a SlicePredicate. create multi_get_count
   (CASSANDRA-744)
 * re-organized endpointsnitch implementations and added SimpleSnitch
   (CASSANDRA-994)
 * Added preload_row_cache option (CASSANDRA-946)
 * add CRC to commitlog header (CASSANDRA-999)
 * removed deprecated batch_insert and get_range_slice methods (CASSANDRA-1065)
 * add truncate thrift method (CASSANDRA-531)
 * http mini-interface using mx4j (CASSANDRA-1068)
 * optimize away copy of sliced row on memtable read path (CASSANDRA-1046)
 * replace constant-size 2GB mmaped segments and special casing for index
   entries spanning segment boundaries, with SegmentedFile that computes
   segments that always contain entire entries/rows (CASSANDRA-1117)
 * avoid reading large rows into memory during compaction (CASSANDRA-16)
 * added hadoop OutputFormat (CASSANDRA-1101)
 * efficient Streaming (no more anticompaction) (CASSANDRA-579)
 * split commitlog header into separate file and add size checksum to
   mutations (CASSANDRA-1179)
 * avoid allocating a new byte[] for each mutation on replay (CASSANDRA-1219)
 * revise HH schema to be per-endpoint (CASSANDRA-1142)
 * add joining/leaving status to nodetool ring (CASSANDRA-1115)
 * allow multiple repair sessions per node (CASSANDRA-1190)
 * optimize away MessagingService for local range queries (CASSANDRA-1261)
 * make framed transport the default so malformed requests can't OOM the
   server (CASSANDRA-475)
 * significantly faster reads from row cache (CASSANDRA-1267)
 * take advantage of row cache during range queries (CASSANDRA-1302)
 * make GCGraceSeconds a per-ColumnFamily value (CASSANDRA-1276)
 * keep persistent row size and column count statistics (CASSANDRA-1155)
 * add IntegerType (CASSANDRA-1282)
 * page within a single row during hinted handoff (CASSANDRA-1327)
 * push DatacenterShardStrategy configuration into keyspace definition,
   eliminating datacenter.properties. (CASSANDRA-1066)
 * optimize forward slices starting with '' and single-index-block name
   queries by skipping the column index (CASSANDRA-1338)
 * streaming refactor (CASSANDRA-1189)
 * faster comparison for UUID types (CASSANDRA-1043)
 * secondary index support (CASSANDRA-749 and subtasks)
 * make compaction buckets deterministic (CASSANDRA-1265)


0.6.6
 * Allow using DynamicEndpointSnitch with RackAwareStrategy (CASSANDRA-1429)
 * remove the remaining vestiges of the unfinished DatacenterShardStrategy
   (replaced by NetworkTopologyStrategy in 0.7)


0.6.5
 * fix key ordering in range query results with RandomPartitioner
   and ConsistencyLevel > ONE (CASSANDRA-1145)
 * fix for range query starting with the wrong token range (CASSANDRA-1042)
 * page within a single row during hinted handoff (CASSANDRA-1327)
 * fix compilation on non-sun JDKs (CASSANDRA-1061)
 * remove String.trim() call on row keys in batch mutations (CASSANDRA-1235)
 * Log summary of dropped messages instead of spamming log (CASSANDRA-1284)
 * add dynamic endpoint snitch (CASSANDRA-981)
 * fix streaming for keyspaces with hyphens in their name (CASSANDRA-1377)
 * fix errors in hard-coded bloom filter optKPerBucket by computing it
   algorithmically (CASSANDRA-1220
 * remove message deserialization stage, and uncap read/write stages
   so slow reads/writes don't block gossip processing (CASSANDRA-1358)
 * add jmx port configuration to Debian package (CASSANDRA-1202)
 * use mlockall via JNA, if present, to prevent Linux from swapping
   out parts of the JVM (CASSANDRA-1214)


0.6.4
 * avoid queuing multiple hint deliveries for the same endpoint
   (CASSANDRA-1229)
 * better performance for and stricter checking of UTF8 column names
   (CASSANDRA-1232)
 * extend option to lower compaction priority to hinted handoff
   as well (CASSANDRA-1260)
 * log errors in gossip instead of re-throwing (CASSANDRA-1289)
 * avoid aborting commitlog replay prematurely if a flushed-but-
   not-removed commitlog segment is encountered (CASSANDRA-1297)
 * fix duplicate rows being read during mapreduce (CASSANDRA-1142)
 * failure detection wasn't closing command sockets (CASSANDRA-1221)
 * cassandra-cli.bat works on windows (CASSANDRA-1236)
 * pre-emptively drop requests that cannot be processed within RPCTimeout
   (CASSANDRA-685)
 * add ack to Binary write verb and update CassandraBulkLoader
   to wait for acks for each row (CASSANDRA-1093)
 * added describe_partitioner Thrift method (CASSANDRA-1047)
 * Hadoop jobs no longer require the Cassandra storage-conf.xml
   (CASSANDRA-1280, CASSANDRA-1047)
 * log thread pool stats when GC is excessive (CASSANDRA-1275)
 * remove gossip message size limit (CASSANDRA-1138)
 * parallelize local and remote reads during multiget, and respect snitch
   when determining whether to do local read for CL.ONE (CASSANDRA-1317)
 * fix read repair to use requested consistency level on digest mismatch,
   rather than assuming QUORUM (CASSANDRA-1316)
 * process digest mismatch re-reads in parallel (CASSANDRA-1323)
 * switch hints CF comparator to BytesType (CASSANDRA-1274)


0.6.3
 * retry to make streaming connections up to 8 times. (CASSANDRA-1019)
 * reject describe_ring() calls on invalid keyspaces (CASSANDRA-1111)
 * fix cache size calculation for size of 100% (CASSANDRA-1129)
 * fix cache capacity only being recalculated once (CASSANDRA-1129)
 * remove hourly scan of all hints on the off chance that the gossiper
   missed a status change; instead, expose deliverHintsToEndpoint to JMX
   so it can be done manually, if necessary (CASSANDRA-1141)
 * don't reject reads at CL.ALL (CASSANDRA-1152)
 * reject deletions to supercolumns in CFs containing only standard
   columns (CASSANDRA-1139)
 * avoid preserving login information after client disconnects
   (CASSANDRA-1057)
 * prefer sun jdk to openjdk in debian init script (CASSANDRA-1174)
 * detect partioner config changes between restarts and fail fast
   (CASSANDRA-1146)
 * use generation time to resolve node token reassignment disagreements
   (CASSANDRA-1118)
 * restructure the startup ordering of Gossiper and MessageService to avoid
   timing anomalies (CASSANDRA-1160)
 * detect incomplete commit log hearders (CASSANDRA-1119)
 * force anti-entropy service to stream files on the stream stage to avoid
   sending streams out of order (CASSANDRA-1169)
 * remove inactive stream managers after AES streams files (CASSANDRA-1169)
 * allow removing entire row through batch_mutate Deletion (CASSANDRA-1027)
 * add JMX metrics for row-level bloom filter false positives (CASSANDRA-1212)
 * added a redhat init script to contrib (CASSANDRA-1201)
 * use midpoint when bootstrapping a new machine into range with not
   much data yet instead of random token (CASSANDRA-1112)
 * kill server on OOM in executor stage as well as Thrift (CASSANDRA-1226)
 * remove opportunistic repairs, when two machines with overlapping replica
   responsibilities happen to finish major compactions of the same CF near
   the same time.  repairs are now fully manual (CASSANDRA-1190)
 * add ability to lower compaction priority (default is no change from 0.6.2)
   (CASSANDRA-1181)


0.6.2
 * fix contrib/word_count build. (CASSANDRA-992)
 * split CommitLogExecutorService into BatchCommitLogExecutorService and
   PeriodicCommitLogExecutorService (CASSANDRA-1014)
 * add latency histograms to CFSMBean (CASSANDRA-1024)
 * make resolving timestamp ties deterministic by using value bytes
   as a tiebreaker (CASSANDRA-1039)
 * Add option to turn off Hinted Handoff (CASSANDRA-894)
 * fix windows startup (CASSANDRA-948)
 * make concurrent_reads, concurrent_writes configurable at runtime via JMX
   (CASSANDRA-1060)
 * disable GCInspector on non-Sun JVMs (CASSANDRA-1061)
 * fix tombstone handling in sstable rows with no other data (CASSANDRA-1063)
 * fix size of row in spanned index entries (CASSANDRA-1056)
 * install json2sstable, sstable2json, and sstablekeys to Debian package
 * StreamingService.StreamDestinations wouldn't empty itself after streaming
   finished (CASSANDRA-1076)
 * added Collections.shuffle(splits) before returning the splits in
   ColumnFamilyInputFormat (CASSANDRA-1096)
 * do not recalculate cache capacity post-compaction if it's been manually
   modified (CASSANDRA-1079)
 * better defaults for flush sorter + writer executor queue sizes
   (CASSANDRA-1100)
 * windows scripts for SSTableImport/Export (CASSANDRA-1051)
 * windows script for nodetool (CASSANDRA-1113)
 * expose PhiConvictThreshold (CASSANDRA-1053)
 * make repair of RF==1 a no-op (CASSANDRA-1090)
 * improve default JVM GC options (CASSANDRA-1014)
 * fix SlicePredicate serialization inside Hadoop jobs (CASSANDRA-1049)
 * close Thrift sockets in Hadoop ColumnFamilyRecordReader (CASSANDRA-1081)


0.6.1
 * fix NPE in sstable2json when no excluded keys are given (CASSANDRA-934)
 * keep the replica set constant throughout the read repair process
   (CASSANDRA-937)
 * allow querying getAllRanges with empty token list (CASSANDRA-933)
 * fix command line arguments inversion in clustertool (CASSANDRA-942)
 * fix race condition that could trigger a false-positive assertion
   during post-flush discard of old commitlog segments (CASSANDRA-936)
 * fix neighbor calculation for anti-entropy repair (CASSANDRA-924)
 * perform repair even for small entropy differences (CASSANDRA-924)
 * Use hostnames in CFInputFormat to allow Hadoop's naive string-based
   locality comparisons to work (CASSANDRA-955)
 * cache read-only BufferedRandomAccessFile length to avoid
   3 system calls per invocation (CASSANDRA-950)
 * nodes with IPv6 (and no IPv4) addresses could not join cluster
   (CASSANDRA-969)
 * Retrieve the correct number of undeleted columns, if any, from
   a supercolumn in a row that had been deleted previously (CASSANDRA-920)
 * fix index scans that cross the 2GB mmap boundaries for both mmap
   and standard i/o modes (CASSANDRA-866)
 * expose drain via nodetool (CASSANDRA-978)


0.6.0-RC1
 * JMX drain to flush memtables and run through commit log (CASSANDRA-880)
 * Bootstrapping can skip ranges under the right conditions (CASSANDRA-902)
 * fix merging row versions in range_slice for CL > ONE (CASSANDRA-884)
 * default write ConsistencyLeven chaned from ZERO to ONE
 * fix for index entries spanning mmap buffer boundaries (CASSANDRA-857)
 * use lexical comparison if time part of TimeUUIDs are the same
   (CASSANDRA-907)
 * bound read, mutation, and response stages to fix possible OOM
   during log replay (CASSANDRA-885)
 * Use microseconds-since-epoch (UTC) in cli, instead of milliseconds
 * Treat batch_mutate Deletion with null supercolumn as "apply this predicate
   to top level supercolumns" (CASSANDRA-834)
 * Streaming destination nodes do not update their JMX status (CASSANDRA-916)
 * Fix internal RPC timeout calculation (CASSANDRA-911)
 * Added Pig loadfunc to contrib/pig (CASSANDRA-910)


0.6.0-beta3
 * fix compaction bucketing bug (CASSANDRA-814)
 * update windows batch file (CASSANDRA-824)
 * deprecate KeysCachedFraction configuration directive in favor
   of KeysCached; move to unified-per-CF key cache (CASSANDRA-801)
 * add invalidateRowCache to ColumnFamilyStoreMBean (CASSANDRA-761)
 * send Handoff hints to natural locations to reduce load on
   remaining nodes in a failure scenario (CASSANDRA-822)
 * Add RowWarningThresholdInMB configuration option to warn before very
   large rows get big enough to threaten node stability, and -x option to
   be able to remove them with sstable2json if the warning is unheeded
   until it's too late (CASSANDRA-843)
 * Add logging of GC activity (CASSANDRA-813)
 * fix ConcurrentModificationException in commitlog discard (CASSANDRA-853)
 * Fix hardcoded row count in Hadoop RecordReader (CASSANDRA-837)
 * Add a jmx status to the streaming service and change several DEBUG
   messages to INFO (CASSANDRA-845)
 * fix classpath in cassandra-cli.bat for Windows (CASSANDRA-858)
 * allow re-specifying host, port to cassandra-cli if invalid ones
   are first tried (CASSANDRA-867)
 * fix race condition handling rpc timeout in the coordinator
   (CASSANDRA-864)
 * Remove CalloutLocation and StagingFileDirectory from storage-conf files
   since those settings are no longer used (CASSANDRA-878)
 * Parse a long from RowWarningThresholdInMB instead of an int (CASSANDRA-882)
 * Remove obsolete ControlPort code from DatabaseDescriptor (CASSANDRA-886)
 * move skipBytes side effect out of assert (CASSANDRA-899)
 * add "double getLoad" to StorageServiceMBean (CASSANDRA-898)
 * track row stats per CF at compaction time (CASSANDRA-870)
 * disallow CommitLogDirectory matching a DataFileDirectory (CASSANDRA-888)
 * default key cache size is 200k entries, changed from 10% (CASSANDRA-863)
 * add -Dcassandra-foreground=yes to cassandra.bat
 * exit if cluster name is changed unexpectedly (CASSANDRA-769)


0.6.0-beta1/beta2
 * add batch_mutate thrift command, deprecating batch_insert (CASSANDRA-336)
 * remove get_key_range Thrift API, deprecated in 0.5 (CASSANDRA-710)
 * add optional login() Thrift call for authentication (CASSANDRA-547)
 * support fat clients using gossiper and StorageProxy to perform
   replication in-process [jvm-only] (CASSANDRA-535)
 * support mmapped I/O for reads, on by default on 64bit JVMs
   (CASSANDRA-408, CASSANDRA-669)
 * improve insert concurrency, particularly during Hinted Handoff
   (CASSANDRA-658)
 * faster network code (CASSANDRA-675)
 * stress.py moved to contrib (CASSANDRA-635)
 * row caching [must be explicitly enabled per-CF in config] (CASSANDRA-678)
 * present a useful measure of compaction progress in JMX (CASSANDRA-599)
 * add bin/sstablekeys (CASSNADRA-679)
 * add ConsistencyLevel.ANY (CASSANDRA-687)
 * make removetoken remove nodes from gossip entirely (CASSANDRA-644)
 * add ability to set cache sizes at runtime (CASSANDRA-708)
 * report latency and cache hit rate statistics with lifetime totals
   instead of average over the last minute (CASSANDRA-702)
 * support get_range_slice for RandomPartitioner (CASSANDRA-745)
 * per-keyspace replication factory and replication strategy (CASSANDRA-620)
 * track latency in microseconds (CASSANDRA-733)
 * add describe_ Thrift methods, deprecating get_string_property and
   get_string_list_property
 * jmx interface for tracking operation mode and streams in general.
   (CASSANDRA-709)
 * keep memtables in sorted order to improve range query performance
   (CASSANDRA-799)
 * use while loop instead of recursion when trimming sstables compaction list
   to avoid blowing stack in pathological cases (CASSANDRA-804)
 * basic Hadoop map/reduce support (CASSANDRA-342)


0.5.1
 * ensure all files for an sstable are streamed to the same directory.
   (CASSANDRA-716)
 * more accurate load estimate for bootstrapping (CASSANDRA-762)
 * tolerate dead or unavailable bootstrap target on write (CASSANDRA-731)
 * allow larger numbers of keys (> 140M) in a sstable bloom filter
   (CASSANDRA-790)
 * include jvm argument improvements from CASSANDRA-504 in debian package
 * change streaming chunk size to 32MB to accomodate Windows XP limitations
   (was 64MB) (CASSANDRA-795)
 * fix get_range_slice returning results in the wrong order (CASSANDRA-781)


0.5.0 final
 * avoid attempting to delete temporary bootstrap files twice (CASSANDRA-681)
 * fix bogus NaN in nodeprobe cfstats output (CASSANDRA-646)
 * provide a policy for dealing with single thread executors w/ a full queue
   (CASSANDRA-694)
 * optimize inner read in MessagingService, vastly improving multiple-node
   performance (CASSANDRA-675)
 * wait for table flush before streaming data back to a bootstrapping node.
   (CASSANDRA-696)
 * keep track of bootstrapping sources by table so that bootstrapping doesn't
   give the indication of finishing early (CASSANDRA-673)


0.5.0 RC3
 * commit the correct version of the patch for CASSANDRA-663


0.5.0 RC2 (unreleased)
 * fix bugs in converting get_range_slice results to Thrift
   (CASSANDRA-647, CASSANDRA-649)
 * expose java.util.concurrent.TimeoutException in StorageProxy methods
   (CASSANDRA-600)
 * TcpConnectionManager was holding on to disconnected connections,
   giving the false indication they were being used. (CASSANDRA-651)
 * Remove duplicated write. (CASSANDRA-662)
 * Abort bootstrap if IP is already in the token ring (CASSANDRA-663)
 * increase default commitlog sync period, and wait for last sync to
   finish before submitting another (CASSANDRA-668)


0.5.0 RC1
 * Fix potential NPE in get_range_slice (CASSANDRA-623)
 * add CRC32 to commitlog entries (CASSANDRA-605)
 * fix data streaming on windows (CASSANDRA-630)
 * GC compacted sstables after cleanup and compaction (CASSANDRA-621)
 * Speed up anti-entropy validation (CASSANDRA-629)
 * Fix anti-entropy assertion error (CASSANDRA-639)
 * Fix pending range conflicts when bootstapping or moving
   multiple nodes at once (CASSANDRA-603)
 * Handle obsolete gossip related to node movement in the case where
   one or more nodes is down when the movement occurs (CASSANDRA-572)
 * Include dead nodes in gossip to avoid a variety of problems
   and fix HH to removed nodes (CASSANDRA-634)
 * return an InvalidRequestException for mal-formed SlicePredicates
   (CASSANDRA-643)
 * fix bug determining closest neighbor for use in multiple datacenters
   (CASSANDRA-648)
 * Vast improvements in anticompaction speed (CASSANDRA-607)
 * Speed up log replay and writes by avoiding redundant serializations
   (CASSANDRA-652)


0.5.0 beta 2
 * Bootstrap improvements (several tickets)
 * add nodeprobe repair anti-entropy feature (CASSANDRA-193, CASSANDRA-520)
 * fix possibility of partition when many nodes restart at once
   in clusters with multiple seeds (CASSANDRA-150)
 * fix NPE in get_range_slice when no data is found (CASSANDRA-578)
 * fix potential NPE in hinted handoff (CASSANDRA-585)
 * fix cleanup of local "system" keyspace (CASSANDRA-576)
 * improve computation of cluster load balance (CASSANDRA-554)
 * added super column read/write, column count, and column/row delete to
   cassandra-cli (CASSANDRA-567, CASSANDRA-594)
 * fix returning live subcolumns of deleted supercolumns (CASSANDRA-583)
 * respect JAVA_HOME in bin/ scripts (several tickets)
 * add StorageService.initClient for fat clients on the JVM (CASSANDRA-535)
   (see contrib/client_only for an example of use)
 * make consistency_level functional in get_range_slice (CASSANDRA-568)
 * optimize key deserialization for RandomPartitioner (CASSANDRA-581)
 * avoid GCing tombstones except on major compaction (CASSANDRA-604)
 * increase failure conviction threshold, resulting in less nodes
   incorrectly (and temporarily) marked as down (CASSANDRA-610)
 * respect memtable thresholds during log replay (CASSANDRA-609)
 * support ConsistencyLevel.ALL on read (CASSANDRA-584)
 * add nodeprobe removetoken command (CASSANDRA-564)


0.5.0 beta
 * Allow multiple simultaneous flushes, improving flush throughput
   on multicore systems (CASSANDRA-401)
 * Split up locks to improve write and read throughput on multicore systems
   (CASSANDRA-444, CASSANDRA-414)
 * More efficient use of memory during compaction (CASSANDRA-436)
 * autobootstrap option: when enabled, all non-seed nodes will attempt
   to bootstrap when started, until bootstrap successfully
   completes. -b option is removed.  (CASSANDRA-438)
 * Unless a token is manually specified in the configuration xml,
   a bootstraping node will use a token that gives it half the
   keys from the most-heavily-loaded node in the cluster,
   instead of generating a random token.
   (CASSANDRA-385, CASSANDRA-517)
 * Miscellaneous bootstrap fixes (several tickets)
 * Ability to change a node's token even after it has data on it
   (CASSANDRA-541)
 * Ability to decommission a live node from the ring (CASSANDRA-435)
 * Semi-automatic loadbalancing via nodeprobe (CASSANDRA-192)
 * Add ability to set compaction thresholds at runtime via
   JMX / nodeprobe.  (CASSANDRA-465)
 * Add "comment" field to ColumnFamily definition. (CASSANDRA-481)
 * Additional JMX metrics (CASSANDRA-482)
 * JSON based export and import tools (several tickets)
 * Hinted Handoff fixes (several tickets)
 * Add key cache to improve read performance (CASSANDRA-423)
 * Simplified construction of custom ReplicationStrategy classes
   (CASSANDRA-497)
 * Graphical application (Swing) for ring integrity verification and
   visualization was added to contrib (CASSANDRA-252)
 * Add DCQUORUM, DCQUORUMSYNC consistency levels and corresponding
   ReplicationStrategy / EndpointSnitch classes.  Experimental.
   (CASSANDRA-492)
 * Web client interface added to contrib (CASSANDRA-457)
 * More-efficient flush for Random, CollatedOPP partitioners
   for normal writes (CASSANDRA-446) and bulk load (CASSANDRA-420)
 * Add MemtableFlushAfterMinutes, a global replacement for the old
   per-CF FlushPeriodInMinutes setting (CASSANDRA-463)
 * optimizations to slice reading (CASSANDRA-350) and supercolumn
   queries (CASSANDRA-510)
 * force binding to given listenaddress for nodes with multiple
   interfaces (CASSANDRA-546)
 * stress.py benchmarking tool improvements (several tickets)
 * optimized replica placement code (CASSANDRA-525)
 * faster log replay on restart (CASSANDRA-539, CASSANDRA-540)
 * optimized local-node writes (CASSANDRA-558)
 * added get_range_slice, deprecating get_key_range (CASSANDRA-344)
 * expose TimedOutException to thrift (CASSANDRA-563)


0.4.2
 * Add validation disallowing null keys (CASSANDRA-486)
 * Fix race conditions in TCPConnectionManager (CASSANDRA-487)
 * Fix using non-utf8-aware comparison as a sanity check.
   (CASSANDRA-493)
 * Improve default garbage collector options (CASSANDRA-504)
 * Add "nodeprobe flush" (CASSANDRA-505)
 * remove NotFoundException from get_slice throws list (CASSANDRA-518)
 * fix get (not get_slice) of entire supercolumn (CASSANDRA-508)
 * fix null token during bootstrap (CASSANDRA-501)


0.4.1
 * Fix FlushPeriod columnfamily configuration regression
   (CASSANDRA-455)
 * Fix long column name support (CASSANDRA-460)
 * Fix for serializing a row that only contains tombstones
   (CASSANDRA-458)
 * Fix for discarding unneeded commitlog segments (CASSANDRA-459)
 * Add SnapshotBeforeCompaction configuration option (CASSANDRA-426)
 * Fix compaction abort under insufficient disk space (CASSANDRA-473)
 * Fix reading subcolumn slice from tombstoned CF (CASSANDRA-484)
 * Fix race condition in RVH causing occasional NPE (CASSANDRA-478)


0.4.0
 * fix get_key_range problems when a node is down (CASSANDRA-440)
   and add UnavailableException to more Thrift methods
 * Add example EndPointSnitch contrib code (several tickets)


0.4.0 RC2
 * fix SSTable generation clash during compaction (CASSANDRA-418)
 * reject method calls with null parameters (CASSANDRA-308)
 * properly order ranges in nodeprobe output (CASSANDRA-421)
 * fix logging of certain errors on executor threads (CASSANDRA-425)


0.4.0 RC1
 * Bootstrap feature is live; use -b on startup (several tickets)
 * Added multiget api (CASSANDRA-70)
 * fix Deadlock with SelectorManager.doProcess and TcpConnection.write
   (CASSANDRA-392)
 * remove key cache b/c of concurrency bugs in third-party
   CLHM library (CASSANDRA-405)
 * update non-major compaction logic to use two threshold values
   (CASSANDRA-407)
 * add periodic / batch commitlog sync modes (several tickets)
 * inline BatchMutation into batch_insert params (CASSANDRA-403)
 * allow setting the logging level at runtime via mbean (CASSANDRA-402)
 * change default comparator to BytesType (CASSANDRA-400)
 * add forwards-compatible ConsistencyLevel parameter to get_key_range
   (CASSANDRA-322)
 * r/m special case of blocking for local destination when writing with
   ConsistencyLevel.ZERO (CASSANDRA-399)
 * Fixes to make BinaryMemtable [bulk load interface] useful (CASSANDRA-337);
   see contrib/bmt_example for an example of using it.
 * More JMX properties added (several tickets)
 * Thrift changes (several tickets)
    - Merged _super get methods with the normal ones; return values
      are now of ColumnOrSuperColumn.
    - Similarly, merged batch_insert_super into batch_insert.



0.4.0 beta
 * On-disk data format has changed to allow billions of keys/rows per
   node instead of only millions
 * Multi-keyspace support
 * Scan all sstables for all queries to avoid situations where
   different types of operation on the same ColumnFamily could
   disagree on what data was present
 * Snapshot support via JMX
 * Thrift API has changed a _lot_:
    - removed time-sorted CFs; instead, user-defined comparators
      may be defined on the column names, which are now byte arrays.
      Default comparators are provided for UTF8, Bytes, Ascii, Long (i64),
      and UUID types.
    - removed colon-delimited strings in thrift api in favor of explicit
      structs such as ColumnPath, ColumnParent, etc.  Also normalized
      thrift struct and argument naming.
    - Added columnFamily argument to get_key_range.
    - Change signature of get_slice to accept starting and ending
      columns as well as an offset.  (This allows use of indexes.)
      Added "ascending" flag to allow reasonably-efficient reverse
      scans as well.  Removed get_slice_by_range as redundant.
    - get_key_range operates on one CF at a time
    - changed `block` boolean on insert methods to ConsistencyLevel enum,
      with options of NONE, ONE, QUORUM, and ALL.
    - added similar consistency_level parameter to read methods
    - column-name-set slice with no names given now returns zero columns
      instead of all of them.  ("all" can run your server out of memory.
      use a range-based slice with a high max column count instead.)
 * Removed the web interface. Node information can now be obtained by
   using the newly introduced nodeprobe utility.
 * More JMX stats
 * Remove magic values from internals (e.g. special key to indicate
   when to flush memtables)
 * Rename configuration "table" to "keyspace"
 * Moved to crash-only design; no more shutdown (just kill the process)
 * Lots of bug fixes

Full list of issues resolved in 0.4 is at https://issues.apache.org/jira/secure/IssueNavigator.jspa?reset=true&&pid=12310865&fixfor=12313862&resolution=1&sorter/field=issuekey&sorter/order=DESC


0.3.0 RC3
 * Fix potential deadlock under load in TCPConnection.
   (CASSANDRA-220)


0.3.0 RC2
 * Fix possible data loss when server is stopped after replaying
   log but before new inserts force memtable flush.
   (CASSANDRA-204)
 * Added BUGS file


0.3.0 RC1
 * Range queries on keys, including user-defined key collation
 * Remove support
 * Workarounds for a weird bug in JDK select/register that seems
   particularly common on VM environments. Cassandra should deploy
   fine on EC2 now
 * Much improved infrastructure: the beginnings of a decent test suite
   ("ant test" for unit tests; "nosetests" for system tests), code
   coverage reporting, etc.
 * Expanded node status reporting via JMX
 * Improved error reporting/logging on both server and client
 * Reduced memory footprint in default configuration
 * Combined blocking and non-blocking versions of insert APIs
 * Added FlushPeriodInMinutes configuration parameter to force
   flushing of infrequently-updated ColumnFamilies<|MERGE_RESOLUTION|>--- conflicted
+++ resolved
@@ -8,12 +8,8 @@
  * Allow different NUMACTL_ARGS to be passed in (CASSANDRA-13557)
  * Fix secondary index queries on COMPACT tables (CASSANDRA-13627)
  * Nodetool listsnapshots output is missing a newline, if there are no snapshots (CASSANDRA-13568)
-<<<<<<< HEAD
 Merged from 2.2:
-=======
- Merged from 2.2:
   * Fix potential NPE when resume bootstrap fails (CASSANDRA-13272)
->>>>>>> 7de853bf
   * Fix toJSONString for the UDT, tuple and collection types (CASSANDRA-13592)
   * Fix nested Tuples/UDTs validation (CASSANDRA-13646)
 
