--- conflicted
+++ resolved
@@ -111,11 +111,8 @@
  * Duplicate the buffer before passing it to analyser in SASI operation (CASSANDRA-13512)
  * Properly evict pstmts from prepared statements cache (CASSANDRA-13641)
 Merged from 3.0:
-<<<<<<< HEAD
-=======
  * Drop table should remove corresponding entries in dropped_columns table (CASSANDRA-13730)
  * Log warn message until legacy auth tables have been migrated (CASSANDRA-13371)
->>>>>>> 2fd33ba9
  * Fix incorrect [2.1 <- 3.0] serialization of counter cells created in 2.0 (CASSANDRA-13691)
  * Fix invalid writetime for null cells (CASSANDRA-13711)
  * Fix ALTER TABLE statement to atomically propagate changes to the table and its MVs (CASSANDRA-12952)
