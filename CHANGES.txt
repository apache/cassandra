<<<<<<< HEAD
2.2
 * Update cqlsh for UDFs (CASSANDRA-7556)
 * Change Windows kernel default timer resolution (CASSANDRA-9634)
 * Deprected sstable2json and json2sstable (CASSANDRA-9618)
 * Allow native functions in user-defined aggregates (CASSANDRA-9542)
 * Don't repair system_distributed by default (CASSANDRA-9621)
 * Fix mixing min, max, and count aggregates for blob type (CASSANRA-9622)
 * Rename class for DATE type in Java driver (CASSANDRA-9563)
 * Duplicate compilation of UDFs on coordinator (CASSANDRA-9475)
 * Fix connection leak in CqlRecordWriter (CASSANDRA-9576)
 * Mlockall before opening system sstables & remove boot_without_jna option (CASSANDRA-9573)
 * Add functions to convert timeuuid to date or time, deprecate dateOf and unixTimestampOf (CASSANDRA-9229)
 * Make sure we cancel non-compacting sstables from LifecycleTransaction (CASSANDRA-9566)
 * Fix deprecated repair JMX API (CASSANDRA-9570)
 * Add logback metrics (CASSANDRA-9378)
 * Update and refactor ant test/test-compression to run the tests in parallel (CASSANDRA-9583)
Merged from 2.1:
=======
2.1.7
 * Allow JMX over SSL directly from nodetool (CASSANDRA-9090)
>>>>>>> 628394a6
 * Fix incorrect result for IN queries where column not found (CASSANDRA-9540)
 * ColumnFamilyStore.selectAndReference may block during compaction (CASSANDRA-9637)
 * Fix bug in cardinality check when compacting (CASSANDRA-9580)
 * Fix memory leak in Ref due to ConcurrentLinkedQueue.remove() behaviour (CASSANDRA-9549)
 * Make rebuild only run one at a time (CASSANDRA-9119)
Merged from 2.0
 * 'WITH WITH' in alter keyspace statements causes NPE (CASSANDRA-9565)
 * Expose some internals of SelectStatement for inspection (CASSANDRA-9532)
 * ArrivalWindow should use primitives (CASSANDRA-9496)
 * Periodically submit background compaction tasks (CASSANDRA-9592)
 * Set HAS_MORE_PAGES flag to false when PagingState is null (CASSANDRA-9571)


2.2.0-rc1
 * Compressed commit log should measure compressed space used (CASSANDRA-9095)
 * Fix comparison bug in CassandraRoleManager#collectRoles (CASSANDRA-9551)
 * Add tinyint,smallint,time,date support for UDFs (CASSANDRA-9400)
 * Deprecates SSTableSimpleWriter and SSTableSimpleUnsortedWriter (CASSANDRA-9546)
 * Empty INITCOND treated as null in aggregate (CASSANDRA-9457)
 * Remove use of Cell in Thrift MapReduce classes (CASSANDRA-8609)
 * Integrate pre-release Java Driver 2.2-rc1, custom build (CASSANDRA-9493)
 * Clean up gossiper logic for old versions (CASSANDRA-9370)
 * Fix custom payload coding/decoding to match the spec (CASSANDRA-9515)
 * ant test-all results incomplete when parsed (CASSANDRA-9463)
 * Disallow frozen<> types in function arguments and return types for
   clarity (CASSANDRA-9411)
 * Static Analysis to warn on unsafe use of Autocloseable instances (CASSANDRA-9431)
 * Update commitlog archiving examples now that commitlog segments are
   not recycled (CASSANDRA-9350)
 * Extend Transactional API to sstable lifecycle management (CASSANDRA-8568)
 * (cqlsh) Add support for native protocol 4 (CASSANDRA-9399)
 * Ensure that UDF and UDAs are keyspace-isolated (CASSANDRA-9409)
 * Revert CASSANDRA-7807 (tracing completion client notifications) (CASSANDRA-9429)
 * Add ability to stop compaction by ID (CASSANDRA-7207)
 * Let CassandraVersion handle SNAPSHOT version (CASSANDRA-9438)
Merged from 2.1:
 * (cqlsh) Fix using COPY through SOURCE or -f (CASSANDRA-9083)
 * Fix occasional lack of `system` keyspace in schema tables (CASSANDRA-8487)
 * Use ProtocolError code instead of ServerError code for native protocol
   error responses to unsupported protocol versions (CASSANDRA-9451)
 * Default commitlog_sync_batch_window_in_ms changed to 2ms (CASSANDRA-9504)
 * Fix empty partition assertion in unsorted sstable writing tools (CASSANDRA-9071)
 * Ensure truncate without snapshot cannot produce corrupt responses (CASSANDRA-9388) 
 * Consistent error message when a table mixes counter and non-counter
   columns (CASSANDRA-9492)
 * Avoid getting unreadable keys during anticompaction (CASSANDRA-9508)
 * (cqlsh) Better float precision by default (CASSANDRA-9224)
 * Improve estimated row count (CASSANDRA-9107)
 * Optimize range tombstone memory footprint (CASSANDRA-8603)
 * Use configured gcgs in anticompaction (CASSANDRA-9397)
Merged from 2.0:
 * Don't accumulate more range than necessary in RangeTombstone.Tracker (CASSANDRA-9486)
 * Add broadcast and rpc addresses to system.local (CASSANDRA-9436)
 * Always mark sstable suspect when corrupted (CASSANDRA-9478)
 * Add database users and permissions to CQL3 documentation (CASSANDRA-7558)
 * Allow JVM_OPTS to be passed to standalone tools (CASSANDRA-5969)
 * Fix bad condition in RangeTombstoneList (CASSANDRA-9485)
 * Fix potential StackOverflow when setting CrcCheckChance over JMX (CASSANDRA-9488)
 * Fix null static columns in pages after the first, paged reversed
   queries (CASSANDRA-8502)
 * Fix counting cache serialization in request metrics (CASSANDRA-9466)
 * Add option not to validate atoms during scrub (CASSANDRA-9406)


2.2.0-beta1
 * Introduce Transactional API for internal state changes (CASSANDRA-8984)
 * Add a flag in cassandra.yaml to enable UDFs (CASSANDRA-9404)
 * Better support of null for UDF (CASSANDRA-8374)
 * Use ecj instead of javassist for UDFs (CASSANDRA-8241)
 * faster async logback configuration for tests (CASSANDRA-9376)
 * Add `smallint` and `tinyint` data types (CASSANDRA-8951)
 * Avoid thrift schema creation when native driver is used in stress tool (CASSANDRA-9374)
 * Make Functions.declared thread-safe
 * Add client warnings to native protocol v4 (CASSANDRA-8930)
 * Allow roles cache to be invalidated (CASSANDRA-8967)
 * Upgrade Snappy (CASSANDRA-9063)
 * Don't start Thrift rpc by default (CASSANDRA-9319)
 * Only stream from unrepaired sstables with incremental repair (CASSANDRA-8267)
 * Aggregate UDFs allow SFUNC return type to differ from STYPE if FFUNC specified (CASSANDRA-9321)
 * Remove Thrift dependencies in bundled tools (CASSANDRA-8358)
 * Disable memory mapping of hsperfdata file for JVM statistics (CASSANDRA-9242)
 * Add pre-startup checks to detect potential incompatibilities (CASSANDRA-8049)
 * Distinguish between null and unset in protocol v4 (CASSANDRA-7304)
 * Add user/role permissions for user-defined functions (CASSANDRA-7557)
 * Allow cassandra config to be updated to restart daemon without unloading classes (CASSANDRA-9046)
 * Don't initialize compaction writer before checking if iter is empty (CASSANDRA-9117)
 * Don't execute any functions at prepare-time (CASSANDRA-9037)
 * Share file handles between all instances of a SegmentedFile (CASSANDRA-8893)
 * Make it possible to major compact LCS (CASSANDRA-7272)
 * Make FunctionExecutionException extend RequestExecutionException
   (CASSANDRA-9055)
 * Add support for SELECT JSON, INSERT JSON syntax and new toJson(), fromJson()
   functions (CASSANDRA-7970)
 * Optimise max purgeable timestamp calculation in compaction (CASSANDRA-8920)
 * Constrain internode message buffer sizes, and improve IO class hierarchy (CASSANDRA-8670) 
 * New tool added to validate all sstables in a node (CASSANDRA-5791)
 * Push notification when tracing completes for an operation (CASSANDRA-7807)
 * Delay "node up" and "node added" notifications until native protocol server is started (CASSANDRA-8236)
 * Compressed Commit Log (CASSANDRA-6809)
 * Optimise IntervalTree (CASSANDRA-8988)
 * Add a key-value payload for third party usage (CASSANDRA-8553, 9212)
 * Bump metrics-reporter-config dependency for metrics 3.0 (CASSANDRA-8149)
 * Partition intra-cluster message streams by size, not type (CASSANDRA-8789)
 * Add WriteFailureException to native protocol, notify coordinator of
   write failures (CASSANDRA-8592)
 * Convert SequentialWriter to nio (CASSANDRA-8709)
 * Add role based access control (CASSANDRA-7653, 8650, 7216, 8760, 8849, 8761, 8850)
 * Record client ip address in tracing sessions (CASSANDRA-8162)
 * Indicate partition key columns in response metadata for prepared
   statements (CASSANDRA-7660)
 * Merge UUIDType and TimeUUIDType parse logic (CASSANDRA-8759)
 * Avoid memory allocation when searching index summary (CASSANDRA-8793)
 * Optimise (Time)?UUIDType Comparisons (CASSANDRA-8730)
 * Make CRC32Ex into a separate maven dependency (CASSANDRA-8836)
 * Use preloaded jemalloc w/ Unsafe (CASSANDRA-8714, 9197)
 * Avoid accessing partitioner through StorageProxy (CASSANDRA-8244, 8268)
 * Upgrade Metrics library and remove depricated metrics (CASSANDRA-5657)
 * Serializing Row cache alternative, fully off heap (CASSANDRA-7438)
 * Duplicate rows returned when in clause has repeated values (CASSANDRA-6707)
 * Make CassandraException unchecked, extend RuntimeException (CASSANDRA-8560)
 * Support direct buffer decompression for reads (CASSANDRA-8464)
 * DirectByteBuffer compatible LZ4 methods (CASSANDRA-7039)
 * Group sstables for anticompaction correctly (CASSANDRA-8578)
 * Add ReadFailureException to native protocol, respond
   immediately when replicas encounter errors while handling
   a read request (CASSANDRA-7886)
 * Switch CommitLogSegment from RandomAccessFile to nio (CASSANDRA-8308)
 * Allow mixing token and partition key restrictions (CASSANDRA-7016)
 * Support index key/value entries on map collections (CASSANDRA-8473)
 * Modernize schema tables (CASSANDRA-8261)
 * Support for user-defined aggregation functions (CASSANDRA-8053)
 * Fix NPE in SelectStatement with empty IN values (CASSANDRA-8419)
 * Refactor SelectStatement, return IN results in natural order instead
   of IN value list order and ignore duplicate values in partition key IN restrictions (CASSANDRA-7981)
 * Support UDTs, tuples, and collections in user-defined
   functions (CASSANDRA-7563)
 * Fix aggregate fn results on empty selection, result column name,
   and cqlsh parsing (CASSANDRA-8229)
 * Mark sstables as repaired after full repair (CASSANDRA-7586)
 * Extend Descriptor to include a format value and refactor reader/writer
   APIs (CASSANDRA-7443)
 * Integrate JMH for microbenchmarks (CASSANDRA-8151)
 * Keep sstable levels when bootstrapping (CASSANDRA-7460)
 * Add Sigar library and perform basic OS settings check on startup (CASSANDRA-7838)
 * Support for aggregation functions (CASSANDRA-4914)
 * Remove cassandra-cli (CASSANDRA-7920)
 * Accept dollar quoted strings in CQL (CASSANDRA-7769)
 * Make assassinate a first class command (CASSANDRA-7935)
 * Support IN clause on any partition key column (CASSANDRA-7855)
 * Support IN clause on any clustering column (CASSANDRA-4762)
 * Improve compaction logging (CASSANDRA-7818)
 * Remove YamlFileNetworkTopologySnitch (CASSANDRA-7917)
 * Do anticompaction in groups (CASSANDRA-6851)
 * Support user-defined functions (CASSANDRA-7395, 7526, 7562, 7740, 7781, 7929,
   7924, 7812, 8063, 7813, 7708)
 * Permit configurable timestamps with cassandra-stress (CASSANDRA-7416)
 * Move sstable RandomAccessReader to nio2, which allows using the
   FILE_SHARE_DELETE flag on Windows (CASSANDRA-4050)
 * Remove CQL2 (CASSANDRA-5918)
 * Optimize fetching multiple cells by name (CASSANDRA-6933)
 * Allow compilation in java 8 (CASSANDRA-7028)
 * Make incremental repair default (CASSANDRA-7250)
 * Enable code coverage thru JaCoCo (CASSANDRA-7226)
 * Switch external naming of 'column families' to 'tables' (CASSANDRA-4369) 
 * Shorten SSTable path (CASSANDRA-6962)
 * Use unsafe mutations for most unit tests (CASSANDRA-6969)
 * Fix race condition during calculation of pending ranges (CASSANDRA-7390)
 * Fail on very large batch sizes (CASSANDRA-8011)
 * Improve concurrency of repair (CASSANDRA-6455, 8208, 9145)
 * Select optimal CRC32 implementation at runtime (CASSANDRA-8614)
 * Evaluate MurmurHash of Token once per query (CASSANDRA-7096)
 * Generalize progress reporting (CASSANDRA-8901)
 * Resumable bootstrap streaming (CASSANDRA-8838, CASSANDRA-8942)
 * Allow scrub for secondary index (CASSANDRA-5174)
 * Save repair data to system table (CASSANDRA-5839)
 * fix nodetool names that reference column families (CASSANDRA-8872)
 Merged from 2.1:
 * Warn on misuse of unlogged batches (CASSANDRA-9282)
 * Failure detector detects and ignores local pauses (CASSANDRA-9183)
 * Add utility class to support for rate limiting a given log statement (CASSANDRA-9029)
 * Add missing consistency levels to cassandra-stess (CASSANDRA-9361)
 * Fix commitlog getCompletedTasks to not increment (CASSANDRA-9339)
 * Fix for harmless exceptions logged as ERROR (CASSANDRA-8564)
 * Delete processed sstables in sstablesplit/sstableupgrade (CASSANDRA-8606)
 * Improve sstable exclusion from partition tombstones (CASSANDRA-9298)
 * Validate the indexed column rather than the cell's contents for 2i (CASSANDRA-9057)
 * Add support for top-k custom 2i queries (CASSANDRA-8717)
 * Fix error when dropping table during compaction (CASSANDRA-9251)
 * cassandra-stress supports validation operations over user profiles (CASSANDRA-8773)
 * Add support for rate limiting log messages (CASSANDRA-9029)
 * Log the partition key with tombstone warnings (CASSANDRA-8561)
 * Reduce runWithCompactionsDisabled poll interval to 1ms (CASSANDRA-9271)
 * Fix PITR commitlog replay (CASSANDRA-9195)
 * GCInspector logs very different times (CASSANDRA-9124)
 * Fix deleting from an empty list (CASSANDRA-9198)
 * Update tuple and collection types that use a user-defined type when that UDT
   is modified (CASSANDRA-9148, CASSANDRA-9192)
 * Use higher timeout for prepair and snapshot in repair (CASSANDRA-9261)
 * Fix anticompaction blocking ANTI_ENTROPY stage (CASSANDRA-9151)
 * Repair waits for anticompaction to finish (CASSANDRA-9097)
 * Fix streaming not holding ref when stream error (CASSANDRA-9295)
 * Fix canonical view returning early opened SSTables (CASSANDRA-9396)
Merged from 2.0:
 * (cqlsh) Add LOGIN command to switch users (CASSANDRA-7212)
 * Clone SliceQueryFilter in AbstractReadCommand implementations (CASSANDRA-8940)
 * Push correct protocol notification for DROP INDEX (CASSANDRA-9310)
 * token-generator - generated tokens too long (CASSANDRA-9300)
 * Fix counting of tombstones for TombstoneOverwhelmingException (CASSANDRA-9299)
 * Fix ReconnectableSnitch reconnecting to peers during upgrade (CASSANDRA-6702)
 * Include keyspace and table name in error log for collections over the size
   limit (CASSANDRA-9286)
 * Avoid potential overlap in LCS with single-partition sstables (CASSANDRA-9322)
 * Log warning message when a table is queried before the schema has fully
   propagated (CASSANDRA-9136)
 * Overload SecondaryIndex#indexes to accept the column definition (CASSANDRA-9314)
 * (cqlsh) Add SERIAL and LOCAL_SERIAL consistency levels (CASSANDRA-8051)
 * Fix index selection during rebuild with certain table layouts (CASSANDRA-9281)
 * Fix partition-level-delete-only workload accounting (CASSANDRA-9194)
 * Allow scrub to handle corrupted compressed chunks (CASSANDRA-9140)
 * Fix assertion error when resetlocalschema is run during repair (CASSANDRA-9249)
 * Disable single sstable tombstone compactions for DTCS by default (CASSANDRA-9234)
 * IncomingTcpConnection thread is not named (CASSANDRA-9262)
 * Close incoming connections when MessagingService is stopped (CASSANDRA-9238)
 * Fix streaming hang when retrying (CASSANDRA-9132)


2.1.5
 * Re-add deprecated cold_reads_to_omit param for backwards compat (CASSANDRA-9203)
 * Make anticompaction visible in compactionstats (CASSANDRA-9098)
 * Improve nodetool getendpoints documentation about the partition
   key parameter (CASSANDRA-6458)
 * Don't check other keyspaces for schema changes when an user-defined
   type is altered (CASSANDRA-9187)
 * Add generate-idea-files target to build.xml (CASSANDRA-9123)
 * Allow takeColumnFamilySnapshot to take a list of tables (CASSANDRA-8348)
 * Limit major sstable operations to their canonical representation (CASSANDRA-8669)
 * cqlsh: Add tests for INSERT and UPDATE tab completion (CASSANDRA-9125)
 * cqlsh: quote column names when needed in COPY FROM inserts (CASSANDRA-9080)
 * Do not load read meter for offline operations (CASSANDRA-9082)
 * cqlsh: Make CompositeType data readable (CASSANDRA-8919)
 * cqlsh: Fix display of triggers (CASSANDRA-9081)
 * Fix NullPointerException when deleting or setting an element by index on
   a null list collection (CASSANDRA-9077)
 * Buffer bloom filter serialization (CASSANDRA-9066)
 * Fix anti-compaction target bloom filter size (CASSANDRA-9060)
 * Make FROZEN and TUPLE unreserved keywords in CQL (CASSANDRA-9047)
 * Prevent AssertionError from SizeEstimatesRecorder (CASSANDRA-9034)
 * Avoid overwriting index summaries for sstables with an older format that
   does not support downsampling; rebuild summaries on startup when this
   is detected (CASSANDRA-8993)
 * Fix potential data loss in CompressedSequentialWriter (CASSANDRA-8949)
 * Make PasswordAuthenticator number of hashing rounds configurable (CASSANDRA-8085)
 * Fix AssertionError when binding nested collections in DELETE (CASSANDRA-8900)
 * Check for overlap with non-early sstables in LCS (CASSANDRA-8739)
 * Only calculate max purgable timestamp if we have to (CASSANDRA-8914)
 * (cqlsh) Greatly improve performance of COPY FROM (CASSANDRA-8225)
 * IndexSummary effectiveIndexInterval is now a guideline, not a rule (CASSANDRA-8993)
 * Use correct bounds for page cache eviction of compressed files (CASSANDRA-8746)
 * SSTableScanner enforces its bounds (CASSANDRA-8946)
 * Cleanup cell equality (CASSANDRA-8947)
 * Introduce intra-cluster message coalescing (CASSANDRA-8692)
 * DatabaseDescriptor throws NPE when rpc_interface is used (CASSANDRA-8839)
 * Don't check if an sstable is live for offline compactions (CASSANDRA-8841)
 * Don't set clientMode in SSTableLoader (CASSANDRA-8238)
 * Fix SSTableRewriter with disabled early open (CASSANDRA-8535)
 * Fix cassandra-stress so it respects the CL passed in user mode (CASSANDRA-8948)
 * Fix rare NPE in ColumnDefinition#hasIndexOption() (CASSANDRA-8786)
 * cassandra-stress reports per-operation statistics, plus misc (CASSANDRA-8769)
 * Add SimpleDate (cql date) and Time (cql time) types (CASSANDRA-7523)
 * Use long for key count in cfstats (CASSANDRA-8913)
 * Make SSTableRewriter.abort() more robust to failure (CASSANDRA-8832)
 * Remove cold_reads_to_omit from STCS (CASSANDRA-8860)
 * Make EstimatedHistogram#percentile() use ceil instead of floor (CASSANDRA-8883)
 * Fix top partitions reporting wrong cardinality (CASSANDRA-8834)
 * Fix rare NPE in KeyCacheSerializer (CASSANDRA-8067)
 * Pick sstables for validation as late as possible inc repairs (CASSANDRA-8366)
 * Fix commitlog getPendingTasks to not increment (CASSANDRA-8862)
 * Fix parallelism adjustment in range and secondary index queries
   when the first fetch does not satisfy the limit (CASSANDRA-8856)
 * Check if the filtered sstables is non-empty in STCS (CASSANDRA-8843)
 * Upgrade java-driver used for cassandra-stress (CASSANDRA-8842)
 * Fix CommitLog.forceRecycleAllSegments() memory access error (CASSANDRA-8812)
 * Improve assertions in Memory (CASSANDRA-8792)
 * Fix SSTableRewriter cleanup (CASSANDRA-8802)
 * Introduce SafeMemory for CompressionMetadata.Writer (CASSANDRA-8758)
 * 'nodetool info' prints exception against older node (CASSANDRA-8796)
 * Ensure SSTableReader.last corresponds exactly with the file end (CASSANDRA-8750)
 * Make SSTableWriter.openEarly more robust and obvious (CASSANDRA-8747)
 * Enforce SSTableReader.first/last (CASSANDRA-8744)
 * Cleanup SegmentedFile API (CASSANDRA-8749)
 * Avoid overlap with early compaction replacement (CASSANDRA-8683)
 * Safer Resource Management++ (CASSANDRA-8707)
 * Write partition size estimates into a system table (CASSANDRA-7688)
 * cqlsh: Fix keys() and full() collection indexes in DESCRIBE output
   (CASSANDRA-8154)
 * Show progress of streaming in nodetool netstats (CASSANDRA-8886)
 * IndexSummaryBuilder utilises offheap memory, and shares data between
   each IndexSummary opened from it (CASSANDRA-8757)
 * markCompacting only succeeds if the exact SSTableReader instances being 
   marked are in the live set (CASSANDRA-8689)
 * cassandra-stress support for varint (CASSANDRA-8882)
 * Fix Adler32 digest for compressed sstables (CASSANDRA-8778)
 * Add nodetool statushandoff/statusbackup (CASSANDRA-8912)
 * Use stdout for progress and stats in sstableloader (CASSANDRA-8982)
 * Correctly identify 2i datadir from older versions (CASSANDRA-9116)
Merged from 2.0:
 * Ignore gossip SYNs after shutdown (CASSANDRA-9238)
 * Avoid overflow when calculating max sstable size in LCS (CASSANDRA-9235)
 * Make sstable blacklisting work with compression (CASSANDRA-9138)
 * Do not attempt to rebuild indexes if no index accepts any column (CASSANDRA-9196)
 * Don't initiate snitch reconnection for dead states (CASSANDRA-7292)
 * Fix ArrayIndexOutOfBoundsException in CQLSSTableWriter (CASSANDRA-8978)
 * Add shutdown gossip state to prevent timeouts during rolling restarts (CASSANDRA-8336)
 * Fix running with java.net.preferIPv6Addresses=true (CASSANDRA-9137)
 * Fix failed bootstrap/replace attempts being persisted in system.peers (CASSANDRA-9180)
 * Flush system.IndexInfo after marking index built (CASSANDRA-9128)
 * Fix updates to min/max_compaction_threshold through cassandra-cli
   (CASSANDRA-8102)
 * Don't include tmp files when doing offline relevel (CASSANDRA-9088)
 * Use the proper CAS WriteType when finishing a previous round during Paxos
   preparation (CASSANDRA-8672)
 * Avoid race in cancelling compactions (CASSANDRA-9070)
 * More aggressive check for expired sstables in DTCS (CASSANDRA-8359)
 * Fix ignored index_interval change in ALTER TABLE statements (CASSANDRA-7976)
 * Do more aggressive compaction in old time windows in DTCS (CASSANDRA-8360)
 * java.lang.AssertionError when reading saved cache (CASSANDRA-8740)
 * "disk full" when running cleanup (CASSANDRA-9036)
 * Lower logging level from ERROR to DEBUG when a scheduled schema pull
   cannot be completed due to a node being down (CASSANDRA-9032)
 * Fix MOVED_NODE client event (CASSANDRA-8516)
 * Allow overriding MAX_OUTSTANDING_REPLAY_COUNT (CASSANDRA-7533)
 * Fix malformed JMX ObjectName containing IPv6 addresses (CASSANDRA-9027)
 * (cqlsh) Allow increasing CSV field size limit through
   cqlshrc config option (CASSANDRA-8934)
 * Stop logging range tombstones when exceeding the threshold
   (CASSANDRA-8559)
 * Fix NullPointerException when nodetool getendpoints is run
   against invalid keyspaces or tables (CASSANDRA-8950)
 * Allow specifying the tmp dir (CASSANDRA-7712)
 * Improve compaction estimated tasks estimation (CASSANDRA-8904)
 * Fix duplicate up/down messages sent to native clients (CASSANDRA-7816)
 * Expose commit log archive status via JMX (CASSANDRA-8734)
 * Provide better exceptions for invalid replication strategy parameters
   (CASSANDRA-8909)
 * Fix regression in mixed single and multi-column relation support for
   SELECT statements (CASSANDRA-8613)
 * Add ability to limit number of native connections (CASSANDRA-8086)
 * Fix CQLSSTableWriter throwing exception and spawning threads
   (CASSANDRA-8808)
 * Fix MT mismatch between empty and GC-able data (CASSANDRA-8979)
 * Fix incorrect validation when snapshotting single table (CASSANDRA-8056)
 * Add offline tool to relevel sstables (CASSANDRA-8301)
 * Preserve stream ID for more protocol errors (CASSANDRA-8848)
 * Fix combining token() function with multi-column relations on
   clustering columns (CASSANDRA-8797)
 * Make CFS.markReferenced() resistant to bad refcounting (CASSANDRA-8829)
 * Fix StreamTransferTask abort/complete bad refcounting (CASSANDRA-8815)
 * Fix AssertionError when querying a DESC clustering ordered
   table with ASC ordering and paging (CASSANDRA-8767)
 * AssertionError: "Memory was freed" when running cleanup (CASSANDRA-8716)
 * Make it possible to set max_sstable_age to fractional days (CASSANDRA-8406)
 * Fix some multi-column relations with indexes on some clustering
   columns (CASSANDRA-8275)
 * Fix memory leak in SSTableSimple*Writer and SSTableReader.validate()
   (CASSANDRA-8748)
 * Throw OOM if allocating memory fails to return a valid pointer (CASSANDRA-8726)
 * Fix SSTableSimpleUnsortedWriter ConcurrentModificationException (CASSANDRA-8619)
 * 'nodetool info' prints exception against older node (CASSANDRA-8796)
 * Ensure SSTableSimpleUnsortedWriter.close() terminates if
   disk writer has crashed (CASSANDRA-8807)


2.1.4
 * Bind JMX to localhost unless explicitly configured otherwise (CASSANDRA-9085)


2.1.3
 * Fix HSHA/offheap_objects corruption (CASSANDRA-8719)
 * Upgrade libthrift to 0.9.2 (CASSANDRA-8685)
 * Don't use the shared ref in sstableloader (CASSANDRA-8704)
 * Purge internal prepared statements if related tables or
   keyspaces are dropped (CASSANDRA-8693)
 * (cqlsh) Handle unicode BOM at start of files (CASSANDRA-8638)
 * Stop compactions before exiting offline tools (CASSANDRA-8623)
 * Update tools/stress/README.txt to match current behaviour (CASSANDRA-7933)
 * Fix schema from Thrift conversion with empty metadata (CASSANDRA-8695)
 * Safer Resource Management (CASSANDRA-7705)
 * Make sure we compact highly overlapping cold sstables with
   STCS (CASSANDRA-8635)
 * rpc_interface and listen_interface generate NPE on startup when specified
   interface doesn't exist (CASSANDRA-8677)
 * Fix ArrayIndexOutOfBoundsException in nodetool cfhistograms (CASSANDRA-8514)
 * Switch from yammer metrics for nodetool cf/proxy histograms (CASSANDRA-8662)
 * Make sure we don't add tmplink files to the compaction
   strategy (CASSANDRA-8580)
 * (cqlsh) Handle maps with blob keys (CASSANDRA-8372)
 * (cqlsh) Handle DynamicCompositeType schemas correctly (CASSANDRA-8563)
 * Duplicate rows returned when in clause has repeated values (CASSANDRA-6706)
 * Add tooling to detect hot partitions (CASSANDRA-7974)
 * Fix cassandra-stress user-mode truncation of partition generation (CASSANDRA-8608)
 * Only stream from unrepaired sstables during inc repair (CASSANDRA-8267)
 * Don't allow starting multiple inc repairs on the same sstables (CASSANDRA-8316)
 * Invalidate prepared BATCH statements when related tables
   or keyspaces are dropped (CASSANDRA-8652)
 * Fix missing results in secondary index queries on collections
   with ALLOW FILTERING (CASSANDRA-8421)
 * Expose EstimatedHistogram metrics for range slices (CASSANDRA-8627)
 * (cqlsh) Escape clqshrc passwords properly (CASSANDRA-8618)
 * Fix NPE when passing wrong argument in ALTER TABLE statement (CASSANDRA-8355)
 * Pig: Refactor and deprecate CqlStorage (CASSANDRA-8599)
 * Don't reuse the same cleanup strategy for all sstables (CASSANDRA-8537)
 * Fix case-sensitivity of index name on CREATE and DROP INDEX
   statements (CASSANDRA-8365)
 * Better detection/logging for corruption in compressed sstables (CASSANDRA-8192)
 * Use the correct repairedAt value when closing writer (CASSANDRA-8570)
 * (cqlsh) Handle a schema mismatch being detected on startup (CASSANDRA-8512)
 * Properly calculate expected write size during compaction (CASSANDRA-8532)
 * Invalidate affected prepared statements when a table's columns
   are altered (CASSANDRA-7910)
 * Stress - user defined writes should populate sequentally (CASSANDRA-8524)
 * Fix regression in SSTableRewriter causing some rows to become unreadable 
   during compaction (CASSANDRA-8429)
 * Run major compactions for repaired/unrepaired in parallel (CASSANDRA-8510)
 * (cqlsh) Fix compression options in DESCRIBE TABLE output when compression
   is disabled (CASSANDRA-8288)
 * (cqlsh) Fix DESCRIBE output after keyspaces are altered (CASSANDRA-7623)
 * Make sure we set lastCompactedKey correctly (CASSANDRA-8463)
 * (cqlsh) Fix output of CONSISTENCY command (CASSANDRA-8507)
 * (cqlsh) Fixed the handling of LIST statements (CASSANDRA-8370)
 * Make sstablescrub check leveled manifest again (CASSANDRA-8432)
 * Check first/last keys in sstable when giving out positions (CASSANDRA-8458)
 * Disable mmap on Windows (CASSANDRA-6993)
 * Add missing ConsistencyLevels to cassandra-stress (CASSANDRA-8253)
 * Add auth support to cassandra-stress (CASSANDRA-7985)
 * Fix ArrayIndexOutOfBoundsException when generating error message
   for some CQL syntax errors (CASSANDRA-8455)
 * Scale memtable slab allocation logarithmically (CASSANDRA-7882)
 * cassandra-stress simultaneous inserts over same seed (CASSANDRA-7964)
 * Reduce cassandra-stress sampling memory requirements (CASSANDRA-7926)
 * Ensure memtable flush cannot expire commit log entries from its future (CASSANDRA-8383)
 * Make read "defrag" async to reclaim memtables (CASSANDRA-8459)
 * Remove tmplink files for offline compactions (CASSANDRA-8321)
 * Reduce maxHintsInProgress (CASSANDRA-8415)
 * BTree updates may call provided update function twice (CASSANDRA-8018)
 * Release sstable references after anticompaction (CASSANDRA-8386)
 * Handle abort() in SSTableRewriter properly (CASSANDRA-8320)
 * Centralize shared executors (CASSANDRA-8055)
 * Fix filtering for CONTAINS (KEY) relations on frozen collection
   clustering columns when the query is restricted to a single
   partition (CASSANDRA-8203)
 * Do more aggressive entire-sstable TTL expiry checks (CASSANDRA-8243)
 * Add more log info if readMeter is null (CASSANDRA-8238)
 * add check of the system wall clock time at startup (CASSANDRA-8305)
 * Support for frozen collections (CASSANDRA-7859)
 * Fix overflow on histogram computation (CASSANDRA-8028)
 * Have paxos reuse the timestamp generation of normal queries (CASSANDRA-7801)
 * Fix incremental repair not remove parent session on remote (CASSANDRA-8291)
 * Improve JBOD disk utilization (CASSANDRA-7386)
 * Log failed host when preparing incremental repair (CASSANDRA-8228)
 * Force config client mode in CQLSSTableWriter (CASSANDRA-8281)
 * Fix sstableupgrade throws exception (CASSANDRA-8688)
 * Fix hang when repairing empty keyspace (CASSANDRA-8694)
Merged from 2.0:
 * Fix IllegalArgumentException in dynamic snitch (CASSANDRA-8448)
 * Add support for UPDATE ... IF EXISTS (CASSANDRA-8610)
 * Fix reversal of list prepends (CASSANDRA-8733)
 * Prevent non-zero default_time_to_live on tables with counters
   (CASSANDRA-8678)
 * Fix SSTableSimpleUnsortedWriter ConcurrentModificationException
   (CASSANDRA-8619)
 * Round up time deltas lower than 1ms in BulkLoader (CASSANDRA-8645)
 * Add batch remove iterator to ABSC (CASSANDRA-8414, 8666)
 * Round up time deltas lower than 1ms in BulkLoader (CASSANDRA-8645)
 * Fix isClientMode check in Keyspace (CASSANDRA-8687)
 * Use more efficient slice size for querying internal secondary
   index tables (CASSANDRA-8550)
 * Fix potentially returning deleted rows with range tombstone (CASSANDRA-8558)
 * Check for available disk space before starting a compaction (CASSANDRA-8562)
 * Fix DISTINCT queries with LIMITs or paging when some partitions
   contain only tombstones (CASSANDRA-8490)
 * Introduce background cache refreshing to permissions cache
   (CASSANDRA-8194)
 * Fix race condition in StreamTransferTask that could lead to
   infinite loops and premature sstable deletion (CASSANDRA-7704)
 * Add an extra version check to MigrationTask (CASSANDRA-8462)
 * Ensure SSTableWriter cleans up properly after failure (CASSANDRA-8499)
 * Increase bf true positive count on key cache hit (CASSANDRA-8525)
 * Move MeteredFlusher to its own thread (CASSANDRA-8485)
 * Fix non-distinct results in DISTNCT queries on static columns when
   paging is enabled (CASSANDRA-8087)
 * Move all hints related tasks to hints internal executor (CASSANDRA-8285)
 * Fix paging for multi-partition IN queries (CASSANDRA-8408)
 * Fix MOVED_NODE topology event never being emitted when a node
   moves its token (CASSANDRA-8373)
 * Fix validation of indexes in COMPACT tables (CASSANDRA-8156)
 * Avoid StackOverflowError when a large list of IN values
   is used for a clustering column (CASSANDRA-8410)
 * Fix NPE when writetime() or ttl() calls are wrapped by
   another function call (CASSANDRA-8451)
 * Fix NPE after dropping a keyspace (CASSANDRA-8332)
 * Fix error message on read repair timeouts (CASSANDRA-7947)
 * Default DTCS base_time_seconds changed to 60 (CASSANDRA-8417)
 * Refuse Paxos operation with more than one pending endpoint (CASSANDRA-8346, 8640)
 * Throw correct exception when trying to bind a keyspace or table
   name (CASSANDRA-6952)
 * Make HHOM.compact synchronized (CASSANDRA-8416)
 * cancel latency-sampling task when CF is dropped (CASSANDRA-8401)
 * don't block SocketThread for MessagingService (CASSANDRA-8188)
 * Increase quarantine delay on replacement (CASSANDRA-8260)
 * Expose off-heap memory usage stats (CASSANDRA-7897)
 * Ignore Paxos commits for truncated tables (CASSANDRA-7538)
 * Validate size of indexed column values (CASSANDRA-8280)
 * Make LCS split compaction results over all data directories (CASSANDRA-8329)
 * Fix some failing queries that use multi-column relations
   on COMPACT STORAGE tables (CASSANDRA-8264)
 * Fix InvalidRequestException with ORDER BY (CASSANDRA-8286)
 * Disable SSLv3 for POODLE (CASSANDRA-8265)
 * Fix millisecond timestamps in Tracing (CASSANDRA-8297)
 * Include keyspace name in error message when there are insufficient
   live nodes to stream from (CASSANDRA-8221)
 * Avoid overlap in L1 when L0 contains many nonoverlapping
   sstables (CASSANDRA-8211)
 * Improve PropertyFileSnitch logging (CASSANDRA-8183)
 * Add DC-aware sequential repair (CASSANDRA-8193)
 * Use live sstables in snapshot repair if possible (CASSANDRA-8312)
 * Fix hints serialized size calculation (CASSANDRA-8587)


2.1.2
 * (cqlsh) parse_for_table_meta errors out on queries with undefined
   grammars (CASSANDRA-8262)
 * (cqlsh) Fix SELECT ... TOKEN() function broken in C* 2.1.1 (CASSANDRA-8258)
 * Fix Cassandra crash when running on JDK8 update 40 (CASSANDRA-8209)
 * Optimize partitioner tokens (CASSANDRA-8230)
 * Improve compaction of repaired/unrepaired sstables (CASSANDRA-8004)
 * Make cache serializers pluggable (CASSANDRA-8096)
 * Fix issues with CONTAINS (KEY) queries on secondary indexes
   (CASSANDRA-8147)
 * Fix read-rate tracking of sstables for some queries (CASSANDRA-8239)
 * Fix default timestamp in QueryOptions (CASSANDRA-8246)
 * Set socket timeout when reading remote version (CASSANDRA-8188)
 * Refactor how we track live size (CASSANDRA-7852)
 * Make sure unfinished compaction files are removed (CASSANDRA-8124)
 * Fix shutdown when run as Windows service (CASSANDRA-8136)
 * Fix DESCRIBE TABLE with custom indexes (CASSANDRA-8031)
 * Fix race in RecoveryManagerTest (CASSANDRA-8176)
 * Avoid IllegalArgumentException while sorting sstables in
   IndexSummaryManager (CASSANDRA-8182)
 * Shutdown JVM on file descriptor exhaustion (CASSANDRA-7579)
 * Add 'die' policy for commit log and disk failure (CASSANDRA-7927)
 * Fix installing as service on Windows (CASSANDRA-8115)
 * Fix CREATE TABLE for CQL2 (CASSANDRA-8144)
 * Avoid boxing in ColumnStats min/max trackers (CASSANDRA-8109)
Merged from 2.0:
 * Correctly handle non-text column names in cql3 (CASSANDRA-8178)
 * Fix deletion for indexes on primary key columns (CASSANDRA-8206)
 * Add 'nodetool statusgossip' (CASSANDRA-8125)
 * Improve client notification that nodes are ready for requests (CASSANDRA-7510)
 * Handle negative timestamp in writetime method (CASSANDRA-8139)
 * Pig: Remove errant LIMIT clause in CqlNativeStorage (CASSANDRA-8166)
 * Throw ConfigurationException when hsha is used with the default
   rpc_max_threads setting of 'unlimited' (CASSANDRA-8116)
 * Allow concurrent writing of the same table in the same JVM using
   CQLSSTableWriter (CASSANDRA-7463)
 * Fix totalDiskSpaceUsed calculation (CASSANDRA-8205)


2.1.1
 * Fix spin loop in AtomicSortedColumns (CASSANDRA-7546)
 * Dont notify when replacing tmplink files (CASSANDRA-8157)
 * Fix validation with multiple CONTAINS clause (CASSANDRA-8131)
 * Fix validation of collections in TriggerExecutor (CASSANDRA-8146)
 * Fix IllegalArgumentException when a list of IN values containing tuples
   is passed as a single arg to a prepared statement with the v1 or v2
   protocol (CASSANDRA-8062)
 * Fix ClassCastException in DISTINCT query on static columns with
   query paging (CASSANDRA-8108)
 * Fix NPE on null nested UDT inside a set (CASSANDRA-8105)
 * Fix exception when querying secondary index on set items or map keys
   when some clustering columns are specified (CASSANDRA-8073)
 * Send proper error response when there is an error during native
   protocol message decode (CASSANDRA-8118)
 * Gossip should ignore generation numbers too far in the future (CASSANDRA-8113)
 * Fix NPE when creating a table with frozen sets, lists (CASSANDRA-8104)
 * Fix high memory use due to tracking reads on incrementally opened sstable
   readers (CASSANDRA-8066)
 * Fix EXECUTE request with skipMetadata=false returning no metadata
   (CASSANDRA-8054)
 * Allow concurrent use of CQLBulkOutputFormat (CASSANDRA-7776)
 * Shutdown JVM on OOM (CASSANDRA-7507)
 * Upgrade netty version and enable epoll event loop (CASSANDRA-7761)
 * Don't duplicate sstables smaller than split size when using
   the sstablesplitter tool (CASSANDRA-7616)
 * Avoid re-parsing already prepared statements (CASSANDRA-7923)
 * Fix some Thrift slice deletions and updates of COMPACT STORAGE
   tables with some clustering columns omitted (CASSANDRA-7990)
 * Fix filtering for CONTAINS on sets (CASSANDRA-8033)
 * Properly track added size (CASSANDRA-7239)
 * Allow compilation in java 8 (CASSANDRA-7208)
 * Fix Assertion error on RangeTombstoneList diff (CASSANDRA-8013)
 * Release references to overlapping sstables during compaction (CASSANDRA-7819)
 * Send notification when opening compaction results early (CASSANDRA-8034)
 * Make native server start block until properly bound (CASSANDRA-7885)
 * (cqlsh) Fix IPv6 support (CASSANDRA-7988)
 * Ignore fat clients when checking for endpoint collision (CASSANDRA-7939)
 * Make sstablerepairedset take a list of files (CASSANDRA-7995)
 * (cqlsh) Tab completeion for indexes on map keys (CASSANDRA-7972)
 * (cqlsh) Fix UDT field selection in select clause (CASSANDRA-7891)
 * Fix resource leak in event of corrupt sstable
 * (cqlsh) Add command line option for cqlshrc file path (CASSANDRA-7131)
 * Provide visibility into prepared statements churn (CASSANDRA-7921, CASSANDRA-7930)
 * Invalidate prepared statements when their keyspace or table is
   dropped (CASSANDRA-7566)
 * cassandra-stress: fix support for NetworkTopologyStrategy (CASSANDRA-7945)
 * Fix saving caches when a table is dropped (CASSANDRA-7784)
 * Add better error checking of new stress profile (CASSANDRA-7716)
 * Use ThreadLocalRandom and remove FBUtilities.threadLocalRandom (CASSANDRA-7934)
 * Prevent operator mistakes due to simultaneous bootstrap (CASSANDRA-7069)
 * cassandra-stress supports whitelist mode for node config (CASSANDRA-7658)
 * GCInspector more closely tracks GC; cassandra-stress and nodetool report it (CASSANDRA-7916)
 * nodetool won't output bogus ownership info without a keyspace (CASSANDRA-7173)
 * Add human readable option to nodetool commands (CASSANDRA-5433)
 * Don't try to set repairedAt on old sstables (CASSANDRA-7913)
 * Add metrics for tracking PreparedStatement use (CASSANDRA-7719)
 * (cqlsh) tab-completion for triggers (CASSANDRA-7824)
 * (cqlsh) Support for query paging (CASSANDRA-7514)
 * (cqlsh) Show progress of COPY operations (CASSANDRA-7789)
 * Add syntax to remove multiple elements from a map (CASSANDRA-6599)
 * Support non-equals conditions in lightweight transactions (CASSANDRA-6839)
 * Add IF [NOT] EXISTS to create/drop triggers (CASSANDRA-7606)
 * (cqlsh) Display the current logged-in user (CASSANDRA-7785)
 * (cqlsh) Don't ignore CTRL-C during COPY FROM execution (CASSANDRA-7815)
 * (cqlsh) Order UDTs according to cross-type dependencies in DESCRIBE
   output (CASSANDRA-7659)
 * (cqlsh) Fix handling of CAS statement results (CASSANDRA-7671)
 * (cqlsh) COPY TO/FROM improvements (CASSANDRA-7405)
 * Support list index operations with conditions (CASSANDRA-7499)
 * Add max live/tombstoned cells to nodetool cfstats output (CASSANDRA-7731)
 * Validate IPv6 wildcard addresses properly (CASSANDRA-7680)
 * (cqlsh) Error when tracing query (CASSANDRA-7613)
 * Avoid IOOBE when building SyntaxError message snippet (CASSANDRA-7569)
 * SSTableExport uses correct validator to create string representation of partition
   keys (CASSANDRA-7498)
 * Avoid NPEs when receiving type changes for an unknown keyspace (CASSANDRA-7689)
 * Add support for custom 2i validation (CASSANDRA-7575)
 * Pig support for hadoop CqlInputFormat (CASSANDRA-6454)
 * Add duration mode to cassandra-stress (CASSANDRA-7468)
 * Add listen_interface and rpc_interface options (CASSANDRA-7417)
 * Improve schema merge performance (CASSANDRA-7444)
 * Adjust MT depth based on # of partition validating (CASSANDRA-5263)
 * Optimise NativeCell comparisons (CASSANDRA-6755)
 * Configurable client timeout for cqlsh (CASSANDRA-7516)
 * Include snippet of CQL query near syntax error in messages (CASSANDRA-7111)
 * Make repair -pr work with -local (CASSANDRA-7450)
 * Fix error in sstableloader with -cph > 1 (CASSANDRA-8007)
 * Fix snapshot repair error on indexed tables (CASSANDRA-8020)
 * Do not exit nodetool repair when receiving JMX NOTIF_LOST (CASSANDRA-7909)
 * Stream to private IP when available (CASSANDRA-8084)
Merged from 2.0:
 * Reject conditions on DELETE unless full PK is given (CASSANDRA-6430)
 * Properly reject the token function DELETE (CASSANDRA-7747)
 * Force batchlog replay before decommissioning a node (CASSANDRA-7446)
 * Fix hint replay with many accumulated expired hints (CASSANDRA-6998)
 * Fix duplicate results in DISTINCT queries on static columns with query
   paging (CASSANDRA-8108)
 * Add DateTieredCompactionStrategy (CASSANDRA-6602)
 * Properly validate ascii and utf8 string literals in CQL queries (CASSANDRA-8101)
 * (cqlsh) Fix autocompletion for alter keyspace (CASSANDRA-8021)
 * Create backup directories for commitlog archiving during startup (CASSANDRA-8111)
 * Reduce totalBlockFor() for LOCAL_* consistency levels (CASSANDRA-8058)
 * Fix merging schemas with re-dropped keyspaces (CASSANDRA-7256)
 * Fix counters in supercolumns during live upgrades from 1.2 (CASSANDRA-7188)
 * Notify DT subscribers when a column family is truncated (CASSANDRA-8088)
 * Add sanity check of $JAVA on startup (CASSANDRA-7676)
 * Schedule fat client schema pull on join (CASSANDRA-7993)
 * Don't reset nodes' versions when closing IncomingTcpConnections
   (CASSANDRA-7734)
 * Record the real messaging version in all cases in OutboundTcpConnection
   (CASSANDRA-8057)
 * SSL does not work in cassandra-cli (CASSANDRA-7899)
 * Fix potential exception when using ReversedType in DynamicCompositeType
   (CASSANDRA-7898)
 * Better validation of collection values (CASSANDRA-7833)
 * Track min/max timestamps correctly (CASSANDRA-7969)
 * Fix possible overflow while sorting CL segments for replay (CASSANDRA-7992)
 * Increase nodetool Xmx (CASSANDRA-7956)
 * Archive any commitlog segments present at startup (CASSANDRA-6904)
 * CrcCheckChance should adjust based on live CFMetadata not 
   sstable metadata (CASSANDRA-7978)
 * token() should only accept columns in the partitioning
   key order (CASSANDRA-6075)
 * Add method to invalidate permission cache via JMX (CASSANDRA-7977)
 * Allow propagating multiple gossip states atomically (CASSANDRA-6125)
 * Log exceptions related to unclean native protocol client disconnects
   at DEBUG or INFO (CASSANDRA-7849)
 * Allow permissions cache to be set via JMX (CASSANDRA-7698)
 * Include schema_triggers CF in readable system resources (CASSANDRA-7967)
 * Fix RowIndexEntry to report correct serializedSize (CASSANDRA-7948)
 * Make CQLSSTableWriter sync within partitions (CASSANDRA-7360)
 * Potentially use non-local replicas in CqlConfigHelper (CASSANDRA-7906)
 * Explicitly disallow mixing multi-column and single-column
   relations on clustering columns (CASSANDRA-7711)
 * Better error message when condition is set on PK column (CASSANDRA-7804)
 * Don't send schema change responses and events for no-op DDL
   statements (CASSANDRA-7600)
 * (Hadoop) fix cluster initialisation for a split fetching (CASSANDRA-7774)
 * Throw InvalidRequestException when queries contain relations on entire
   collection columns (CASSANDRA-7506)
 * (cqlsh) enable CTRL-R history search with libedit (CASSANDRA-7577)
 * (Hadoop) allow ACFRW to limit nodes to local DC (CASSANDRA-7252)
 * (cqlsh) cqlsh should automatically disable tracing when selecting
   from system_traces (CASSANDRA-7641)
 * (Hadoop) Add CqlOutputFormat (CASSANDRA-6927)
 * Don't depend on cassandra config for nodetool ring (CASSANDRA-7508)
 * (cqlsh) Fix failing cqlsh formatting tests (CASSANDRA-7703)
 * Fix IncompatibleClassChangeError from hadoop2 (CASSANDRA-7229)
 * Add 'nodetool sethintedhandoffthrottlekb' (CASSANDRA-7635)
 * (cqlsh) Add tab-completion for CREATE/DROP USER IF [NOT] EXISTS (CASSANDRA-7611)
 * Catch errors when the JVM pulls the rug out from GCInspector (CASSANDRA-5345)
 * cqlsh fails when version number parts are not int (CASSANDRA-7524)
 * Fix NPE when table dropped during streaming (CASSANDRA-7946)
 * Fix wrong progress when streaming uncompressed (CASSANDRA-7878)
 * Fix possible infinite loop in creating repair range (CASSANDRA-7983)
 * Fix unit in nodetool for streaming throughput (CASSANDRA-7375)
Merged from 1.2:
 * Don't index tombstones (CASSANDRA-7828)
 * Improve PasswordAuthenticator default super user setup (CASSANDRA-7788)


2.1.0
 * (cqlsh) Removed "ALTER TYPE <name> RENAME TO <name>" from tab-completion
   (CASSANDRA-7895)
 * Fixed IllegalStateException in anticompaction (CASSANDRA-7892)
 * cqlsh: DESCRIBE support for frozen UDTs, tuples (CASSANDRA-7863)
 * Avoid exposing internal classes over JMX (CASSANDRA-7879)
 * Add null check for keys when freezing collection (CASSANDRA-7869)
 * Improve stress workload realism (CASSANDRA-7519)


2.1.0-rc7
 * Add frozen keyword and require UDT to be frozen (CASSANDRA-7857)
 * Track added sstable size correctly (CASSANDRA-7239)
 * (cqlsh) Fix case insensitivity (CASSANDRA-7834)
 * Fix failure to stream ranges when moving (CASSANDRA-7836)
 * Correctly remove tmplink files (CASSANDRA-7803)
 * (cqlsh) Fix column name formatting for functions, CAS operations,
   and UDT field selections (CASSANDRA-7806)
 * (cqlsh) Fix COPY FROM handling of null/empty primary key
   values (CASSANDRA-7792)
 * Fix ordering of static cells (CASSANDRA-7763)
Merged from 2.0:
 * Forbid re-adding dropped counter columns (CASSANDRA-7831)
 * Fix CFMetaData#isThriftCompatible() for PK-only tables (CASSANDRA-7832)
 * Always reject inequality on the partition key without token()
   (CASSANDRA-7722)
 * Always send Paxos commit to all replicas (CASSANDRA-7479)
 * Make disruptor_thrift_server invocation pool configurable (CASSANDRA-7594)
 * Make repair no-op when RF=1 (CASSANDRA-7864)


2.0.10
 * Don't send schema change responses and events for no-op DDL
   statements (CASSANDRA-7600)
 * (Hadoop) fix cluster initialisation for a split fetching (CASSANDRA-7774)
 * Configure system.paxos with LeveledCompactionStrategy (CASSANDRA-7753)
 * Fix ALTER clustering column type from DateType to TimestampType when
   using DESC clustering order (CASSANRDA-7797)
 * Throw EOFException if we run out of chunks in compressed datafile
   (CASSANDRA-7664)
 * Fix PRSI handling of CQL3 row markers for row cleanup (CASSANDRA-7787)
 * Fix dropping collection when it's the last regular column (CASSANDRA-7744)
 * Properly reject operations on list index with conditions (CASSANDRA-7499)
 * Make StreamReceiveTask thread safe and gc friendly (CASSANDRA-7795)
 * Validate empty cell names from counter updates (CASSANDRA-7798)
Merged from 1.2:
 * Don't allow compacted sstables to be marked as compacting (CASSANDRA-7145)
 * Track expired tombstones (CASSANDRA-7810)


2.1.0-rc6
 * Fix OOM issue from netty caching over time (CASSANDRA-7743)
 * json2sstable couldn't import JSON for CQL table (CASSANDRA-7477)
 * Invalidate all caches on table drop (CASSANDRA-7561)
 * Skip strict endpoint selection for ranges if RF == nodes (CASSANRA-7765)
 * Fix Thrift range filtering without 2ary index lookups (CASSANDRA-7741)
 * Add tracing entries about concurrent range requests (CASSANDRA-7599)
 * (cqlsh) Fix DESCRIBE for NTS keyspaces (CASSANDRA-7729)
 * Remove netty buffer ref-counting (CASSANDRA-7735)
 * Pass mutated cf to index updater for use by PRSI (CASSANDRA-7742)
 * Include stress yaml example in release and deb (CASSANDRA-7717)
 * workaround for netty issue causing corrupted data off the wire (CASSANDRA-7695)
 * cqlsh DESC CLUSTER fails retrieving ring information (CASSANDRA-7687)
 * Fix binding null values inside UDT (CASSANDRA-7685)
 * Fix UDT field selection with empty fields (CASSANDRA-7670)
 * Bogus deserialization of static cells from sstable (CASSANDRA-7684)
 * Fix NPE on compaction leftover cleanup for dropped table (CASSANDRA-7770)
Merged from 2.0:
 * Fix race condition in StreamTransferTask that could lead to
   infinite loops and premature sstable deletion (CASSANDRA-7704)
 * (cqlsh) Wait up to 10 sec for a tracing session (CASSANDRA-7222)
 * Fix NPE in FileCacheService.sizeInBytes (CASSANDRA-7756)
 * Remove duplicates from StorageService.getJoiningNodes (CASSANDRA-7478)
 * Clone token map outside of hot gossip loops (CASSANDRA-7758)
 * Fix MS expiring map timeout for Paxos messages (CASSANDRA-7752)
 * Do not flush on truncate if durable_writes is false (CASSANDRA-7750)
 * Give CRR a default input_cql Statement (CASSANDRA-7226)
 * Better error message when adding a collection with the same name
   than a previously dropped one (CASSANDRA-6276)
 * Fix validation when adding static columns (CASSANDRA-7730)
 * (Thrift) fix range deletion of supercolumns (CASSANDRA-7733)
 * Fix potential AssertionError in RangeTombstoneList (CASSANDRA-7700)
 * Validate arguments of blobAs* functions (CASSANDRA-7707)
 * Fix potential AssertionError with 2ndary indexes (CASSANDRA-6612)
 * Avoid logging CompactionInterrupted at ERROR (CASSANDRA-7694)
 * Minor leak in sstable2jon (CASSANDRA-7709)
 * Add cassandra.auto_bootstrap system property (CASSANDRA-7650)
 * Update java driver (for hadoop) (CASSANDRA-7618)
 * Remove CqlPagingRecordReader/CqlPagingInputFormat (CASSANDRA-7570)
 * Support connecting to ipv6 jmx with nodetool (CASSANDRA-7669)


2.1.0-rc5
 * Reject counters inside user types (CASSANDRA-7672)
 * Switch to notification-based GCInspector (CASSANDRA-7638)
 * (cqlsh) Handle nulls in UDTs and tuples correctly (CASSANDRA-7656)
 * Don't use strict consistency when replacing (CASSANDRA-7568)
 * Fix min/max cell name collection on 2.0 SSTables with range
   tombstones (CASSANDRA-7593)
 * Tolerate min/max cell names of different lengths (CASSANDRA-7651)
 * Filter cached results correctly (CASSANDRA-7636)
 * Fix tracing on the new SEPExecutor (CASSANDRA-7644)
 * Remove shuffle and taketoken (CASSANDRA-7601)
 * Clean up Windows batch scripts (CASSANDRA-7619)
 * Fix native protocol drop user type notification (CASSANDRA-7571)
 * Give read access to system.schema_usertypes to all authenticated users
   (CASSANDRA-7578)
 * (cqlsh) Fix cqlsh display when zero rows are returned (CASSANDRA-7580)
 * Get java version correctly when JAVA_TOOL_OPTIONS is set (CASSANDRA-7572)
 * Fix NPE when dropping index from non-existent keyspace, AssertionError when
   dropping non-existent index with IF EXISTS (CASSANDRA-7590)
 * Fix sstablelevelresetter hang (CASSANDRA-7614)
 * (cqlsh) Fix deserialization of blobs (CASSANDRA-7603)
 * Use "keyspace updated" schema change message for UDT changes in v1 and
   v2 protocols (CASSANDRA-7617)
 * Fix tracing of range slices and secondary index lookups that are local
   to the coordinator (CASSANDRA-7599)
 * Set -Dcassandra.storagedir for all tool shell scripts (CASSANDRA-7587)
 * Don't swap max/min col names when mutating sstable metadata (CASSANDRA-7596)
 * (cqlsh) Correctly handle paged result sets (CASSANDRA-7625)
 * (cqlsh) Improve waiting for a trace to complete (CASSANDRA-7626)
 * Fix tracing of concurrent range slices and 2ary index queries (CASSANDRA-7626)
 * Fix scrub against collection type (CASSANDRA-7665)
Merged from 2.0:
 * Set gc_grace_seconds to seven days for system schema tables (CASSANDRA-7668)
 * SimpleSeedProvider no longer caches seeds forever (CASSANDRA-7663)
 * Always flush on truncate (CASSANDRA-7511)
 * Fix ReversedType(DateType) mapping to native protocol (CASSANDRA-7576)
 * Always merge ranges owned by a single node (CASSANDRA-6930)
 * Track max/min timestamps for range tombstones (CASSANDRA-7647)
 * Fix NPE when listing saved caches dir (CASSANDRA-7632)


2.1.0-rc4
 * Fix word count hadoop example (CASSANDRA-7200)
 * Updated memtable_cleanup_threshold and memtable_flush_writers defaults 
   (CASSANDRA-7551)
 * (Windows) fix startup when WMI memory query fails (CASSANDRA-7505)
 * Anti-compaction proceeds if any part of the repair failed (CASSANDRA-7521)
 * Add missing table name to DROP INDEX responses and notifications (CASSANDRA-7539)
 * Bump CQL version to 3.2.0 and update CQL documentation (CASSANDRA-7527)
 * Fix configuration error message when running nodetool ring (CASSANDRA-7508)
 * Support conditional updates, tuple type, and the v3 protocol in cqlsh (CASSANDRA-7509)
 * Handle queries on multiple secondary index types (CASSANDRA-7525)
 * Fix cqlsh authentication with v3 native protocol (CASSANDRA-7564)
 * Fix NPE when unknown prepared statement ID is used (CASSANDRA-7454)
Merged from 2.0:
 * (Windows) force range-based repair to non-sequential mode (CASSANDRA-7541)
 * Fix range merging when DES scores are zero (CASSANDRA-7535)
 * Warn when SSL certificates have expired (CASSANDRA-7528)
 * Fix error when doing reversed queries with static columns (CASSANDRA-7490)
Merged from 1.2:
 * Set correct stream ID on responses when non-Exception Throwables
   are thrown while handling native protocol messages (CASSANDRA-7470)


2.1.0-rc3
 * Consider expiry when reconciling otherwise equal cells (CASSANDRA-7403)
 * Introduce CQL support for stress tool (CASSANDRA-6146)
 * Fix ClassCastException processing expired messages (CASSANDRA-7496)
 * Fix prepared marker for collections inside UDT (CASSANDRA-7472)
 * Remove left-over populate_io_cache_on_flush and replicate_on_write
   uses (CASSANDRA-7493)
 * (Windows) handle spaces in path names (CASSANDRA-7451)
 * Ensure writes have completed after dropping a table, before recycling
   commit log segments (CASSANDRA-7437)
 * Remove left-over rows_per_partition_to_cache (CASSANDRA-7493)
 * Fix error when CONTAINS is used with a bind marker (CASSANDRA-7502)
 * Properly reject unknown UDT field (CASSANDRA-7484)
Merged from 2.0:
 * Fix CC#collectTimeOrderedData() tombstone optimisations (CASSANDRA-7394)
 * Support DISTINCT for static columns and fix behaviour when DISTINC is
   not use (CASSANDRA-7305).
 * Workaround JVM NPE on JMX bind failure (CASSANDRA-7254)
 * Fix race in FileCacheService RemovalListener (CASSANDRA-7278)
 * Fix inconsistent use of consistencyForCommit that allowed LOCAL_QUORUM
   operations to incorrect become full QUORUM (CASSANDRA-7345)
 * Properly handle unrecognized opcodes and flags (CASSANDRA-7440)
 * (Hadoop) close CqlRecordWriter clients when finished (CASSANDRA-7459)
 * Commit disk failure policy (CASSANDRA-7429)
 * Make sure high level sstables get compacted (CASSANDRA-7414)
 * Fix AssertionError when using empty clustering columns and static columns
   (CASSANDRA-7455)
 * Add option to disable STCS in L0 (CASSANDRA-6621)
 * Upgrade to snappy-java 1.0.5.2 (CASSANDRA-7476)


2.1.0-rc2
 * Fix heap size calculation for CompoundSparseCellName and 
   CompoundSparseCellName.WithCollection (CASSANDRA-7421)
 * Allow counter mutations in UNLOGGED batches (CASSANDRA-7351)
 * Modify reconcile logic to always pick a tombstone over a counter cell
   (CASSANDRA-7346)
 * Avoid incremental compaction on Windows (CASSANDRA-7365)
 * Fix exception when querying a composite-keyed table with a collection index
   (CASSANDRA-7372)
 * Use node's host id in place of counter ids (CASSANDRA-7366)
 * Fix error when doing reversed queries with static columns (CASSANDRA-7490)
 * Backport CASSANDRA-6747 (CASSANDRA-7560)
 * Track max/min timestamps for range tombstones (CASSANDRA-7647)
 * Fix NPE when listing saved caches dir (CASSANDRA-7632)
 * Fix sstableloader unable to connect encrypted node (CASSANDRA-7585)
Merged from 1.2:
 * Clone token map outside of hot gossip loops (CASSANDRA-7758)
 * Add stop method to EmbeddedCassandraService (CASSANDRA-7595)
 * Support connecting to ipv6 jmx with nodetool (CASSANDRA-7669)
 * Set gc_grace_seconds to seven days for system schema tables (CASSANDRA-7668)
 * SimpleSeedProvider no longer caches seeds forever (CASSANDRA-7663)
 * Set correct stream ID on responses when non-Exception Throwables
   are thrown while handling native protocol messages (CASSANDRA-7470)
 * Fix row size miscalculation in LazilyCompactedRow (CASSANDRA-7543)
 * Fix race in background compaction check (CASSANDRA-7745)
 * Don't clear out range tombstones during compaction (CASSANDRA-7808)


2.1.0-rc1
 * Revert flush directory (CASSANDRA-6357)
 * More efficient executor service for fast operations (CASSANDRA-4718)
 * Move less common tools into a new cassandra-tools package (CASSANDRA-7160)
 * Support more concurrent requests in native protocol (CASSANDRA-7231)
 * Add tab-completion to debian nodetool packaging (CASSANDRA-6421)
 * Change concurrent_compactors defaults (CASSANDRA-7139)
 * Add PowerShell Windows launch scripts (CASSANDRA-7001)
 * Make commitlog archive+restore more robust (CASSANDRA-6974)
 * Fix marking commitlogsegments clean (CASSANDRA-6959)
 * Add snapshot "manifest" describing files included (CASSANDRA-6326)
 * Parallel streaming for sstableloader (CASSANDRA-3668)
 * Fix bugs in supercolumns handling (CASSANDRA-7138)
 * Fix ClassClassException on composite dense tables (CASSANDRA-7112)
 * Cleanup and optimize collation and slice iterators (CASSANDRA-7107)
 * Upgrade NBHM lib (CASSANDRA-7128)
 * Optimize netty server (CASSANDRA-6861)
 * Fix repair hang when given CF does not exist (CASSANDRA-7189)
 * Allow c* to be shutdown in an embedded mode (CASSANDRA-5635)
 * Add server side batching to native transport (CASSANDRA-5663)
 * Make batchlog replay asynchronous (CASSANDRA-6134)
 * remove unused classes (CASSANDRA-7197)
 * Limit user types to the keyspace they are defined in (CASSANDRA-6643)
 * Add validate method to CollectionType (CASSANDRA-7208)
 * New serialization format for UDT values (CASSANDRA-7209, CASSANDRA-7261)
 * Fix nodetool netstats (CASSANDRA-7270)
 * Fix potential ClassCastException in HintedHandoffManager (CASSANDRA-7284)
 * Use prepared statements internally (CASSANDRA-6975)
 * Fix broken paging state with prepared statement (CASSANDRA-7120)
 * Fix IllegalArgumentException in CqlStorage (CASSANDRA-7287)
 * Allow nulls/non-existant fields in UDT (CASSANDRA-7206)
 * Add Thrift MultiSliceRequest (CASSANDRA-6757, CASSANDRA-7027)
 * Handle overlapping MultiSlices (CASSANDRA-7279)
 * Fix DataOutputTest on Windows (CASSANDRA-7265)
 * Embedded sets in user defined data-types are not updating (CASSANDRA-7267)
 * Add tuple type to CQL/native protocol (CASSANDRA-7248)
 * Fix CqlPagingRecordReader on tables with few rows (CASSANDRA-7322)
Merged from 2.0:
 * Copy compaction options to make sure they are reloaded (CASSANDRA-7290)
 * Add option to do more aggressive tombstone compactions (CASSANDRA-6563)
 * Don't try to compact already-compacting files in HHOM (CASSANDRA-7288)
 * Always reallocate buffers in HSHA (CASSANDRA-6285)
 * (Hadoop) support authentication in CqlRecordReader (CASSANDRA-7221)
 * (Hadoop) Close java driver Cluster in CQLRR.close (CASSANDRA-7228)
 * Warn when 'USING TIMESTAMP' is used on a CAS BATCH (CASSANDRA-7067)
 * return all cpu values from BackgroundActivityMonitor.readAndCompute (CASSANDRA-7183)
 * Correctly delete scheduled range xfers (CASSANDRA-7143)
 * return all cpu values from BackgroundActivityMonitor.readAndCompute (CASSANDRA-7183)  
 * reduce garbage creation in calculatePendingRanges (CASSANDRA-7191)
 * fix c* launch issues on Russian os's due to output of linux 'free' cmd (CASSANDRA-6162)
 * Fix disabling autocompaction (CASSANDRA-7187)
 * Fix potential NumberFormatException when deserializing IntegerType (CASSANDRA-7088)
 * cqlsh can't tab-complete disabling compaction (CASSANDRA-7185)
 * cqlsh: Accept and execute CQL statement(s) from command-line parameter (CASSANDRA-7172)
 * Fix IllegalStateException in CqlPagingRecordReader (CASSANDRA-7198)
 * Fix the InvertedIndex trigger example (CASSANDRA-7211)
 * Add --resolve-ip option to 'nodetool ring' (CASSANDRA-7210)
 * reduce garbage on codec flag deserialization (CASSANDRA-7244) 
 * Fix duplicated error messages on directory creation error at startup (CASSANDRA-5818)
 * Proper null handle for IF with map element access (CASSANDRA-7155)
 * Improve compaction visibility (CASSANDRA-7242)
 * Correctly delete scheduled range xfers (CASSANDRA-7143)
 * Make batchlog replica selection rack-aware (CASSANDRA-6551)
 * Fix CFMetaData#getColumnDefinitionFromColumnName() (CASSANDRA-7074)
 * Fix writetime/ttl functions for static columns (CASSANDRA-7081)
 * Suggest CTRL-C or semicolon after three blank lines in cqlsh (CASSANDRA-7142)
 * Fix 2ndary index queries with DESC clustering order (CASSANDRA-6950)
 * Invalid key cache entries on DROP (CASSANDRA-6525)
 * Fix flapping RecoveryManagerTest (CASSANDRA-7084)
 * Add missing iso8601 patterns for date strings (CASSANDRA-6973)
 * Support selecting multiple rows in a partition using IN (CASSANDRA-6875)
 * Add authentication support to shuffle (CASSANDRA-6484)
 * Swap local and global default read repair chances (CASSANDRA-7320)
 * Add conditional CREATE/DROP USER support (CASSANDRA-7264)
 * Cqlsh counts non-empty lines for "Blank lines" warning (CASSANDRA-7325)
Merged from 1.2:
 * Add Cloudstack snitch (CASSANDRA-7147)
 * Update system.peers correctly when relocating tokens (CASSANDRA-7126)
 * Add Google Compute Engine snitch (CASSANDRA-7132)
 * remove duplicate query for local tokens (CASSANDRA-7182)
 * exit CQLSH with error status code if script fails (CASSANDRA-6344)
 * Fix bug with some IN queries missig results (CASSANDRA-7105)
 * Fix availability validation for LOCAL_ONE CL (CASSANDRA-7319)
 * Hint streaming can cause decommission to fail (CASSANDRA-7219)


2.1.0-beta2
 * Increase default CL space to 8GB (CASSANDRA-7031)
 * Add range tombstones to read repair digests (CASSANDRA-6863)
 * Fix BTree.clear for large updates (CASSANDRA-6943)
 * Fail write instead of logging a warning when unable to append to CL
   (CASSANDRA-6764)
 * Eliminate possibility of CL segment appearing twice in active list 
   (CASSANDRA-6557)
 * Apply DONTNEED fadvise to commitlog segments (CASSANDRA-6759)
 * Switch CRC component to Adler and include it for compressed sstables 
   (CASSANDRA-4165)
 * Allow cassandra-stress to set compaction strategy options (CASSANDRA-6451)
 * Add broadcast_rpc_address option to cassandra.yaml (CASSANDRA-5899)
 * Auto reload GossipingPropertyFileSnitch config (CASSANDRA-5897)
 * Fix overflow of memtable_total_space_in_mb (CASSANDRA-6573)
 * Fix ABTC NPE and apply update function correctly (CASSANDRA-6692)
 * Allow nodetool to use a file or prompt for password (CASSANDRA-6660)
 * Fix AIOOBE when concurrently accessing ABSC (CASSANDRA-6742)
 * Fix assertion error in ALTER TYPE RENAME (CASSANDRA-6705)
 * Scrub should not always clear out repaired status (CASSANDRA-5351)
 * Improve handling of range tombstone for wide partitions (CASSANDRA-6446)
 * Fix ClassCastException for compact table with composites (CASSANDRA-6738)
 * Fix potentially repairing with wrong nodes (CASSANDRA-6808)
 * Change caching option syntax (CASSANDRA-6745)
 * Fix stress to do proper counter reads (CASSANDRA-6835)
 * Fix help message for stress counter_write (CASSANDRA-6824)
 * Fix stress smart Thrift client to pick servers correctly (CASSANDRA-6848)
 * Add logging levels (minimal, normal or verbose) to stress tool (CASSANDRA-6849)
 * Fix race condition in Batch CLE (CASSANDRA-6860)
 * Improve cleanup/scrub/upgradesstables failure handling (CASSANDRA-6774)
 * ByteBuffer write() methods for serializing sstables (CASSANDRA-6781)
 * Proper compare function for CollectionType (CASSANDRA-6783)
 * Update native server to Netty 4 (CASSANDRA-6236)
 * Fix off-by-one error in stress (CASSANDRA-6883)
 * Make OpOrder AutoCloseable (CASSANDRA-6901)
 * Remove sync repair JMX interface (CASSANDRA-6900)
 * Add multiple memory allocation options for memtables (CASSANDRA-6689, 6694)
 * Remove adjusted op rate from stress output (CASSANDRA-6921)
 * Add optimized CF.hasColumns() implementations (CASSANDRA-6941)
 * Serialize batchlog mutations with the version of the target node
   (CASSANDRA-6931)
 * Optimize CounterColumn#reconcile() (CASSANDRA-6953)
 * Properly remove 1.2 sstable support in 2.1 (CASSANDRA-6869)
 * Lock counter cells, not partitions (CASSANDRA-6880)
 * Track presence of legacy counter shards in sstables (CASSANDRA-6888)
 * Ensure safe resource cleanup when replacing sstables (CASSANDRA-6912)
 * Add failure handler to async callback (CASSANDRA-6747)
 * Fix AE when closing SSTable without releasing reference (CASSANDRA-7000)
 * Clean up IndexInfo on keyspace/table drops (CASSANDRA-6924)
 * Only snapshot relative SSTables when sequential repair (CASSANDRA-7024)
 * Require nodetool rebuild_index to specify index names (CASSANDRA-7038)
 * fix cassandra stress errors on reads with native protocol (CASSANDRA-7033)
 * Use OpOrder to guard sstable references for reads (CASSANDRA-6919)
 * Preemptive opening of compaction result (CASSANDRA-6916)
 * Multi-threaded scrub/cleanup/upgradesstables (CASSANDRA-5547)
 * Optimize cellname comparison (CASSANDRA-6934)
 * Native protocol v3 (CASSANDRA-6855)
 * Optimize Cell liveness checks and clean up Cell (CASSANDRA-7119)
 * Support consistent range movements (CASSANDRA-2434)
Merged from 2.0:
 * Avoid race-prone second "scrub" of system keyspace (CASSANDRA-6797)
 * Pool CqlRecordWriter clients by inetaddress rather than Range
   (CASSANDRA-6665)
 * Fix compaction_history timestamps (CASSANDRA-6784)
 * Compare scores of full replica ordering in DES (CASSANDRA-6683)
 * fix CME in SessionInfo updateProgress affecting netstats (CASSANDRA-6577)
 * Allow repairing between specific replicas (CASSANDRA-6440)
 * Allow per-dc enabling of hints (CASSANDRA-6157)
 * Add compatibility for Hadoop 0.2.x (CASSANDRA-5201)
 * Fix EstimatedHistogram races (CASSANDRA-6682)
 * Failure detector correctly converts initial value to nanos (CASSANDRA-6658)
 * Add nodetool taketoken to relocate vnodes (CASSANDRA-4445)
 * Expose bulk loading progress over JMX (CASSANDRA-4757)
 * Correctly handle null with IF conditions and TTL (CASSANDRA-6623)
 * Account for range/row tombstones in tombstone drop
   time histogram (CASSANDRA-6522)
 * Stop CommitLogSegment.close() from calling sync() (CASSANDRA-6652)
 * Make commitlog failure handling configurable (CASSANDRA-6364)
 * Avoid overlaps in LCS (CASSANDRA-6688)
 * Improve support for paginating over composites (CASSANDRA-4851)
 * Fix count(*) queries in a mixed cluster (CASSANDRA-6707)
 * Improve repair tasks(snapshot, differencing) concurrency (CASSANDRA-6566)
 * Fix replaying pre-2.0 commit logs (CASSANDRA-6714)
 * Add static columns to CQL3 (CASSANDRA-6561)
 * Optimize single partition batch statements (CASSANDRA-6737)
 * Disallow post-query re-ordering when paging (CASSANDRA-6722)
 * Fix potential paging bug with deleted columns (CASSANDRA-6748)
 * Fix NPE on BulkLoader caused by losing StreamEvent (CASSANDRA-6636)
 * Fix truncating compression metadata (CASSANDRA-6791)
 * Add CMSClassUnloadingEnabled JVM option (CASSANDRA-6541)
 * Catch memtable flush exceptions during shutdown (CASSANDRA-6735)
 * Fix upgradesstables NPE for non-CF-based indexes (CASSANDRA-6645)
 * Fix UPDATE updating PRIMARY KEY columns implicitly (CASSANDRA-6782)
 * Fix IllegalArgumentException when updating from 1.2 with SuperColumns
   (CASSANDRA-6733)
 * FBUtilities.singleton() should use the CF comparator (CASSANDRA-6778)
 * Fix CQLSStableWriter.addRow(Map<String, Object>) (CASSANDRA-6526)
 * Fix HSHA server introducing corrupt data (CASSANDRA-6285)
 * Fix CAS conditions for COMPACT STORAGE tables (CASSANDRA-6813)
 * Starting threads in OutboundTcpConnectionPool constructor causes race conditions (CASSANDRA-7177)
 * Allow overriding cassandra-rackdc.properties file (CASSANDRA-7072)
 * Set JMX RMI port to 7199 (CASSANDRA-7087)
 * Use LOCAL_QUORUM for data reads at LOCAL_SERIAL (CASSANDRA-6939)
 * Log a warning for large batches (CASSANDRA-6487)
 * Put nodes in hibernate when join_ring is false (CASSANDRA-6961)
 * Avoid early loading of non-system keyspaces before compaction-leftovers 
   cleanup at startup (CASSANDRA-6913)
 * Restrict Windows to parallel repairs (CASSANDRA-6907)
 * (Hadoop) Allow manually specifying start/end tokens in CFIF (CASSANDRA-6436)
 * Fix NPE in MeteredFlusher (CASSANDRA-6820)
 * Fix race processing range scan responses (CASSANDRA-6820)
 * Allow deleting snapshots from dropped keyspaces (CASSANDRA-6821)
 * Add uuid() function (CASSANDRA-6473)
 * Omit tombstones from schema digests (CASSANDRA-6862)
 * Include correct consistencyLevel in LWT timeout (CASSANDRA-6884)
 * Lower chances for losing new SSTables during nodetool refresh and
   ColumnFamilyStore.loadNewSSTables (CASSANDRA-6514)
 * Add support for DELETE ... IF EXISTS to CQL3 (CASSANDRA-5708)
 * Update hadoop_cql3_word_count example (CASSANDRA-6793)
 * Fix handling of RejectedExecution in sync Thrift server (CASSANDRA-6788)
 * Log more information when exceeding tombstone_warn_threshold (CASSANDRA-6865)
 * Fix truncate to not abort due to unreachable fat clients (CASSANDRA-6864)
 * Fix schema concurrency exceptions (CASSANDRA-6841)
 * Fix leaking validator FH in StreamWriter (CASSANDRA-6832)
 * Fix saving triggers to schema (CASSANDRA-6789)
 * Fix trigger mutations when base mutation list is immutable (CASSANDRA-6790)
 * Fix accounting in FileCacheService to allow re-using RAR (CASSANDRA-6838)
 * Fix static counter columns (CASSANDRA-6827)
 * Restore expiring->deleted (cell) compaction optimization (CASSANDRA-6844)
 * Fix CompactionManager.needsCleanup (CASSANDRA-6845)
 * Correctly compare BooleanType values other than 0 and 1 (CASSANDRA-6779)
 * Read message id as string from earlier versions (CASSANDRA-6840)
 * Properly use the Paxos consistency for (non-protocol) batch (CASSANDRA-6837)
 * Add paranoid disk failure option (CASSANDRA-6646)
 * Improve PerRowSecondaryIndex performance (CASSANDRA-6876)
 * Extend triggers to support CAS updates (CASSANDRA-6882)
 * Static columns with IF NOT EXISTS don't always work as expected (CASSANDRA-6873)
 * Fix paging with SELECT DISTINCT (CASSANDRA-6857)
 * Fix UnsupportedOperationException on CAS timeout (CASSANDRA-6923)
 * Improve MeteredFlusher handling of MF-unaffected column families
   (CASSANDRA-6867)
 * Add CqlRecordReader using native pagination (CASSANDRA-6311)
 * Add QueryHandler interface (CASSANDRA-6659)
 * Track liveRatio per-memtable, not per-CF (CASSANDRA-6945)
 * Make sure upgradesstables keeps sstable level (CASSANDRA-6958)
 * Fix LIMIT with static columns (CASSANDRA-6956)
 * Fix clash with CQL column name in thrift validation (CASSANDRA-6892)
 * Fix error with super columns in mixed 1.2-2.0 clusters (CASSANDRA-6966)
 * Fix bad skip of sstables on slice query with composite start/finish (CASSANDRA-6825)
 * Fix unintended update with conditional statement (CASSANDRA-6893)
 * Fix map element access in IF (CASSANDRA-6914)
 * Avoid costly range calculations for range queries on system keyspaces
   (CASSANDRA-6906)
 * Fix SSTable not released if stream session fails (CASSANDRA-6818)
 * Avoid build failure due to ANTLR timeout (CASSANDRA-6991)
 * Queries on compact tables can return more rows that requested (CASSANDRA-7052)
 * USING TIMESTAMP for batches does not work (CASSANDRA-7053)
 * Fix performance regression from CASSANDRA-5614 (CASSANDRA-6949)
 * Ensure that batchlog and hint timeouts do not produce hints (CASSANDRA-7058)
 * Merge groupable mutations in TriggerExecutor#execute() (CASSANDRA-7047)
 * Plug holes in resource release when wiring up StreamSession (CASSANDRA-7073)
 * Re-add parameter columns to tracing session (CASSANDRA-6942)
 * Preserves CQL metadata when updating table from thrift (CASSANDRA-6831)
Merged from 1.2:
 * Fix nodetool display with vnodes (CASSANDRA-7082)
 * Add UNLOGGED, COUNTER options to BATCH documentation (CASSANDRA-6816)
 * add extra SSL cipher suites (CASSANDRA-6613)
 * fix nodetool getsstables for blob PK (CASSANDRA-6803)
 * Fix BatchlogManager#deleteBatch() use of millisecond timestamps
   (CASSANDRA-6822)
 * Continue assassinating even if the endpoint vanishes (CASSANDRA-6787)
 * Schedule schema pulls on change (CASSANDRA-6971)
 * Non-droppable verbs shouldn't be dropped from OTC (CASSANDRA-6980)
 * Shutdown batchlog executor in SS#drain() (CASSANDRA-7025)
 * Fix batchlog to account for CF truncation records (CASSANDRA-6999)
 * Fix CQLSH parsing of functions and BLOB literals (CASSANDRA-7018)
 * Properly load trustore in the native protocol (CASSANDRA-6847)
 * Always clean up references in SerializingCache (CASSANDRA-6994)
 * Don't shut MessagingService down when replacing a node (CASSANDRA-6476)
 * fix npe when doing -Dcassandra.fd_initial_value_ms (CASSANDRA-6751)


2.1.0-beta1
 * Add flush directory distinct from compaction directories (CASSANDRA-6357)
 * Require JNA by default (CASSANDRA-6575)
 * add listsnapshots command to nodetool (CASSANDRA-5742)
 * Introduce AtomicBTreeColumns (CASSANDRA-6271, 6692)
 * Multithreaded commitlog (CASSANDRA-3578)
 * allocate fixed index summary memory pool and resample cold index summaries 
   to use less memory (CASSANDRA-5519)
 * Removed multithreaded compaction (CASSANDRA-6142)
 * Parallelize fetching rows for low-cardinality indexes (CASSANDRA-1337)
 * change logging from log4j to logback (CASSANDRA-5883)
 * switch to LZ4 compression for internode communication (CASSANDRA-5887)
 * Stop using Thrift-generated Index* classes internally (CASSANDRA-5971)
 * Remove 1.2 network compatibility code (CASSANDRA-5960)
 * Remove leveled json manifest migration code (CASSANDRA-5996)
 * Remove CFDefinition (CASSANDRA-6253)
 * Use AtomicIntegerFieldUpdater in RefCountedMemory (CASSANDRA-6278)
 * User-defined types for CQL3 (CASSANDRA-5590)
 * Use of o.a.c.metrics in nodetool (CASSANDRA-5871, 6406)
 * Batch read from OTC's queue and cleanup (CASSANDRA-1632)
 * Secondary index support for collections (CASSANDRA-4511, 6383)
 * SSTable metadata(Stats.db) format change (CASSANDRA-6356)
 * Push composites support in the storage engine
   (CASSANDRA-5417, CASSANDRA-6520)
 * Add snapshot space used to cfstats (CASSANDRA-6231)
 * Add cardinality estimator for key count estimation (CASSANDRA-5906)
 * CF id is changed to be non-deterministic. Data dir/key cache are created
   uniquely for CF id (CASSANDRA-5202)
 * New counters implementation (CASSANDRA-6504)
 * Replace UnsortedColumns, EmptyColumns, TreeMapBackedSortedColumns with new
   ArrayBackedSortedColumns (CASSANDRA-6630, CASSANDRA-6662, CASSANDRA-6690)
 * Add option to use row cache with a given amount of rows (CASSANDRA-5357)
 * Avoid repairing already repaired data (CASSANDRA-5351)
 * Reject counter updates with USING TTL/TIMESTAMP (CASSANDRA-6649)
 * Replace index_interval with min/max_index_interval (CASSANDRA-6379)
 * Lift limitation that order by columns must be selected for IN queries (CASSANDRA-4911)


2.0.5
 * Reduce garbage generated by bloom filter lookups (CASSANDRA-6609)
 * Add ks.cf names to tombstone logging (CASSANDRA-6597)
 * Use LOCAL_QUORUM for LWT operations at LOCAL_SERIAL (CASSANDRA-6495)
 * Wait for gossip to settle before accepting client connections (CASSANDRA-4288)
 * Delete unfinished compaction incrementally (CASSANDRA-6086)
 * Allow specifying custom secondary index options in CQL3 (CASSANDRA-6480)
 * Improve replica pinning for cache efficiency in DES (CASSANDRA-6485)
 * Fix LOCAL_SERIAL from thrift (CASSANDRA-6584)
 * Don't special case received counts in CAS timeout exceptions (CASSANDRA-6595)
 * Add support for 2.1 global counter shards (CASSANDRA-6505)
 * Fix NPE when streaming connection is not yet established (CASSANDRA-6210)
 * Avoid rare duplicate read repair triggering (CASSANDRA-6606)
 * Fix paging discardFirst (CASSANDRA-6555)
 * Fix ArrayIndexOutOfBoundsException in 2ndary index query (CASSANDRA-6470)
 * Release sstables upon rebuilding 2i (CASSANDRA-6635)
 * Add AbstractCompactionStrategy.startup() method (CASSANDRA-6637)
 * SSTableScanner may skip rows during cleanup (CASSANDRA-6638)
 * sstables from stalled repair sessions can resurrect deleted data (CASSANDRA-6503)
 * Switch stress to use ITransportFactory (CASSANDRA-6641)
 * Fix IllegalArgumentException during prepare (CASSANDRA-6592)
 * Fix possible loss of 2ndary index entries during compaction (CASSANDRA-6517)
 * Fix direct Memory on architectures that do not support unaligned long access
   (CASSANDRA-6628)
 * Let scrub optionally skip broken counter partitions (CASSANDRA-5930)
Merged from 1.2:
 * fsync compression metadata (CASSANDRA-6531)
 * Validate CF existence on execution for prepared statement (CASSANDRA-6535)
 * Add ability to throttle batchlog replay (CASSANDRA-6550)
 * Fix executing LOCAL_QUORUM with SimpleStrategy (CASSANDRA-6545)
 * Avoid StackOverflow when using large IN queries (CASSANDRA-6567)
 * Nodetool upgradesstables includes secondary indexes (CASSANDRA-6598)
 * Paginate batchlog replay (CASSANDRA-6569)
 * skip blocking on streaming during drain (CASSANDRA-6603)
 * Improve error message when schema doesn't match loaded sstable (CASSANDRA-6262)
 * Add properties to adjust FD initial value and max interval (CASSANDRA-4375)
 * Fix preparing with batch and delete from collection (CASSANDRA-6607)
 * Fix ABSC reverse iterator's remove() method (CASSANDRA-6629)
 * Handle host ID conflicts properly (CASSANDRA-6615)
 * Move handling of migration event source to solve bootstrap race. (CASSANDRA-6648)
 * Make sure compaction throughput value doesn't overflow with int math (CASSANDRA-6647)


2.0.4
 * Allow removing snapshots of no-longer-existing CFs (CASSANDRA-6418)
 * add StorageService.stopDaemon() (CASSANDRA-4268)
 * add IRE for invalid CF supplied to get_count (CASSANDRA-5701)
 * add client encryption support to sstableloader (CASSANDRA-6378)
 * Fix accept() loop for SSL sockets post-shutdown (CASSANDRA-6468)
 * Fix size-tiered compaction in LCS L0 (CASSANDRA-6496)
 * Fix assertion failure in filterColdSSTables (CASSANDRA-6483)
 * Fix row tombstones in larger-than-memory compactions (CASSANDRA-6008)
 * Fix cleanup ClassCastException (CASSANDRA-6462)
 * Reduce gossip memory use by interning VersionedValue strings (CASSANDRA-6410)
 * Allow specifying datacenters to participate in a repair (CASSANDRA-6218)
 * Fix divide-by-zero in PCI (CASSANDRA-6403)
 * Fix setting last compacted key in the wrong level for LCS (CASSANDRA-6284)
 * Add millisecond precision formats to the timestamp parser (CASSANDRA-6395)
 * Expose a total memtable size metric for a CF (CASSANDRA-6391)
 * cqlsh: handle symlinks properly (CASSANDRA-6425)
 * Fix potential infinite loop when paging query with IN (CASSANDRA-6464)
 * Fix assertion error in AbstractQueryPager.discardFirst (CASSANDRA-6447)
 * Fix streaming older SSTable yields unnecessary tombstones (CASSANDRA-6527)
Merged from 1.2:
 * Improved error message on bad properties in DDL queries (CASSANDRA-6453)
 * Randomize batchlog candidates selection (CASSANDRA-6481)
 * Fix thundering herd on endpoint cache invalidation (CASSANDRA-6345, 6485)
 * Improve batchlog write performance with vnodes (CASSANDRA-6488)
 * cqlsh: quote single quotes in strings inside collections (CASSANDRA-6172)
 * Improve gossip performance for typical messages (CASSANDRA-6409)
 * Throw IRE if a prepared statement has more markers than supported 
   (CASSANDRA-5598)
 * Expose Thread metrics for the native protocol server (CASSANDRA-6234)
 * Change snapshot response message verb to INTERNAL to avoid dropping it 
   (CASSANDRA-6415)
 * Warn when collection read has > 65K elements (CASSANDRA-5428)
 * Fix cache persistence when both row and key cache are enabled 
   (CASSANDRA-6413)
 * (Hadoop) add describe_local_ring (CASSANDRA-6268)
 * Fix handling of concurrent directory creation failure (CASSANDRA-6459)
 * Allow executing CREATE statements multiple times (CASSANDRA-6471)
 * Don't send confusing info with timeouts (CASSANDRA-6491)
 * Don't resubmit counter mutation runnables internally (CASSANDRA-6427)
 * Don't drop local mutations without a hint (CASSANDRA-6510)
 * Don't allow null max_hint_window_in_ms (CASSANDRA-6419)
 * Validate SliceRange start and finish lengths (CASSANDRA-6521)


2.0.3
 * Fix FD leak on slice read path (CASSANDRA-6275)
 * Cancel read meter task when closing SSTR (CASSANDRA-6358)
 * free off-heap IndexSummary during bulk (CASSANDRA-6359)
 * Recover from IOException in accept() thread (CASSANDRA-6349)
 * Improve Gossip tolerance of abnormally slow tasks (CASSANDRA-6338)
 * Fix trying to hint timed out counter writes (CASSANDRA-6322)
 * Allow restoring specific columnfamilies from archived CL (CASSANDRA-4809)
 * Avoid flushing compaction_history after each operation (CASSANDRA-6287)
 * Fix repair assertion error when tombstones expire (CASSANDRA-6277)
 * Skip loading corrupt key cache (CASSANDRA-6260)
 * Fixes for compacting larger-than-memory rows (CASSANDRA-6274)
 * Compact hottest sstables first and optionally omit coldest from
   compaction entirely (CASSANDRA-6109)
 * Fix modifying column_metadata from thrift (CASSANDRA-6182)
 * cqlsh: fix LIST USERS output (CASSANDRA-6242)
 * Add IRequestSink interface (CASSANDRA-6248)
 * Update memtable size while flushing (CASSANDRA-6249)
 * Provide hooks around CQL2/CQL3 statement execution (CASSANDRA-6252)
 * Require Permission.SELECT for CAS updates (CASSANDRA-6247)
 * New CQL-aware SSTableWriter (CASSANDRA-5894)
 * Reject CAS operation when the protocol v1 is used (CASSANDRA-6270)
 * Correctly throw error when frame too large (CASSANDRA-5981)
 * Fix serialization bug in PagedRange with 2ndary indexes (CASSANDRA-6299)
 * Fix CQL3 table validation in Thrift (CASSANDRA-6140)
 * Fix bug missing results with IN clauses (CASSANDRA-6327)
 * Fix paging with reversed slices (CASSANDRA-6343)
 * Set minTimestamp correctly to be able to drop expired sstables (CASSANDRA-6337)
 * Support NaN and Infinity as float literals (CASSANDRA-6003)
 * Remove RF from nodetool ring output (CASSANDRA-6289)
 * Fix attempting to flush empty rows (CASSANDRA-6374)
 * Fix potential out of bounds exception when paging (CASSANDRA-6333)
Merged from 1.2:
 * Optimize FD phi calculation (CASSANDRA-6386)
 * Improve initial FD phi estimate when starting up (CASSANDRA-6385)
 * Don't list CQL3 table in CLI describe even if named explicitely 
   (CASSANDRA-5750)
 * Invalidate row cache when dropping CF (CASSANDRA-6351)
 * add non-jamm path for cached statements (CASSANDRA-6293)
 * add windows bat files for shell commands (CASSANDRA-6145)
 * Require logging in for Thrift CQL2/3 statement preparation (CASSANDRA-6254)
 * restrict max_num_tokens to 1536 (CASSANDRA-6267)
 * Nodetool gets default JMX port from cassandra-env.sh (CASSANDRA-6273)
 * make calculatePendingRanges asynchronous (CASSANDRA-6244)
 * Remove blocking flushes in gossip thread (CASSANDRA-6297)
 * Fix potential socket leak in connectionpool creation (CASSANDRA-6308)
 * Allow LOCAL_ONE/LOCAL_QUORUM to work with SimpleStrategy (CASSANDRA-6238)
 * cqlsh: handle 'null' as session duration (CASSANDRA-6317)
 * Fix json2sstable handling of range tombstones (CASSANDRA-6316)
 * Fix missing one row in reverse query (CASSANDRA-6330)
 * Fix reading expired row value from row cache (CASSANDRA-6325)
 * Fix AssertionError when doing set element deletion (CASSANDRA-6341)
 * Make CL code for the native protocol match the one in C* 2.0
   (CASSANDRA-6347)
 * Disallow altering CQL3 table from thrift (CASSANDRA-6370)
 * Fix size computation of prepared statement (CASSANDRA-6369)


2.0.2
 * Update FailureDetector to use nanontime (CASSANDRA-4925)
 * Fix FileCacheService regressions (CASSANDRA-6149)
 * Never return WriteTimeout for CL.ANY (CASSANDRA-6132)
 * Fix race conditions in bulk loader (CASSANDRA-6129)
 * Add configurable metrics reporting (CASSANDRA-4430)
 * drop queries exceeding a configurable number of tombstones (CASSANDRA-6117)
 * Track and persist sstable read activity (CASSANDRA-5515)
 * Fixes for speculative retry (CASSANDRA-5932, CASSANDRA-6194)
 * Improve memory usage of metadata min/max column names (CASSANDRA-6077)
 * Fix thrift validation refusing row markers on CQL3 tables (CASSANDRA-6081)
 * Fix insertion of collections with CAS (CASSANDRA-6069)
 * Correctly send metadata on SELECT COUNT (CASSANDRA-6080)
 * Track clients' remote addresses in ClientState (CASSANDRA-6070)
 * Create snapshot dir if it does not exist when migrating
   leveled manifest (CASSANDRA-6093)
 * make sequential nodetool repair the default (CASSANDRA-5950)
 * Add more hooks for compaction strategy implementations (CASSANDRA-6111)
 * Fix potential NPE on composite 2ndary indexes (CASSANDRA-6098)
 * Delete can potentially be skipped in batch (CASSANDRA-6115)
 * Allow alter keyspace on system_traces (CASSANDRA-6016)
 * Disallow empty column names in cql (CASSANDRA-6136)
 * Use Java7 file-handling APIs and fix file moving on Windows (CASSANDRA-5383)
 * Save compaction history to system keyspace (CASSANDRA-5078)
 * Fix NPE if StorageService.getOperationMode() is executed before full startup (CASSANDRA-6166)
 * CQL3: support pre-epoch longs for TimestampType (CASSANDRA-6212)
 * Add reloadtriggers command to nodetool (CASSANDRA-4949)
 * cqlsh: ignore empty 'value alias' in DESCRIBE (CASSANDRA-6139)
 * Fix sstable loader (CASSANDRA-6205)
 * Reject bootstrapping if the node already exists in gossip (CASSANDRA-5571)
 * Fix NPE while loading paxos state (CASSANDRA-6211)
 * cqlsh: add SHOW SESSION <tracing-session> command (CASSANDRA-6228)
Merged from 1.2:
 * (Hadoop) Require CFRR batchSize to be at least 2 (CASSANDRA-6114)
 * Add a warning for small LCS sstable size (CASSANDRA-6191)
 * Add ability to list specific KS/CF combinations in nodetool cfstats (CASSANDRA-4191)
 * Mark CF clean if a mutation raced the drop and got it marked dirty (CASSANDRA-5946)
 * Add a LOCAL_ONE consistency level (CASSANDRA-6202)
 * Limit CQL prepared statement cache by size instead of count (CASSANDRA-6107)
 * Tracing should log write failure rather than raw exceptions (CASSANDRA-6133)
 * lock access to TM.endpointToHostIdMap (CASSANDRA-6103)
 * Allow estimated memtable size to exceed slab allocator size (CASSANDRA-6078)
 * Start MeteredFlusher earlier to prevent OOM during CL replay (CASSANDRA-6087)
 * Avoid sending Truncate command to fat clients (CASSANDRA-6088)
 * Allow where clause conditions to be in parenthesis (CASSANDRA-6037)
 * Do not open non-ssl storage port if encryption option is all (CASSANDRA-3916)
 * Move batchlog replay to its own executor (CASSANDRA-6079)
 * Add tombstone debug threshold and histogram (CASSANDRA-6042, 6057)
 * Enable tcp keepalive on incoming connections (CASSANDRA-4053)
 * Fix fat client schema pull NPE (CASSANDRA-6089)
 * Fix memtable flushing for indexed tables (CASSANDRA-6112)
 * Fix skipping columns with multiple slices (CASSANDRA-6119)
 * Expose connected thrift + native client counts (CASSANDRA-5084)
 * Optimize auth setup (CASSANDRA-6122)
 * Trace index selection (CASSANDRA-6001)
 * Update sstablesPerReadHistogram to use biased sampling (CASSANDRA-6164)
 * Log UnknownColumnfamilyException when closing socket (CASSANDRA-5725)
 * Properly error out on CREATE INDEX for counters table (CASSANDRA-6160)
 * Handle JMX notification failure for repair (CASSANDRA-6097)
 * (Hadoop) Fetch no more than 128 splits in parallel (CASSANDRA-6169)
 * stress: add username/password authentication support (CASSANDRA-6068)
 * Fix indexed queries with row cache enabled on parent table (CASSANDRA-5732)
 * Fix compaction race during columnfamily drop (CASSANDRA-5957)
 * Fix validation of empty column names for compact tables (CASSANDRA-6152)
 * Skip replaying mutations that pass CRC but fail to deserialize (CASSANDRA-6183)
 * Rework token replacement to use replace_address (CASSANDRA-5916)
 * Fix altering column types (CASSANDRA-6185)
 * cqlsh: fix CREATE/ALTER WITH completion (CASSANDRA-6196)
 * add windows bat files for shell commands (CASSANDRA-6145)
 * Fix potential stack overflow during range tombstones insertion (CASSANDRA-6181)
 * (Hadoop) Make LOCAL_ONE the default consistency level (CASSANDRA-6214)


2.0.1
 * Fix bug that could allow reading deleted data temporarily (CASSANDRA-6025)
 * Improve memory use defaults (CASSANDRA-6059)
 * Make ThriftServer more easlly extensible (CASSANDRA-6058)
 * Remove Hadoop dependency from ITransportFactory (CASSANDRA-6062)
 * add file_cache_size_in_mb setting (CASSANDRA-5661)
 * Improve error message when yaml contains invalid properties (CASSANDRA-5958)
 * Improve leveled compaction's ability to find non-overlapping L0 compactions
   to work on concurrently (CASSANDRA-5921)
 * Notify indexer of columns shadowed by range tombstones (CASSANDRA-5614)
 * Log Merkle tree stats (CASSANDRA-2698)
 * Switch from crc32 to adler32 for compressed sstable checksums (CASSANDRA-5862)
 * Improve offheap memcpy performance (CASSANDRA-5884)
 * Use a range aware scanner for cleanup (CASSANDRA-2524)
 * Cleanup doesn't need to inspect sstables that contain only local data
   (CASSANDRA-5722)
 * Add ability for CQL3 to list partition keys (CASSANDRA-4536)
 * Improve native protocol serialization (CASSANDRA-5664)
 * Upgrade Thrift to 0.9.1 (CASSANDRA-5923)
 * Require superuser status for adding triggers (CASSANDRA-5963)
 * Make standalone scrubber handle old and new style leveled manifest
   (CASSANDRA-6005)
 * Fix paxos bugs (CASSANDRA-6012, 6013, 6023)
 * Fix paged ranges with multiple replicas (CASSANDRA-6004)
 * Fix potential AssertionError during tracing (CASSANDRA-6041)
 * Fix NPE in sstablesplit (CASSANDRA-6027)
 * Migrate pre-2.0 key/value/column aliases to system.schema_columns
   (CASSANDRA-6009)
 * Paging filter empty rows too agressively (CASSANDRA-6040)
 * Support variadic parameters for IN clauses (CASSANDRA-4210)
 * cqlsh: return the result of CAS writes (CASSANDRA-5796)
 * Fix validation of IN clauses with 2ndary indexes (CASSANDRA-6050)
 * Support named bind variables in CQL (CASSANDRA-6033)
Merged from 1.2:
 * Allow cache-keys-to-save to be set at runtime (CASSANDRA-5980)
 * Avoid second-guessing out-of-space state (CASSANDRA-5605)
 * Tuning knobs for dealing with large blobs and many CFs (CASSANDRA-5982)
 * (Hadoop) Fix CQLRW for thrift tables (CASSANDRA-6002)
 * Fix possible divide-by-zero in HHOM (CASSANDRA-5990)
 * Allow local batchlog writes for CL.ANY (CASSANDRA-5967)
 * Upgrade metrics-core to version 2.2.0 (CASSANDRA-5947)
 * Fix CqlRecordWriter with composite keys (CASSANDRA-5949)
 * Add snitch, schema version, cluster, partitioner to JMX (CASSANDRA-5881)
 * Allow disabling SlabAllocator (CASSANDRA-5935)
 * Make user-defined compaction JMX blocking (CASSANDRA-4952)
 * Fix streaming does not transfer wrapped range (CASSANDRA-5948)
 * Fix loading index summary containing empty key (CASSANDRA-5965)
 * Correctly handle limits in CompositesSearcher (CASSANDRA-5975)
 * Pig: handle CQL collections (CASSANDRA-5867)
 * Pass the updated cf to the PRSI index() method (CASSANDRA-5999)
 * Allow empty CQL3 batches (as no-op) (CASSANDRA-5994)
 * Support null in CQL3 functions (CASSANDRA-5910)
 * Replace the deprecated MapMaker with CacheLoader (CASSANDRA-6007)
 * Add SSTableDeletingNotification to DataTracker (CASSANDRA-6010)
 * Fix snapshots in use get deleted during snapshot repair (CASSANDRA-6011)
 * Move hints and exception count to o.a.c.metrics (CASSANDRA-6017)
 * Fix memory leak in snapshot repair (CASSANDRA-6047)
 * Fix sstable2sjon for CQL3 tables (CASSANDRA-5852)


2.0.0
 * Fix thrift validation when inserting into CQL3 tables (CASSANDRA-5138)
 * Fix periodic memtable flushing behavior with clean memtables (CASSANDRA-5931)
 * Fix dateOf() function for pre-2.0 timestamp columns (CASSANDRA-5928)
 * Fix SSTable unintentionally loads BF when opened for batch (CASSANDRA-5938)
 * Add stream session progress to JMX (CASSANDRA-4757)
 * Fix NPE during CAS operation (CASSANDRA-5925)
Merged from 1.2:
 * Fix getBloomFilterDiskSpaceUsed for AlwaysPresentFilter (CASSANDRA-5900)
 * Don't announce schema version until we've loaded the changes locally
   (CASSANDRA-5904)
 * Fix to support off heap bloom filters size greater than 2 GB (CASSANDRA-5903)
 * Properly handle parsing huge map and set literals (CASSANDRA-5893)


2.0.0-rc2
 * enable vnodes by default (CASSANDRA-5869)
 * fix CAS contention timeout (CASSANDRA-5830)
 * fix HsHa to respect max frame size (CASSANDRA-4573)
 * Fix (some) 2i on composite components omissions (CASSANDRA-5851)
 * cqlsh: add DESCRIBE FULL SCHEMA variant (CASSANDRA-5880)
Merged from 1.2:
 * Correctly validate sparse composite cells in scrub (CASSANDRA-5855)
 * Add KeyCacheHitRate metric to CF metrics (CASSANDRA-5868)
 * cqlsh: add support for multiline comments (CASSANDRA-5798)
 * Handle CQL3 SELECT duplicate IN restrictions on clustering columns
   (CASSANDRA-5856)


2.0.0-rc1
 * improve DecimalSerializer performance (CASSANDRA-5837)
 * fix potential spurious wakeup in AsyncOneResponse (CASSANDRA-5690)
 * fix schema-related trigger issues (CASSANDRA-5774)
 * Better validation when accessing CQL3 table from thrift (CASSANDRA-5138)
 * Fix assertion error during repair (CASSANDRA-5801)
 * Fix range tombstone bug (CASSANDRA-5805)
 * DC-local CAS (CASSANDRA-5797)
 * Add a native_protocol_version column to the system.local table (CASSANRDA-5819)
 * Use index_interval from cassandra.yaml when upgraded (CASSANDRA-5822)
 * Fix buffer underflow on socket close (CASSANDRA-5792)
Merged from 1.2:
 * Fix reading DeletionTime from 1.1-format sstables (CASSANDRA-5814)
 * cqlsh: add collections support to COPY (CASSANDRA-5698)
 * retry important messages for any IOException (CASSANDRA-5804)
 * Allow empty IN relations in SELECT/UPDATE/DELETE statements (CASSANDRA-5626)
 * cqlsh: fix crashing on Windows due to libedit detection (CASSANDRA-5812)
 * fix bulk-loading compressed sstables (CASSANDRA-5820)
 * (Hadoop) fix quoting in CqlPagingRecordReader and CqlRecordWriter 
   (CASSANDRA-5824)
 * update default LCS sstable size to 160MB (CASSANDRA-5727)
 * Allow compacting 2Is via nodetool (CASSANDRA-5670)
 * Hex-encode non-String keys in OPP (CASSANDRA-5793)
 * nodetool history logging (CASSANDRA-5823)
 * (Hadoop) fix support for Thrift tables in CqlPagingRecordReader 
   (CASSANDRA-5752)
 * add "all time blocked" to StatusLogger output (CASSANDRA-5825)
 * Future-proof inter-major-version schema migrations (CASSANDRA-5845)
 * (Hadoop) add CqlPagingRecordReader support for ReversedType in Thrift table
   (CASSANDRA-5718)
 * Add -no-snapshot option to scrub (CASSANDRA-5891)
 * Fix to support off heap bloom filters size greater than 2 GB (CASSANDRA-5903)
 * Properly handle parsing huge map and set literals (CASSANDRA-5893)
 * Fix LCS L0 compaction may overlap in L1 (CASSANDRA-5907)
 * New sstablesplit tool to split large sstables offline (CASSANDRA-4766)
 * Fix potential deadlock in native protocol server (CASSANDRA-5926)
 * Disallow incompatible type change in CQL3 (CASSANDRA-5882)
Merged from 1.1:
 * Correctly validate sparse composite cells in scrub (CASSANDRA-5855)


2.0.0-beta2
 * Replace countPendingHints with Hints Created metric (CASSANDRA-5746)
 * Allow nodetool with no args, and with help to run without a server (CASSANDRA-5734)
 * Cleanup AbstractType/TypeSerializer classes (CASSANDRA-5744)
 * Remove unimplemented cli option schema-mwt (CASSANDRA-5754)
 * Support range tombstones in thrift (CASSANDRA-5435)
 * Normalize table-manipulating CQL3 statements' class names (CASSANDRA-5759)
 * cqlsh: add missing table options to DESCRIBE output (CASSANDRA-5749)
 * Fix assertion error during repair (CASSANDRA-5757)
 * Fix bulkloader (CASSANDRA-5542)
 * Add LZ4 compression to the native protocol (CASSANDRA-5765)
 * Fix bugs in the native protocol v2 (CASSANDRA-5770)
 * CAS on 'primary key only' table (CASSANDRA-5715)
 * Support streaming SSTables of old versions (CASSANDRA-5772)
 * Always respect protocol version in native protocol (CASSANDRA-5778)
 * Fix ConcurrentModificationException during streaming (CASSANDRA-5782)
 * Update deletion timestamp in Commit#updatesWithPaxosTime (CASSANDRA-5787)
 * Thrift cas() method crashes if input columns are not sorted (CASSANDRA-5786)
 * Order columns names correctly when querying for CAS (CASSANDRA-5788)
 * Fix streaming retry (CASSANDRA-5775)
Merged from 1.2:
 * if no seeds can be a reached a node won't start in a ring by itself (CASSANDRA-5768)
 * add cassandra.unsafesystem property (CASSANDRA-5704)
 * (Hadoop) quote identifiers in CqlPagingRecordReader (CASSANDRA-5763)
 * Add replace_node functionality for vnodes (CASSANDRA-5337)
 * Add timeout events to query traces (CASSANDRA-5520)
 * Fix serialization of the LEFT gossip value (CASSANDRA-5696)
 * Pig: support for cql3 tables (CASSANDRA-5234)
 * Fix skipping range tombstones with reverse queries (CASSANDRA-5712)
 * Expire entries out of ThriftSessionManager (CASSANDRA-5719)
 * Don't keep ancestor information in memory (CASSANDRA-5342)
 * Expose native protocol server status in nodetool info (CASSANDRA-5735)
 * Fix pathetic performance of range tombstones (CASSANDRA-5677)
 * Fix querying with an empty (impossible) range (CASSANDRA-5573)
 * cqlsh: handle CUSTOM 2i in DESCRIBE output (CASSANDRA-5760)
 * Fix minor bug in Range.intersects(Bound) (CASSANDRA-5771)
 * cqlsh: handle disabled compression in DESCRIBE output (CASSANDRA-5766)
 * Ensure all UP events are notified on the native protocol (CASSANDRA-5769)
 * Fix formatting of sstable2json with multiple -k arguments (CASSANDRA-5781)
 * Don't rely on row marker for queries in general to hide lost markers
   after TTL expires (CASSANDRA-5762)
 * Sort nodetool help output (CASSANDRA-5776)
 * Fix column expiring during 2 phases compaction (CASSANDRA-5799)
 * now() is being rejected in INSERTs when inside collections (CASSANDRA-5795)


2.0.0-beta1
 * Add support for indexing clustered columns (CASSANDRA-5125)
 * Removed on-heap row cache (CASSANDRA-5348)
 * use nanotime consistently for node-local timeouts (CASSANDRA-5581)
 * Avoid unnecessary second pass on name-based queries (CASSANDRA-5577)
 * Experimental triggers (CASSANDRA-1311)
 * JEMalloc support for off-heap allocation (CASSANDRA-3997)
 * Single-pass compaction (CASSANDRA-4180)
 * Removed token range bisection (CASSANDRA-5518)
 * Removed compatibility with pre-1.2.5 sstables and network messages
   (CASSANDRA-5511)
 * removed PBSPredictor (CASSANDRA-5455)
 * CAS support (CASSANDRA-5062, 5441, 5442, 5443, 5619, 5667)
 * Leveled compaction performs size-tiered compactions in L0 
   (CASSANDRA-5371, 5439)
 * Add yaml network topology snitch for mixed ec2/other envs (CASSANDRA-5339)
 * Log when a node is down longer than the hint window (CASSANDRA-4554)
 * Optimize tombstone creation for ExpiringColumns (CASSANDRA-4917)
 * Improve LeveledScanner work estimation (CASSANDRA-5250, 5407)
 * Replace compaction lock with runWithCompactionsDisabled (CASSANDRA-3430)
 * Change Message IDs to ints (CASSANDRA-5307)
 * Move sstable level information into the Stats component, removing the
   need for a separate Manifest file (CASSANDRA-4872)
 * avoid serializing to byte[] on commitlog append (CASSANDRA-5199)
 * make index_interval configurable per columnfamily (CASSANDRA-3961, CASSANDRA-5650)
 * add default_time_to_live (CASSANDRA-3974)
 * add memtable_flush_period_in_ms (CASSANDRA-4237)
 * replace supercolumns internally by composites (CASSANDRA-3237, 5123)
 * upgrade thrift to 0.9.0 (CASSANDRA-3719)
 * drop unnecessary keyspace parameter from user-defined compaction API 
   (CASSANDRA-5139)
 * more robust solution to incomplete compactions + counters (CASSANDRA-5151)
 * Change order of directory searching for c*.in.sh (CASSANDRA-3983)
 * Add tool to reset SSTable compaction level for LCS (CASSANDRA-5271)
 * Allow custom configuration loader (CASSANDRA-5045)
 * Remove memory emergency pressure valve logic (CASSANDRA-3534)
 * Reduce request latency with eager retry (CASSANDRA-4705)
 * cqlsh: Remove ASSUME command (CASSANDRA-5331)
 * Rebuild BF when loading sstables if bloom_filter_fp_chance
   has changed since compaction (CASSANDRA-5015)
 * remove row-level bloom filters (CASSANDRA-4885)
 * Change Kernel Page Cache skipping into row preheating (disabled by default)
   (CASSANDRA-4937)
 * Improve repair by deciding on a gcBefore before sending
   out TreeRequests (CASSANDRA-4932)
 * Add an official way to disable compactions (CASSANDRA-5074)
 * Reenable ALTER TABLE DROP with new semantics (CASSANDRA-3919)
 * Add binary protocol versioning (CASSANDRA-5436)
 * Swap THshaServer for TThreadedSelectorServer (CASSANDRA-5530)
 * Add alias support to SELECT statement (CASSANDRA-5075)
 * Don't create empty RowMutations in CommitLogReplayer (CASSANDRA-5541)
 * Use range tombstones when dropping cfs/columns from schema (CASSANDRA-5579)
 * cqlsh: drop CQL2/CQL3-beta support (CASSANDRA-5585)
 * Track max/min column names in sstables to be able to optimize slice
   queries (CASSANDRA-5514, CASSANDRA-5595, CASSANDRA-5600)
 * Binary protocol: allow batching already prepared statements (CASSANDRA-4693)
 * Allow preparing timestamp, ttl and limit in CQL3 queries (CASSANDRA-4450)
 * Support native link w/o JNA in Java7 (CASSANDRA-3734)
 * Use SASL authentication in binary protocol v2 (CASSANDRA-5545)
 * Replace Thrift HsHa with LMAX Disruptor based implementation (CASSANDRA-5582)
 * cqlsh: Add row count to SELECT output (CASSANDRA-5636)
 * Include a timestamp with all read commands to determine column expiration
   (CASSANDRA-5149)
 * Streaming 2.0 (CASSANDRA-5286, 5699)
 * Conditional create/drop ks/table/index statements in CQL3 (CASSANDRA-2737)
 * more pre-table creation property validation (CASSANDRA-5693)
 * Redesign repair messages (CASSANDRA-5426)
 * Fix ALTER RENAME post-5125 (CASSANDRA-5702)
 * Disallow renaming a 2ndary indexed column (CASSANDRA-5705)
 * Rename Table to Keyspace (CASSANDRA-5613)
 * Ensure changing column_index_size_in_kb on different nodes don't corrupt the
   sstable (CASSANDRA-5454)
 * Move resultset type information into prepare, not execute (CASSANDRA-5649)
 * Auto paging in binary protocol (CASSANDRA-4415, 5714)
 * Don't tie client side use of AbstractType to JDBC (CASSANDRA-4495)
 * Adds new TimestampType to replace DateType (CASSANDRA-5723, CASSANDRA-5729)
Merged from 1.2:
 * make starting native protocol server idempotent (CASSANDRA-5728)
 * Fix loading key cache when a saved entry is no longer valid (CASSANDRA-5706)
 * Fix serialization of the LEFT gossip value (CASSANDRA-5696)
 * cqlsh: Don't show 'null' in place of empty values (CASSANDRA-5675)
 * Race condition in detecting version on a mixed 1.1/1.2 cluster
   (CASSANDRA-5692)
 * Fix skipping range tombstones with reverse queries (CASSANDRA-5712)
 * Expire entries out of ThriftSessionManager (CASSANRDA-5719)
 * Don't keep ancestor information in memory (CASSANDRA-5342)
 * cqlsh: fix handling of semicolons inside BATCH queries (CASSANDRA-5697)


1.2.6
 * Fix tracing when operation completes before all responses arrive 
   (CASSANDRA-5668)
 * Fix cross-DC mutation forwarding (CASSANDRA-5632)
 * Reduce SSTableLoader memory usage (CASSANDRA-5555)
 * Scale hinted_handoff_throttle_in_kb to cluster size (CASSANDRA-5272)
 * (Hadoop) Add CQL3 input/output formats (CASSANDRA-4421, 5622)
 * (Hadoop) Fix InputKeyRange in CFIF (CASSANDRA-5536)
 * Fix dealing with ridiculously large max sstable sizes in LCS (CASSANDRA-5589)
 * Ignore pre-truncate hints (CASSANDRA-4655)
 * Move System.exit on OOM into a separate thread (CASSANDRA-5273)
 * Write row markers when serializing schema (CASSANDRA-5572)
 * Check only SSTables for the requested range when streaming (CASSANDRA-5569)
 * Improve batchlog replay behavior and hint ttl handling (CASSANDRA-5314)
 * Exclude localTimestamp from validation for tombstones (CASSANDRA-5398)
 * cqlsh: add custom prompt support (CASSANDRA-5539)
 * Reuse prepared statements in hot auth queries (CASSANDRA-5594)
 * cqlsh: add vertical output option (see EXPAND) (CASSANDRA-5597)
 * Add a rate limit option to stress (CASSANDRA-5004)
 * have BulkLoader ignore snapshots directories (CASSANDRA-5587) 
 * fix SnitchProperties logging context (CASSANDRA-5602)
 * Expose whether jna is enabled and memory is locked via JMX (CASSANDRA-5508)
 * cqlsh: fix COPY FROM with ReversedType (CASSANDRA-5610)
 * Allow creating CUSTOM indexes on collections (CASSANDRA-5615)
 * Evaluate now() function at execution time (CASSANDRA-5616)
 * Expose detailed read repair metrics (CASSANDRA-5618)
 * Correct blob literal + ReversedType parsing (CASSANDRA-5629)
 * Allow GPFS to prefer the internal IP like EC2MRS (CASSANDRA-5630)
 * fix help text for -tspw cassandra-cli (CASSANDRA-5643)
 * don't throw away initial causes exceptions for internode encryption issues 
   (CASSANDRA-5644)
 * Fix message spelling errors for cql select statements (CASSANDRA-5647)
 * Suppress custom exceptions thru jmx (CASSANDRA-5652)
 * Update CREATE CUSTOM INDEX syntax (CASSANDRA-5639)
 * Fix PermissionDetails.equals() method (CASSANDRA-5655)
 * Never allow partition key ranges in CQL3 without token() (CASSANDRA-5666)
 * Gossiper incorrectly drops AppState for an upgrading node (CASSANDRA-5660)
 * Connection thrashing during multi-region ec2 during upgrade, due to 
   messaging version (CASSANDRA-5669)
 * Avoid over reconnecting in EC2MRS (CASSANDRA-5678)
 * Fix ReadResponseSerializer.serializedSize() for digest reads (CASSANDRA-5476)
 * allow sstable2json on 2i CFs (CASSANDRA-5694)
Merged from 1.1:
 * Remove buggy thrift max message length option (CASSANDRA-5529)
 * Fix NPE in Pig's widerow mode (CASSANDRA-5488)
 * Add split size parameter to Pig and disable split combination (CASSANDRA-5544)


1.2.5
 * make BytesToken.toString only return hex bytes (CASSANDRA-5566)
 * Ensure that submitBackground enqueues at least one task (CASSANDRA-5554)
 * fix 2i updates with identical values and timestamps (CASSANDRA-5540)
 * fix compaction throttling bursty-ness (CASSANDRA-4316)
 * reduce memory consumption of IndexSummary (CASSANDRA-5506)
 * remove per-row column name bloom filters (CASSANDRA-5492)
 * Include fatal errors in trace events (CASSANDRA-5447)
 * Ensure that PerRowSecondaryIndex is notified of row-level deletes
   (CASSANDRA-5445)
 * Allow empty blob literals in CQL3 (CASSANDRA-5452)
 * Fix streaming RangeTombstones at column index boundary (CASSANDRA-5418)
 * Fix preparing statements when current keyspace is not set (CASSANDRA-5468)
 * Fix SemanticVersion.isSupportedBy minor/patch handling (CASSANDRA-5496)
 * Don't provide oldCfId for post-1.1 system cfs (CASSANDRA-5490)
 * Fix primary range ignores replication strategy (CASSANDRA-5424)
 * Fix shutdown of binary protocol server (CASSANDRA-5507)
 * Fix repair -snapshot not working (CASSANDRA-5512)
 * Set isRunning flag later in binary protocol server (CASSANDRA-5467)
 * Fix use of CQL3 functions with descending clustering order (CASSANDRA-5472)
 * Disallow renaming columns one at a time for thrift table in CQL3
   (CASSANDRA-5531)
 * cqlsh: add CLUSTERING ORDER BY support to DESCRIBE (CASSANDRA-5528)
 * Add custom secondary index support to CQL3 (CASSANDRA-5484)
 * Fix repair hanging silently on unexpected error (CASSANDRA-5229)
 * Fix Ec2Snitch regression introduced by CASSANDRA-5171 (CASSANDRA-5432)
 * Add nodetool enablebackup/disablebackup (CASSANDRA-5556)
 * cqlsh: fix DESCRIBE after case insensitive USE (CASSANDRA-5567)
Merged from 1.1
 * Add retry mechanism to OTC for non-droppable_verbs (CASSANDRA-5393)
 * Use allocator information to improve memtable memory usage estimate
   (CASSANDRA-5497)
 * Fix trying to load deleted row into row cache on startup (CASSANDRA-4463)
 * fsync leveled manifest to avoid corruption (CASSANDRA-5535)
 * Fix Bound intersection computation (CASSANDRA-5551)
 * sstablescrub now respects max memory size in cassandra.in.sh (CASSANDRA-5562)


1.2.4
 * Ensure that PerRowSecondaryIndex updates see the most recent values
   (CASSANDRA-5397)
 * avoid duplicate index entries ind PrecompactedRow and 
   ParallelCompactionIterable (CASSANDRA-5395)
 * remove the index entry on oldColumn when new column is a tombstone 
   (CASSANDRA-5395)
 * Change default stream throughput from 400 to 200 mbps (CASSANDRA-5036)
 * Gossiper logs DOWN for symmetry with UP (CASSANDRA-5187)
 * Fix mixing prepared statements between keyspaces (CASSANDRA-5352)
 * Fix consistency level during bootstrap - strike 3 (CASSANDRA-5354)
 * Fix transposed arguments in AlreadyExistsException (CASSANDRA-5362)
 * Improve asynchronous hint delivery (CASSANDRA-5179)
 * Fix Guava dependency version (12.0 -> 13.0.1) for Maven (CASSANDRA-5364)
 * Validate that provided CQL3 collection value are < 64K (CASSANDRA-5355)
 * Make upgradeSSTable skip current version sstables by default (CASSANDRA-5366)
 * Optimize min/max timestamp collection (CASSANDRA-5373)
 * Invalid streamId in cql binary protocol when using invalid CL 
   (CASSANDRA-5164)
 * Fix validation for IN where clauses with collections (CASSANDRA-5376)
 * Copy resultSet on count query to avoid ConcurrentModificationException 
   (CASSANDRA-5382)
 * Correctly typecheck in CQL3 even with ReversedType (CASSANDRA-5386)
 * Fix streaming compressed files when using encryption (CASSANDRA-5391)
 * cassandra-all 1.2.0 pom missing netty dependency (CASSANDRA-5392)
 * Fix writetime/ttl functions on null values (CASSANDRA-5341)
 * Fix NPE during cql3 select with token() (CASSANDRA-5404)
 * IndexHelper.skipBloomFilters won't skip non-SHA filters (CASSANDRA-5385)
 * cqlsh: Print maps ordered by key, sort sets (CASSANDRA-5413)
 * Add null syntax support in CQL3 for inserts (CASSANDRA-3783)
 * Allow unauthenticated set_keyspace() calls (CASSANDRA-5423)
 * Fix potential incremental backups race (CASSANDRA-5410)
 * Fix prepared BATCH statements with batch-level timestamps (CASSANDRA-5415)
 * Allow overriding superuser setup delay (CASSANDRA-5430)
 * cassandra-shuffle with JMX usernames and passwords (CASSANDRA-5431)
Merged from 1.1:
 * cli: Quote ks and cf names in schema output when needed (CASSANDRA-5052)
 * Fix bad default for min/max timestamp in SSTableMetadata (CASSANDRA-5372)
 * Fix cf name extraction from manifest in Directories.migrateFile() 
   (CASSANDRA-5242)
 * Support pluggable internode authentication (CASSANDRA-5401)


1.2.3
 * add check for sstable overlap within a level on startup (CASSANDRA-5327)
 * replace ipv6 colons in jmx object names (CASSANDRA-5298, 5328)
 * Avoid allocating SSTableBoundedScanner during repair when the range does 
   not intersect the sstable (CASSANDRA-5249)
 * Don't lowercase property map keys (this breaks NTS) (CASSANDRA-5292)
 * Fix composite comparator with super columns (CASSANDRA-5287)
 * Fix insufficient validation of UPDATE queries against counter cfs
   (CASSANDRA-5300)
 * Fix PropertyFileSnitch default DC/Rack behavior (CASSANDRA-5285)
 * Handle null values when executing prepared statement (CASSANDRA-5081)
 * Add netty to pom dependencies (CASSANDRA-5181)
 * Include type arguments in Thrift CQLPreparedResult (CASSANDRA-5311)
 * Fix compaction not removing columns when bf_fp_ratio is 1 (CASSANDRA-5182)
 * cli: Warn about missing CQL3 tables in schema descriptions (CASSANDRA-5309)
 * Re-enable unknown option in replication/compaction strategies option for
   backward compatibility (CASSANDRA-4795)
 * Add binary protocol support to stress (CASSANDRA-4993)
 * cqlsh: Fix COPY FROM value quoting and null handling (CASSANDRA-5305)
 * Fix repair -pr for vnodes (CASSANDRA-5329)
 * Relax CL for auth queries for non-default users (CASSANDRA-5310)
 * Fix AssertionError during repair (CASSANDRA-5245)
 * Don't announce migrations to pre-1.2 nodes (CASSANDRA-5334)
Merged from 1.1:
 * Update offline scrub for 1.0 -> 1.1 directory structure (CASSANDRA-5195)
 * add tmp flag to Descriptor hashcode (CASSANDRA-4021)
 * fix logging of "Found table data in data directories" when only system tables
   are present (CASSANDRA-5289)
 * cli: Add JMX authentication support (CASSANDRA-5080)
 * nodetool: ability to repair specific range (CASSANDRA-5280)
 * Fix possible assertion triggered in SliceFromReadCommand (CASSANDRA-5284)
 * cqlsh: Add inet type support on Windows (ipv4-only) (CASSANDRA-4801)
 * Fix race when initializing ColumnFamilyStore (CASSANDRA-5350)
 * Add UseTLAB JVM flag (CASSANDRA-5361)


1.2.2
 * fix potential for multiple concurrent compactions of the same sstables
   (CASSANDRA-5256)
 * avoid no-op caching of byte[] on commitlog append (CASSANDRA-5199)
 * fix symlinks under data dir not working (CASSANDRA-5185)
 * fix bug in compact storage metadata handling (CASSANDRA-5189)
 * Validate login for USE queries (CASSANDRA-5207)
 * cli: remove default username and password (CASSANDRA-5208)
 * configure populate_io_cache_on_flush per-CF (CASSANDRA-4694)
 * allow configuration of internode socket buffer (CASSANDRA-3378)
 * Make sstable directory picking blacklist-aware again (CASSANDRA-5193)
 * Correctly expire gossip states for edge cases (CASSANDRA-5216)
 * Improve handling of directory creation failures (CASSANDRA-5196)
 * Expose secondary indicies to the rest of nodetool (CASSANDRA-4464)
 * Binary protocol: avoid sending notification for 0.0.0.0 (CASSANDRA-5227)
 * add UseCondCardMark XX jvm settings on jdk 1.7 (CASSANDRA-4366)
 * CQL3 refactor to allow conversion function (CASSANDRA-5226)
 * Fix drop of sstables in some circumstance (CASSANDRA-5232)
 * Implement caching of authorization results (CASSANDRA-4295)
 * Add support for LZ4 compression (CASSANDRA-5038)
 * Fix missing columns in wide rows queries (CASSANDRA-5225)
 * Simplify auth setup and make system_auth ks alterable (CASSANDRA-5112)
 * Stop compactions from hanging during bootstrap (CASSANDRA-5244)
 * fix compressed streaming sending extra chunk (CASSANDRA-5105)
 * Add CQL3-based implementations of IAuthenticator and IAuthorizer
   (CASSANDRA-4898)
 * Fix timestamp-based tomstone removal logic (CASSANDRA-5248)
 * cli: Add JMX authentication support (CASSANDRA-5080)
 * Fix forceFlush behavior (CASSANDRA-5241)
 * cqlsh: Add username autocompletion (CASSANDRA-5231)
 * Fix CQL3 composite partition key error (CASSANDRA-5240)
 * Allow IN clause on last clustering key (CASSANDRA-5230)
Merged from 1.1:
 * fix start key/end token validation for wide row iteration (CASSANDRA-5168)
 * add ConfigHelper support for Thrift frame and max message sizes (CASSANDRA-5188)
 * fix nodetool repair not fail on node down (CASSANDRA-5203)
 * always collect tombstone hints (CASSANDRA-5068)
 * Fix error when sourcing file in cqlsh (CASSANDRA-5235)


1.2.1
 * stream undelivered hints on decommission (CASSANDRA-5128)
 * GossipingPropertyFileSnitch loads saved dc/rack info if needed (CASSANDRA-5133)
 * drain should flush system CFs too (CASSANDRA-4446)
 * add inter_dc_tcp_nodelay setting (CASSANDRA-5148)
 * re-allow wrapping ranges for start_token/end_token range pairitspwng (CASSANDRA-5106)
 * fix validation compaction of empty rows (CASSANDRA-5136)
 * nodetool methods to enable/disable hint storage/delivery (CASSANDRA-4750)
 * disallow bloom filter false positive chance of 0 (CASSANDRA-5013)
 * add threadpool size adjustment methods to JMXEnabledThreadPoolExecutor and 
   CompactionManagerMBean (CASSANDRA-5044)
 * fix hinting for dropped local writes (CASSANDRA-4753)
 * off-heap cache doesn't need mutable column container (CASSANDRA-5057)
 * apply disk_failure_policy to bad disks on initial directory creation 
   (CASSANDRA-4847)
 * Optimize name-based queries to use ArrayBackedSortedColumns (CASSANDRA-5043)
 * Fall back to old manifest if most recent is unparseable (CASSANDRA-5041)
 * pool [Compressed]RandomAccessReader objects on the partitioned read path
   (CASSANDRA-4942)
 * Add debug logging to list filenames processed by Directories.migrateFile 
   method (CASSANDRA-4939)
 * Expose black-listed directories via JMX (CASSANDRA-4848)
 * Log compaction merge counts (CASSANDRA-4894)
 * Minimize byte array allocation by AbstractData{Input,Output} (CASSANDRA-5090)
 * Add SSL support for the binary protocol (CASSANDRA-5031)
 * Allow non-schema system ks modification for shuffle to work (CASSANDRA-5097)
 * cqlsh: Add default limit to SELECT statements (CASSANDRA-4972)
 * cqlsh: fix DESCRIBE for 1.1 cfs in CQL3 (CASSANDRA-5101)
 * Correctly gossip with nodes >= 1.1.7 (CASSANDRA-5102)
 * Ensure CL guarantees on digest mismatch (CASSANDRA-5113)
 * Validate correctly selects on composite partition key (CASSANDRA-5122)
 * Fix exception when adding collection (CASSANDRA-5117)
 * Handle states for non-vnode clusters correctly (CASSANDRA-5127)
 * Refuse unrecognized replication and compaction strategy options (CASSANDRA-4795)
 * Pick the correct value validator in sstable2json for cql3 tables (CASSANDRA-5134)
 * Validate login for describe_keyspace, describe_keyspaces and set_keyspace
   (CASSANDRA-5144)
 * Fix inserting empty maps (CASSANDRA-5141)
 * Don't remove tokens from System table for node we know (CASSANDRA-5121)
 * fix streaming progress report for compresed files (CASSANDRA-5130)
 * Coverage analysis for low-CL queries (CASSANDRA-4858)
 * Stop interpreting dates as valid timeUUID value (CASSANDRA-4936)
 * Adds E notation for floating point numbers (CASSANDRA-4927)
 * Detect (and warn) unintentional use of the cql2 thrift methods when cql3 was
   intended (CASSANDRA-5172)
 * cli: Quote ks and cf names in schema output when needed (CASSANDRA-5052)
 * Fix cf name extraction from manifest in Directories.migrateFile() (CASSANDRA-5242)
 * Replace mistaken usage of commons-logging with slf4j (CASSANDRA-5464)
 * Ensure Jackson dependency matches lib (CASSANDRA-5126)
 * Expose droppable tombstone ratio stats over JMX (CASSANDRA-5159)
Merged from 1.1:
 * Simplify CompressedRandomAccessReader to work around JDK FD bug (CASSANDRA-5088)
 * Improve handling a changing target throttle rate mid-compaction (CASSANDRA-5087)
 * Pig: correctly decode row keys in widerow mode (CASSANDRA-5098)
 * nodetool repair command now prints progress (CASSANDRA-4767)
 * fix user defined compaction to run against 1.1 data directory (CASSANDRA-5118)
 * Fix CQL3 BATCH authorization caching (CASSANDRA-5145)
 * fix get_count returns incorrect value with TTL (CASSANDRA-5099)
 * better handling for mid-compaction failure (CASSANDRA-5137)
 * convert default marshallers list to map for better readability (CASSANDRA-5109)
 * fix ConcurrentModificationException in getBootstrapSource (CASSANDRA-5170)
 * fix sstable maxtimestamp for row deletes and pre-1.1.1 sstables (CASSANDRA-5153)
 * Fix thread growth on node removal (CASSANDRA-5175)
 * Make Ec2Region's datacenter name configurable (CASSANDRA-5155)


1.2.0
 * Disallow counters in collections (CASSANDRA-5082)
 * cqlsh: add unit tests (CASSANDRA-3920)
 * fix default bloom_filter_fp_chance for LeveledCompactionStrategy (CASSANDRA-5093)
Merged from 1.1:
 * add validation for get_range_slices with start_key and end_token (CASSANDRA-5089)


1.2.0-rc2
 * fix nodetool ownership display with vnodes (CASSANDRA-5065)
 * cqlsh: add DESCRIBE KEYSPACES command (CASSANDRA-5060)
 * Fix potential infinite loop when reloading CFS (CASSANDRA-5064)
 * Fix SimpleAuthorizer example (CASSANDRA-5072)
 * cqlsh: force CL.ONE for tracing and system.schema* queries (CASSANDRA-5070)
 * Includes cassandra-shuffle in the debian package (CASSANDRA-5058)
Merged from 1.1:
 * fix multithreaded compaction deadlock (CASSANDRA-4492)
 * fix temporarily missing schema after upgrade from pre-1.1.5 (CASSANDRA-5061)
 * Fix ALTER TABLE overriding compression options with defaults
   (CASSANDRA-4996, 5066)
 * fix specifying and altering crc_check_chance (CASSANDRA-5053)
 * fix Murmur3Partitioner ownership% calculation (CASSANDRA-5076)
 * Don't expire columns sooner than they should in 2ndary indexes (CASSANDRA-5079)


1.2-rc1
 * rename rpc_timeout settings to request_timeout (CASSANDRA-5027)
 * add BF with 0.1 FP to LCS by default (CASSANDRA-5029)
 * Fix preparing insert queries (CASSANDRA-5016)
 * Fix preparing queries with counter increment (CASSANDRA-5022)
 * Fix preparing updates with collections (CASSANDRA-5017)
 * Don't generate UUID based on other node address (CASSANDRA-5002)
 * Fix message when trying to alter a clustering key type (CASSANDRA-5012)
 * Update IAuthenticator to match the new IAuthorizer (CASSANDRA-5003)
 * Fix inserting only a key in CQL3 (CASSANDRA-5040)
 * Fix CQL3 token() function when used with strings (CASSANDRA-5050)
Merged from 1.1:
 * reduce log spam from invalid counter shards (CASSANDRA-5026)
 * Improve schema propagation performance (CASSANDRA-5025)
 * Fix for IndexHelper.IndexFor throws OOB Exception (CASSANDRA-5030)
 * cqlsh: make it possible to describe thrift CFs (CASSANDRA-4827)
 * cqlsh: fix timestamp formatting on some platforms (CASSANDRA-5046)


1.2-beta3
 * make consistency level configurable in cqlsh (CASSANDRA-4829)
 * fix cqlsh rendering of blob fields (CASSANDRA-4970)
 * fix cqlsh DESCRIBE command (CASSANDRA-4913)
 * save truncation position in system table (CASSANDRA-4906)
 * Move CompressionMetadata off-heap (CASSANDRA-4937)
 * allow CLI to GET cql3 columnfamily data (CASSANDRA-4924)
 * Fix rare race condition in getExpireTimeForEndpoint (CASSANDRA-4402)
 * acquire references to overlapping sstables during compaction so bloom filter
   doesn't get free'd prematurely (CASSANDRA-4934)
 * Don't share slice query filter in CQL3 SelectStatement (CASSANDRA-4928)
 * Separate tracing from Log4J (CASSANDRA-4861)
 * Exclude gcable tombstones from merkle-tree computation (CASSANDRA-4905)
 * Better printing of AbstractBounds for tracing (CASSANDRA-4931)
 * Optimize mostRecentTombstone check in CC.collectAllData (CASSANDRA-4883)
 * Change stream session ID to UUID to avoid collision from same node (CASSANDRA-4813)
 * Use Stats.db when bulk loading if present (CASSANDRA-4957)
 * Skip repair on system_trace and keyspaces with RF=1 (CASSANDRA-4956)
 * (cql3) Remove arbitrary SELECT limit (CASSANDRA-4918)
 * Correctly handle prepared operation on collections (CASSANDRA-4945)
 * Fix CQL3 LIMIT (CASSANDRA-4877)
 * Fix Stress for CQL3 (CASSANDRA-4979)
 * Remove cassandra specific exceptions from JMX interface (CASSANDRA-4893)
 * (CQL3) Force using ALLOW FILTERING on potentially inefficient queries (CASSANDRA-4915)
 * (cql3) Fix adding column when the table has collections (CASSANDRA-4982)
 * (cql3) Fix allowing collections with compact storage (CASSANDRA-4990)
 * (cql3) Refuse ttl/writetime function on collections (CASSANDRA-4992)
 * Replace IAuthority with new IAuthorizer (CASSANDRA-4874)
 * clqsh: fix KEY pseudocolumn escaping when describing Thrift tables
   in CQL3 mode (CASSANDRA-4955)
 * add basic authentication support for Pig CassandraStorage (CASSANDRA-3042)
 * fix CQL2 ALTER TABLE compaction_strategy_class altering (CASSANDRA-4965)
Merged from 1.1:
 * Fall back to old describe_splits if d_s_ex is not available (CASSANDRA-4803)
 * Improve error reporting when streaming ranges fail (CASSANDRA-5009)
 * Fix cqlsh timestamp formatting of timezone info (CASSANDRA-4746)
 * Fix assertion failure with leveled compaction (CASSANDRA-4799)
 * Check for null end_token in get_range_slice (CASSANDRA-4804)
 * Remove all remnants of removed nodes (CASSANDRA-4840)
 * Add aut-reloading of the log4j file in debian package (CASSANDRA-4855)
 * Fix estimated row cache entry size (CASSANDRA-4860)
 * reset getRangeSlice filter after finishing a row for get_paged_slice
   (CASSANDRA-4919)
 * expunge row cache post-truncate (CASSANDRA-4940)
 * Allow static CF definition with compact storage (CASSANDRA-4910)
 * Fix endless loop/compaction of schema_* CFs due to broken timestamps (CASSANDRA-4880)
 * Fix 'wrong class type' assertion in CounterColumn (CASSANDRA-4976)


1.2-beta2
 * fp rate of 1.0 disables BF entirely; LCS defaults to 1.0 (CASSANDRA-4876)
 * off-heap bloom filters for row keys (CASSANDRA_4865)
 * add extension point for sstable components (CASSANDRA-4049)
 * improve tracing output (CASSANDRA-4852, 4862)
 * make TRACE verb droppable (CASSANDRA-4672)
 * fix BulkLoader recognition of CQL3 columnfamilies (CASSANDRA-4755)
 * Sort commitlog segments for replay by id instead of mtime (CASSANDRA-4793)
 * Make hint delivery asynchronous (CASSANDRA-4761)
 * Pluggable Thrift transport factories for CLI and cqlsh (CASSANDRA-4609, 4610)
 * cassandra-cli: allow Double value type to be inserted to a column (CASSANDRA-4661)
 * Add ability to use custom TServerFactory implementations (CASSANDRA-4608)
 * optimize batchlog flushing to skip successful batches (CASSANDRA-4667)
 * include metadata for system keyspace itself in schema tables (CASSANDRA-4416)
 * add check to PropertyFileSnitch to verify presence of location for
   local node (CASSANDRA-4728)
 * add PBSPredictor consistency modeler (CASSANDRA-4261)
 * remove vestiges of Thrift unframed mode (CASSANDRA-4729)
 * optimize single-row PK lookups (CASSANDRA-4710)
 * adjust blockFor calculation to account for pending ranges due to node 
   movement (CASSANDRA-833)
 * Change CQL version to 3.0.0 and stop accepting 3.0.0-beta1 (CASSANDRA-4649)
 * (CQL3) Make prepared statement global instead of per connection 
   (CASSANDRA-4449)
 * Fix scrubbing of CQL3 created tables (CASSANDRA-4685)
 * (CQL3) Fix validation when using counter and regular columns in the same 
   table (CASSANDRA-4706)
 * Fix bug starting Cassandra with simple authentication (CASSANDRA-4648)
 * Add support for batchlog in CQL3 (CASSANDRA-4545, 4738)
 * Add support for multiple column family outputs in CFOF (CASSANDRA-4208)
 * Support repairing only the local DC nodes (CASSANDRA-4747)
 * Use rpc_address for binary protocol and change default port (CASSANDRA-4751)
 * Fix use of collections in prepared statements (CASSANDRA-4739)
 * Store more information into peers table (CASSANDRA-4351, 4814)
 * Configurable bucket size for size tiered compaction (CASSANDRA-4704)
 * Run leveled compaction in parallel (CASSANDRA-4310)
 * Fix potential NPE during CFS reload (CASSANDRA-4786)
 * Composite indexes may miss results (CASSANDRA-4796)
 * Move consistency level to the protocol level (CASSANDRA-4734, 4824)
 * Fix Subcolumn slice ends not respected (CASSANDRA-4826)
 * Fix Assertion error in cql3 select (CASSANDRA-4783)
 * Fix list prepend logic (CQL3) (CASSANDRA-4835)
 * Add booleans as literals in CQL3 (CASSANDRA-4776)
 * Allow renaming PK columns in CQL3 (CASSANDRA-4822)
 * Fix binary protocol NEW_NODE event (CASSANDRA-4679)
 * Fix potential infinite loop in tombstone compaction (CASSANDRA-4781)
 * Remove system tables accounting from schema (CASSANDRA-4850)
 * (cql3) Force provided columns in clustering key order in 
   'CLUSTERING ORDER BY' (CASSANDRA-4881)
 * Fix composite index bug (CASSANDRA-4884)
 * Fix short read protection for CQL3 (CASSANDRA-4882)
 * Add tracing support to the binary protocol (CASSANDRA-4699)
 * (cql3) Don't allow prepared marker inside collections (CASSANDRA-4890)
 * Re-allow order by on non-selected columns (CASSANDRA-4645)
 * Bug when composite index is created in a table having collections (CASSANDRA-4909)
 * log index scan subject in CompositesSearcher (CASSANDRA-4904)
Merged from 1.1:
 * add get[Row|Key]CacheEntries to CacheServiceMBean (CASSANDRA-4859)
 * fix get_paged_slice to wrap to next row correctly (CASSANDRA-4816)
 * fix indexing empty column values (CASSANDRA-4832)
 * allow JdbcDate to compose null Date objects (CASSANDRA-4830)
 * fix possible stackoverflow when compacting 1000s of sstables
   (CASSANDRA-4765)
 * fix wrong leveled compaction progress calculation (CASSANDRA-4807)
 * add a close() method to CRAR to prevent leaking file descriptors (CASSANDRA-4820)
 * fix potential infinite loop in get_count (CASSANDRA-4833)
 * fix compositeType.{get/from}String methods (CASSANDRA-4842)
 * (CQL) fix CREATE COLUMNFAMILY permissions check (CASSANDRA-4864)
 * Fix DynamicCompositeType same type comparison (CASSANDRA-4711)
 * Fix duplicate SSTable reference when stream session failed (CASSANDRA-3306)
 * Allow static CF definition with compact storage (CASSANDRA-4910)
 * Fix endless loop/compaction of schema_* CFs due to broken timestamps (CASSANDRA-4880)
 * Fix 'wrong class type' assertion in CounterColumn (CASSANDRA-4976)


1.2-beta1
 * add atomic_batch_mutate (CASSANDRA-4542, -4635)
 * increase default max_hint_window_in_ms to 3h (CASSANDRA-4632)
 * include message initiation time to replicas so they can more
   accurately drop timed-out requests (CASSANDRA-2858)
 * fix clientutil.jar dependencies (CASSANDRA-4566)
 * optimize WriteResponse (CASSANDRA-4548)
 * new metrics (CASSANDRA-4009)
 * redesign KEYS indexes to avoid read-before-write (CASSANDRA-2897)
 * debug tracing (CASSANDRA-1123)
 * parallelize row cache loading (CASSANDRA-4282)
 * Make compaction, flush JBOD-aware (CASSANDRA-4292)
 * run local range scans on the read stage (CASSANDRA-3687)
 * clean up ioexceptions (CASSANDRA-2116)
 * add disk_failure_policy (CASSANDRA-2118)
 * Introduce new json format with row level deletion (CASSANDRA-4054)
 * remove redundant "name" column from schema_keyspaces (CASSANDRA-4433)
 * improve "nodetool ring" handling of multi-dc clusters (CASSANDRA-3047)
 * update NTS calculateNaturalEndpoints to be O(N log N) (CASSANDRA-3881)
 * split up rpc timeout by operation type (CASSANDRA-2819)
 * rewrite key cache save/load to use only sequential i/o (CASSANDRA-3762)
 * update MS protocol with a version handshake + broadcast address id
   (CASSANDRA-4311)
 * multithreaded hint replay (CASSANDRA-4189)
 * add inter-node message compression (CASSANDRA-3127)
 * remove COPP (CASSANDRA-2479)
 * Track tombstone expiration and compact when tombstone content is
   higher than a configurable threshold, default 20% (CASSANDRA-3442, 4234)
 * update MurmurHash to version 3 (CASSANDRA-2975)
 * (CLI) track elapsed time for `delete' operation (CASSANDRA-4060)
 * (CLI) jline version is bumped to 1.0 to properly  support
   'delete' key function (CASSANDRA-4132)
 * Save IndexSummary into new SSTable 'Summary' component (CASSANDRA-2392, 4289)
 * Add support for range tombstones (CASSANDRA-3708)
 * Improve MessagingService efficiency (CASSANDRA-3617)
 * Avoid ID conflicts from concurrent schema changes (CASSANDRA-3794)
 * Set thrift HSHA server thread limit to unlimited by default (CASSANDRA-4277)
 * Avoids double serialization of CF id in RowMutation messages
   (CASSANDRA-4293)
 * stream compressed sstables directly with java nio (CASSANDRA-4297)
 * Support multiple ranges in SliceQueryFilter (CASSANDRA-3885)
 * Add column metadata to system column families (CASSANDRA-4018)
 * (cql3) Always use composite types by default (CASSANDRA-4329)
 * (cql3) Add support for set, map and list (CASSANDRA-3647)
 * Validate date type correctly (CASSANDRA-4441)
 * (cql3) Allow definitions with only a PK (CASSANDRA-4361)
 * (cql3) Add support for row key composites (CASSANDRA-4179)
 * improve DynamicEndpointSnitch by using reservoir sampling (CASSANDRA-4038)
 * (cql3) Add support for 2ndary indexes (CASSANDRA-3680)
 * (cql3) fix defining more than one PK to be invalid (CASSANDRA-4477)
 * remove schema agreement checking from all external APIs (Thrift, CQL and CQL3) (CASSANDRA-4487)
 * add Murmur3Partitioner and make it default for new installations (CASSANDRA-3772, 4621)
 * (cql3) update pseudo-map syntax to use map syntax (CASSANDRA-4497)
 * Finer grained exceptions hierarchy and provides error code with exceptions (CASSANDRA-3979)
 * Adds events push to binary protocol (CASSANDRA-4480)
 * Rewrite nodetool help (CASSANDRA-2293)
 * Make CQL3 the default for CQL (CASSANDRA-4640)
 * update stress tool to be able to use CQL3 (CASSANDRA-4406)
 * Accept all thrift update on CQL3 cf but don't expose their metadata (CASSANDRA-4377)
 * Replace Throttle with Guava's RateLimiter for HintedHandOff (CASSANDRA-4541)
 * fix counter add/get using CQL2 and CQL3 in stress tool (CASSANDRA-4633)
 * Add sstable count per level to cfstats (CASSANDRA-4537)
 * (cql3) Add ALTER KEYSPACE statement (CASSANDRA-4611)
 * (cql3) Allow defining default consistency levels (CASSANDRA-4448)
 * (cql3) Fix queries using LIMIT missing results (CASSANDRA-4579)
 * fix cross-version gossip messaging (CASSANDRA-4576)
 * added inet data type (CASSANDRA-4627)


1.1.6
 * Wait for writes on synchronous read digest mismatch (CASSANDRA-4792)
 * fix commitlog replay for nanotime-infected sstables (CASSANDRA-4782)
 * preflight check ttl for maximum of 20 years (CASSANDRA-4771)
 * (Pig) fix widerow input with single column rows (CASSANDRA-4789)
 * Fix HH to compact with correct gcBefore, which avoids wiping out
   undelivered hints (CASSANDRA-4772)
 * LCS will merge up to 32 L0 sstables as intended (CASSANDRA-4778)
 * NTS will default unconfigured DC replicas to zero (CASSANDRA-4675)
 * use default consistency level in counter validation if none is
   explicitly provide (CASSANDRA-4700)
 * Improve IAuthority interface by introducing fine-grained
   access permissions and grant/revoke commands (CASSANDRA-4490, 4644)
 * fix assumption error in CLI when updating/describing keyspace 
   (CASSANDRA-4322)
 * Adds offline sstablescrub to debian packaging (CASSANDRA-4642)
 * Automatic fixing of overlapping leveled sstables (CASSANDRA-4644)
 * fix error when using ORDER BY with extended selections (CASSANDRA-4689)
 * (CQL3) Fix validation for IN queries for non-PK cols (CASSANDRA-4709)
 * fix re-created keyspace disappering after 1.1.5 upgrade 
   (CASSANDRA-4698, 4752)
 * (CLI) display elapsed time in 2 fraction digits (CASSANDRA-3460)
 * add authentication support to sstableloader (CASSANDRA-4712)
 * Fix CQL3 'is reversed' logic (CASSANDRA-4716, 4759)
 * (CQL3) Don't return ReversedType in result set metadata (CASSANDRA-4717)
 * Backport adding AlterKeyspace statement (CASSANDRA-4611)
 * (CQL3) Correcty accept upper-case data types (CASSANDRA-4770)
 * Add binary protocol events for schema changes (CASSANDRA-4684)
Merged from 1.0:
 * Switch from NBHM to CHM in MessagingService's callback map, which
   prevents OOM in long-running instances (CASSANDRA-4708)


1.1.5
 * add SecondaryIndex.reload API (CASSANDRA-4581)
 * use millis + atomicint for commitlog segment creation instead of
   nanotime, which has issues under some hypervisors (CASSANDRA-4601)
 * fix FD leak in slice queries (CASSANDRA-4571)
 * avoid recursion in leveled compaction (CASSANDRA-4587)
 * increase stack size under Java7 to 180K
 * Log(info) schema changes (CASSANDRA-4547)
 * Change nodetool setcachecapcity to manipulate global caches (CASSANDRA-4563)
 * (cql3) fix setting compaction strategy (CASSANDRA-4597)
 * fix broken system.schema_* timestamps on system startup (CASSANDRA-4561)
 * fix wrong skip of cache saving (CASSANDRA-4533)
 * Avoid NPE when lost+found is in data dir (CASSANDRA-4572)
 * Respect five-minute flush moratorium after initial CL replay (CASSANDRA-4474)
 * Adds ntp as recommended in debian packaging (CASSANDRA-4606)
 * Configurable transport in CF Record{Reader|Writer} (CASSANDRA-4558)
 * (cql3) fix potential NPE with both equal and unequal restriction (CASSANDRA-4532)
 * (cql3) improves ORDER BY validation (CASSANDRA-4624)
 * Fix potential deadlock during counter writes (CASSANDRA-4578)
 * Fix cql error with ORDER BY when using IN (CASSANDRA-4612)
Merged from 1.0:
 * increase Xss to 160k to accomodate latest 1.6 JVMs (CASSANDRA-4602)
 * fix toString of hint destination tokens (CASSANDRA-4568)
 * Fix multiple values for CurrentLocal NodeID (CASSANDRA-4626)


1.1.4
 * fix offline scrub to catch >= out of order rows (CASSANDRA-4411)
 * fix cassandra-env.sh on RHEL and other non-dash-based systems 
   (CASSANDRA-4494)
Merged from 1.0:
 * (Hadoop) fix setting key length for old-style mapred api (CASSANDRA-4534)
 * (Hadoop) fix iterating through a resultset consisting entirely
   of tombstoned rows (CASSANDRA-4466)


1.1.3
 * (cqlsh) add COPY TO (CASSANDRA-4434)
 * munmap commitlog segments before rename (CASSANDRA-4337)
 * (JMX) rename getRangeKeySample to sampleKeyRange to avoid returning
   multi-MB results as an attribute (CASSANDRA-4452)
 * flush based on data size, not throughput; overwritten columns no 
   longer artificially inflate liveRatio (CASSANDRA-4399)
 * update default commitlog segment size to 32MB and total commitlog
   size to 32/1024 MB for 32/64 bit JVMs, respectively (CASSANDRA-4422)
 * avoid using global partitioner to estimate ranges in index sstables
   (CASSANDRA-4403)
 * restore pre-CASSANDRA-3862 approach to removing expired tombstones
   from row cache during compaction (CASSANDRA-4364)
 * (stress) support for CQL prepared statements (CASSANDRA-3633)
 * Correctly catch exception when Snappy cannot be loaded (CASSANDRA-4400)
 * (cql3) Support ORDER BY when IN condition is given in WHERE clause (CASSANDRA-4327)
 * (cql3) delete "component_index" column on DROP TABLE call (CASSANDRA-4420)
 * change nanoTime() to currentTimeInMillis() in schema related code (CASSANDRA-4432)
 * add a token generation tool (CASSANDRA-3709)
 * Fix LCS bug with sstable containing only 1 row (CASSANDRA-4411)
 * fix "Can't Modify Index Name" problem on CF update (CASSANDRA-4439)
 * Fix assertion error in getOverlappingSSTables during repair (CASSANDRA-4456)
 * fix nodetool's setcompactionthreshold command (CASSANDRA-4455)
 * Ensure compacted files are never used, to avoid counter overcount (CASSANDRA-4436)
Merged from 1.0:
 * Push the validation of secondary index values to the SecondaryIndexManager (CASSANDRA-4240)
 * allow dropping columns shadowed by not-yet-expired supercolumn or row
   tombstones in PrecompactedRow (CASSANDRA-4396)


1.1.2
 * Fix cleanup not deleting index entries (CASSANDRA-4379)
 * Use correct partitioner when saving + loading caches (CASSANDRA-4331)
 * Check schema before trying to export sstable (CASSANDRA-2760)
 * Raise a meaningful exception instead of NPE when PFS encounters
   an unconfigured node + no default (CASSANDRA-4349)
 * fix bug in sstable blacklisting with LCS (CASSANDRA-4343)
 * LCS no longer promotes tiny sstables out of L0 (CASSANDRA-4341)
 * skip tombstones during hint replay (CASSANDRA-4320)
 * fix NPE in compactionstats (CASSANDRA-4318)
 * enforce 1m min keycache for auto (CASSANDRA-4306)
 * Have DeletedColumn.isMFD always return true (CASSANDRA-4307)
 * (cql3) exeption message for ORDER BY constraints said primary filter can be
    an IN clause, which is misleading (CASSANDRA-4319)
 * (cql3) Reject (not yet supported) creation of 2ndardy indexes on tables with
   composite primary keys (CASSANDRA-4328)
 * Set JVM stack size to 160k for java 7 (CASSANDRA-4275)
 * cqlsh: add COPY command to load data from CSV flat files (CASSANDRA-4012)
 * CFMetaData.fromThrift to throw ConfigurationException upon error (CASSANDRA-4353)
 * Use CF comparator to sort indexed columns in SecondaryIndexManager
   (CASSANDRA-4365)
 * add strategy_options to the KSMetaData.toString() output (CASSANDRA-4248)
 * (cql3) fix range queries containing unqueried results (CASSANDRA-4372)
 * (cql3) allow updating column_alias types (CASSANDRA-4041)
 * (cql3) Fix deletion bug (CASSANDRA-4193)
 * Fix computation of overlapping sstable for leveled compaction (CASSANDRA-4321)
 * Improve scrub and allow to run it offline (CASSANDRA-4321)
 * Fix assertionError in StorageService.bulkLoad (CASSANDRA-4368)
 * (cqlsh) add option to authenticate to a keyspace at startup (CASSANDRA-4108)
 * (cqlsh) fix ASSUME functionality (CASSANDRA-4352)
 * Fix ColumnFamilyRecordReader to not return progress > 100% (CASSANDRA-3942)
Merged from 1.0:
 * Set gc_grace on index CF to 0 (CASSANDRA-4314)


1.1.1
 * add populate_io_cache_on_flush option (CASSANDRA-2635)
 * allow larger cache capacities than 2GB (CASSANDRA-4150)
 * add getsstables command to nodetool (CASSANDRA-4199)
 * apply parent CF compaction settings to secondary index CFs (CASSANDRA-4280)
 * preserve commitlog size cap when recycling segments at startup
   (CASSANDRA-4201)
 * (Hadoop) fix split generation regression (CASSANDRA-4259)
 * ignore min/max compactions settings in LCS, while preserving
   behavior that min=max=0 disables autocompaction (CASSANDRA-4233)
 * log number of rows read from saved cache (CASSANDRA-4249)
 * calculate exact size required for cleanup operations (CASSANDRA-1404)
 * avoid blocking additional writes during flush when the commitlog
   gets behind temporarily (CASSANDRA-1991)
 * enable caching on index CFs based on data CF cache setting (CASSANDRA-4197)
 * warn on invalid replication strategy creation options (CASSANDRA-4046)
 * remove [Freeable]Memory finalizers (CASSANDRA-4222)
 * include tombstone size in ColumnFamily.size, which can prevent OOM
   during sudden mass delete operations by yielding a nonzero liveRatio
   (CASSANDRA-3741)
 * Open 1 sstableScanner per level for leveled compaction (CASSANDRA-4142)
 * Optimize reads when row deletion timestamps allow us to restrict
   the set of sstables we check (CASSANDRA-4116)
 * add support for commitlog archiving and point-in-time recovery
   (CASSANDRA-3690)
 * avoid generating redundant compaction tasks during streaming
   (CASSANDRA-4174)
 * add -cf option to nodetool snapshot, and takeColumnFamilySnapshot to
   StorageService mbean (CASSANDRA-556)
 * optimize cleanup to drop entire sstables where possible (CASSANDRA-4079)
 * optimize truncate when autosnapshot is disabled (CASSANDRA-4153)
 * update caches to use byte[] keys to reduce memory overhead (CASSANDRA-3966)
 * add column limit to cli (CASSANDRA-3012, 4098)
 * clean up and optimize DataOutputBuffer, used by CQL compression and
   CompositeType (CASSANDRA-4072)
 * optimize commitlog checksumming (CASSANDRA-3610)
 * identify and blacklist corrupted SSTables from future compactions 
   (CASSANDRA-2261)
 * Move CfDef and KsDef validation out of thrift (CASSANDRA-4037)
 * Expose API to repair a user provided range (CASSANDRA-3912)
 * Add way to force the cassandra-cli to refresh its schema (CASSANDRA-4052)
 * Avoid having replicate on write tasks stacking up at CL.ONE (CASSANDRA-2889)
 * (cql3) Backwards compatibility for composite comparators in non-cql3-aware
   clients (CASSANDRA-4093)
 * (cql3) Fix order by for reversed queries (CASSANDRA-4160)
 * (cql3) Add ReversedType support (CASSANDRA-4004)
 * (cql3) Add timeuuid type (CASSANDRA-4194)
 * (cql3) Minor fixes (CASSANDRA-4185)
 * (cql3) Fix prepared statement in BATCH (CASSANDRA-4202)
 * (cql3) Reduce the list of reserved keywords (CASSANDRA-4186)
 * (cql3) Move max/min compaction thresholds to compaction strategy options
   (CASSANDRA-4187)
 * Fix exception during move when localhost is the only source (CASSANDRA-4200)
 * (cql3) Allow paging through non-ordered partitioner results (CASSANDRA-3771)
 * (cql3) Fix drop index (CASSANDRA-4192)
 * (cql3) Don't return range ghosts anymore (CASSANDRA-3982)
 * fix re-creating Keyspaces/ColumnFamilies with the same name as dropped
   ones (CASSANDRA-4219)
 * fix SecondaryIndex LeveledManifest save upon snapshot (CASSANDRA-4230)
 * fix missing arrayOffset in FBUtilities.hash (CASSANDRA-4250)
 * (cql3) Add name of parameters in CqlResultSet (CASSANDRA-4242)
 * (cql3) Correctly validate order by queries (CASSANDRA-4246)
 * rename stress to cassandra-stress for saner packaging (CASSANDRA-4256)
 * Fix exception on colum metadata with non-string comparator (CASSANDRA-4269)
 * Check for unknown/invalid compression options (CASSANDRA-4266)
 * (cql3) Adds simple access to column timestamp and ttl (CASSANDRA-4217)
 * (cql3) Fix range queries with secondary indexes (CASSANDRA-4257)
 * Better error messages from improper input in cli (CASSANDRA-3865)
 * Try to stop all compaction upon Keyspace or ColumnFamily drop (CASSANDRA-4221)
 * (cql3) Allow keyspace properties to contain hyphens (CASSANDRA-4278)
 * (cql3) Correctly validate keyspace access in create table (CASSANDRA-4296)
 * Avoid deadlock in migration stage (CASSANDRA-3882)
 * Take supercolumn names and deletion info into account in memtable throughput
   (CASSANDRA-4264)
 * Add back backward compatibility for old style replication factor (CASSANDRA-4294)
 * Preserve compatibility with pre-1.1 index queries (CASSANDRA-4262)
Merged from 1.0:
 * Fix super columns bug where cache is not updated (CASSANDRA-4190)
 * fix maxTimestamp to include row tombstones (CASSANDRA-4116)
 * (CLI) properly handle quotes in create/update keyspace commands (CASSANDRA-4129)
 * Avoids possible deadlock during bootstrap (CASSANDRA-4159)
 * fix stress tool that hangs forever on timeout or error (CASSANDRA-4128)
 * stress tool to return appropriate exit code on failure (CASSANDRA-4188)
 * fix compaction NPE when out of disk space and assertions disabled
   (CASSANDRA-3985)
 * synchronize LCS getEstimatedTasks to avoid CME (CASSANDRA-4255)
 * ensure unique streaming session id's (CASSANDRA-4223)
 * kick off background compaction when min/max thresholds change 
   (CASSANDRA-4279)
 * improve ability of STCS.getBuckets to deal with 100s of 1000s of
   sstables, such as when convertinb back from LCS (CASSANDRA-4287)
 * Oversize integer in CQL throws NumberFormatException (CASSANDRA-4291)
 * fix 1.0.x node join to mixed version cluster, other nodes >= 1.1 (CASSANDRA-4195)
 * Fix LCS splitting sstable base on uncompressed size (CASSANDRA-4419)
 * Push the validation of secondary index values to the SecondaryIndexManager (CASSANDRA-4240)
 * Don't purge columns during upgradesstables (CASSANDRA-4462)
 * Make cqlsh work with piping (CASSANDRA-4113)
 * Validate arguments for nodetool decommission (CASSANDRA-4061)
 * Report thrift status in nodetool info (CASSANDRA-4010)


1.1.0-final
 * average a reduced liveRatio estimate with the previous one (CASSANDRA-4065)
 * Allow KS and CF names up to 48 characters (CASSANDRA-4157)
 * fix stress build (CASSANDRA-4140)
 * add time remaining estimate to nodetool compactionstats (CASSANDRA-4167)
 * (cql) fix NPE in cql3 ALTER TABLE (CASSANDRA-4163)
 * (cql) Add support for CL.TWO and CL.THREE in CQL (CASSANDRA-4156)
 * (cql) Fix type in CQL3 ALTER TABLE preventing update (CASSANDRA-4170)
 * (cql) Throw invalid exception from CQL3 on obsolete options (CASSANDRA-4171)
 * (cqlsh) fix recognizing uppercase SELECT keyword (CASSANDRA-4161)
 * Pig: wide row support (CASSANDRA-3909)
Merged from 1.0:
 * avoid streaming empty files with bulk loader if sstablewriter errors out
   (CASSANDRA-3946)


1.1-rc1
 * Include stress tool in binary builds (CASSANDRA-4103)
 * (Hadoop) fix wide row iteration when last row read was deleted
   (CASSANDRA-4154)
 * fix read_repair_chance to really default to 0.1 in the cli (CASSANDRA-4114)
 * Adds caching and bloomFilterFpChange to CQL options (CASSANDRA-4042)
 * Adds posibility to autoconfigure size of the KeyCache (CASSANDRA-4087)
 * fix KEYS index from skipping results (CASSANDRA-3996)
 * Remove sliced_buffer_size_in_kb dead option (CASSANDRA-4076)
 * make loadNewSStable preserve sstable version (CASSANDRA-4077)
 * Respect 1.0 cache settings as much as possible when upgrading 
   (CASSANDRA-4088)
 * relax path length requirement for sstable files when upgrading on 
   non-Windows platforms (CASSANDRA-4110)
 * fix terminination of the stress.java when errors were encountered
   (CASSANDRA-4128)
 * Move CfDef and KsDef validation out of thrift (CASSANDRA-4037)
 * Fix get_paged_slice (CASSANDRA-4136)
 * CQL3: Support slice with exclusive start and stop (CASSANDRA-3785)
Merged from 1.0:
 * support PropertyFileSnitch in bulk loader (CASSANDRA-4145)
 * add auto_snapshot option allowing disabling snapshot before drop/truncate
   (CASSANDRA-3710)
 * allow short snitch names (CASSANDRA-4130)


1.1-beta2
 * rename loaded sstables to avoid conflicts with local snapshots
   (CASSANDRA-3967)
 * start hint replay as soon as FD notifies that the target is back up
   (CASSANDRA-3958)
 * avoid unproductive deserializing of cached rows during compaction
   (CASSANDRA-3921)
 * fix concurrency issues with CQL keyspace creation (CASSANDRA-3903)
 * Show Effective Owership via Nodetool ring <keyspace> (CASSANDRA-3412)
 * Update ORDER BY syntax for CQL3 (CASSANDRA-3925)
 * Fix BulkRecordWriter to not throw NPE if reducer gets no map data from Hadoop (CASSANDRA-3944)
 * Fix bug with counters in super columns (CASSANDRA-3821)
 * Remove deprecated merge_shard_chance (CASSANDRA-3940)
 * add a convenient way to reset a node's schema (CASSANDRA-2963)
 * fix for intermittent SchemaDisagreementException (CASSANDRA-3884)
 * CLI `list <CF>` to limit number of columns and their order (CASSANDRA-3012)
 * ignore deprecated KsDef/CfDef/ColumnDef fields in native schema (CASSANDRA-3963)
 * CLI to report when unsupported column_metadata pair was given (CASSANDRA-3959)
 * reincarnate removed and deprecated KsDef/CfDef attributes (CASSANDRA-3953)
 * Fix race between writes and read for cache (CASSANDRA-3862)
 * perform static initialization of StorageProxy on start-up (CASSANDRA-3797)
 * support trickling fsync() on writes (CASSANDRA-3950)
 * expose counters for unavailable/timeout exceptions given to thrift clients (CASSANDRA-3671)
 * avoid quadratic startup time in LeveledManifest (CASSANDRA-3952)
 * Add type information to new schema_ columnfamilies and remove thrift
   serialization for schema (CASSANDRA-3792)
 * add missing column validator options to the CLI help (CASSANDRA-3926)
 * skip reading saved key cache if CF's caching strategy is NONE or ROWS_ONLY (CASSANDRA-3954)
 * Unify migration code (CASSANDRA-4017)
Merged from 1.0:
 * cqlsh: guess correct version of Python for Arch Linux (CASSANDRA-4090)
 * (CLI) properly handle quotes in create/update keyspace commands (CASSANDRA-4129)
 * Avoids possible deadlock during bootstrap (CASSANDRA-4159)
 * fix stress tool that hangs forever on timeout or error (CASSANDRA-4128)
 * Fix super columns bug where cache is not updated (CASSANDRA-4190)
 * stress tool to return appropriate exit code on failure (CASSANDRA-4188)


1.0.9
 * improve index sampling performance (CASSANDRA-4023)
 * always compact away deleted hints immediately after handoff (CASSANDRA-3955)
 * delete hints from dropped ColumnFamilies on handoff instead of
   erroring out (CASSANDRA-3975)
 * add CompositeType ref to the CLI doc for create/update column family (CASSANDRA-3980)
 * Pig: support Counter ColumnFamilies (CASSANDRA-3973)
 * Pig: Composite column support (CASSANDRA-3684)
 * Avoid NPE during repair when a keyspace has no CFs (CASSANDRA-3988)
 * Fix division-by-zero error on get_slice (CASSANDRA-4000)
 * don't change manifest level for cleanup, scrub, and upgradesstables
   operations under LeveledCompactionStrategy (CASSANDRA-3989, 4112)
 * fix race leading to super columns assertion failure (CASSANDRA-3957)
 * fix NPE on invalid CQL delete command (CASSANDRA-3755)
 * allow custom types in CLI's assume command (CASSANDRA-4081)
 * fix totalBytes count for parallel compactions (CASSANDRA-3758)
 * fix intermittent NPE in get_slice (CASSANDRA-4095)
 * remove unnecessary asserts in native code interfaces (CASSANDRA-4096)
 * Validate blank keys in CQL to avoid assertion errors (CASSANDRA-3612)
 * cqlsh: fix bad decoding of some column names (CASSANDRA-4003)
 * cqlsh: fix incorrect padding with unicode chars (CASSANDRA-4033)
 * Fix EC2 snitch incorrectly reporting region (CASSANDRA-4026)
 * Shut down thrift during decommission (CASSANDRA-4086)
 * Expose nodetool cfhistograms for 2ndary indexes (CASSANDRA-4063)
Merged from 0.8:
 * Fix ConcurrentModificationException in gossiper (CASSANDRA-4019)


1.1-beta1
 * (cqlsh)
   + add SOURCE and CAPTURE commands, and --file option (CASSANDRA-3479)
   + add ALTER COLUMNFAMILY WITH (CASSANDRA-3523)
   + bundle Python dependencies with Cassandra (CASSANDRA-3507)
   + added to Debian package (CASSANDRA-3458)
   + display byte data instead of erroring out on decode failure 
     (CASSANDRA-3874)
 * add nodetool rebuild_index (CASSANDRA-3583)
 * add nodetool rangekeysample (CASSANDRA-2917)
 * Fix streaming too much data during move operations (CASSANDRA-3639)
 * Nodetool and CLI connect to localhost by default (CASSANDRA-3568)
 * Reduce memory used by primary index sample (CASSANDRA-3743)
 * (Hadoop) separate input/output configurations (CASSANDRA-3197, 3765)
 * avoid returning internal Cassandra classes over JMX (CASSANDRA-2805)
 * add row-level isolation via SnapTree (CASSANDRA-2893)
 * Optimize key count estimation when opening sstable on startup
   (CASSANDRA-2988)
 * multi-dc replication optimization supporting CL > ONE (CASSANDRA-3577)
 * add command to stop compactions (CASSANDRA-1740, 3566, 3582)
 * multithreaded streaming (CASSANDRA-3494)
 * removed in-tree redhat spec (CASSANDRA-3567)
 * "defragment" rows for name-based queries under STCS, again (CASSANDRA-2503)
 * Recycle commitlog segments for improved performance 
   (CASSANDRA-3411, 3543, 3557, 3615)
 * update size-tiered compaction to prioritize small tiers (CASSANDRA-2407)
 * add message expiration logic to OutboundTcpConnection (CASSANDRA-3005)
 * off-heap cache to use sun.misc.Unsafe instead of JNA (CASSANDRA-3271)
 * EACH_QUORUM is only supported for writes (CASSANDRA-3272)
 * replace compactionlock use in schema migration by checking CFS.isValid
   (CASSANDRA-3116)
 * recognize that "SELECT first ... *" isn't really "SELECT *" (CASSANDRA-3445)
 * Use faster bytes comparison (CASSANDRA-3434)
 * Bulk loader is no longer a fat client, (HADOOP) bulk load output format
   (CASSANDRA-3045)
 * (Hadoop) add support for KeyRange.filter
 * remove assumption that keys and token are in bijection
   (CASSANDRA-1034, 3574, 3604)
 * always remove endpoints from delevery queue in HH (CASSANDRA-3546)
 * fix race between cf flush and its 2ndary indexes flush (CASSANDRA-3547)
 * fix potential race in AES when a repair fails (CASSANDRA-3548)
 * Remove columns shadowed by a deleted container even when we cannot purge
   (CASSANDRA-3538)
 * Improve memtable slice iteration performance (CASSANDRA-3545)
 * more efficient allocation of small bloom filters (CASSANDRA-3618)
 * Use separate writer thread in SSTableSimpleUnsortedWriter (CASSANDRA-3619)
 * fsync the directory after new sstable or commitlog segment are created (CASSANDRA-3250)
 * fix minor issues reported by FindBugs (CASSANDRA-3658)
 * global key/row caches (CASSANDRA-3143, 3849)
 * optimize memtable iteration during range scan (CASSANDRA-3638)
 * introduce 'crc_check_chance' in CompressionParameters to support
   a checksum percentage checking chance similarly to read-repair (CASSANDRA-3611)
 * a way to deactivate global key/row cache on per-CF basis (CASSANDRA-3667)
 * fix LeveledCompactionStrategy broken because of generation pre-allocation
   in LeveledManifest (CASSANDRA-3691)
 * finer-grained control over data directories (CASSANDRA-2749)
 * Fix ClassCastException during hinted handoff (CASSANDRA-3694)
 * Upgrade Thrift to 0.7 (CASSANDRA-3213)
 * Make stress.java insert operation to use microseconds (CASSANDRA-3725)
 * Allows (internally) doing a range query with a limit of columns instead of
   rows (CASSANDRA-3742)
 * Allow rangeSlice queries to be start/end inclusive/exclusive (CASSANDRA-3749)
 * Fix BulkLoader to support new SSTable layout and add stream
   throttling to prevent an NPE when there is no yaml config (CASSANDRA-3752)
 * Allow concurrent schema migrations (CASSANDRA-1391, 3832)
 * Add SnapshotCommand to trigger snapshot on remote node (CASSANDRA-3721)
 * Make CFMetaData conversions to/from thrift/native schema inverses
   (CASSANDRA_3559)
 * Add initial code for CQL 3.0-beta (CASSANDRA-2474, 3781, 3753)
 * Add wide row support for ColumnFamilyInputFormat (CASSANDRA-3264)
 * Allow extending CompositeType comparator (CASSANDRA-3657)
 * Avoids over-paging during get_count (CASSANDRA-3798)
 * Add new command to rebuild a node without (repair) merkle tree calculations
   (CASSANDRA-3483, 3922)
 * respect not only row cache capacity but caching mode when
   trying to read data (CASSANDRA-3812)
 * fix system tests (CASSANDRA-3827)
 * CQL support for altering row key type in ALTER TABLE (CASSANDRA-3781)
 * turn compression on by default (CASSANDRA-3871)
 * make hexToBytes refuse invalid input (CASSANDRA-2851)
 * Make secondary indexes CF inherit compression and compaction from their
   parent CF (CASSANDRA-3877)
 * Finish cleanup up tombstone purge code (CASSANDRA-3872)
 * Avoid NPE on aboarted stream-out sessions (CASSANDRA-3904)
 * BulkRecordWriter throws NPE for counter columns (CASSANDRA-3906)
 * Support compression using BulkWriter (CASSANDRA-3907)


1.0.8
 * fix race between cleanup and flush on secondary index CFSes (CASSANDRA-3712)
 * avoid including non-queried nodes in rangeslice read repair
   (CASSANDRA-3843)
 * Only snapshot CF being compacted for snapshot_before_compaction 
   (CASSANDRA-3803)
 * Log active compactions in StatusLogger (CASSANDRA-3703)
 * Compute more accurate compaction score per level (CASSANDRA-3790)
 * Return InvalidRequest when using a keyspace that doesn't exist
   (CASSANDRA-3764)
 * disallow user modification of System keyspace (CASSANDRA-3738)
 * allow using sstable2json on secondary index data (CASSANDRA-3738)
 * (cqlsh) add DESCRIBE COLUMNFAMILIES (CASSANDRA-3586)
 * (cqlsh) format blobs correctly and use colors to improve output
   readability (CASSANDRA-3726)
 * synchronize BiMap of bootstrapping tokens (CASSANDRA-3417)
 * show index options in CLI (CASSANDRA-3809)
 * add optional socket timeout for streaming (CASSANDRA-3838)
 * fix truncate not to leave behind non-CFS backed secondary indexes
   (CASSANDRA-3844)
 * make CLI `show schema` to use output stream directly instead
   of StringBuilder (CASSANDRA-3842)
 * remove the wait on hint future during write (CASSANDRA-3870)
 * (cqlsh) ignore missing CfDef opts (CASSANDRA-3933)
 * (cqlsh) look for cqlshlib relative to realpath (CASSANDRA-3767)
 * Fix short read protection (CASSANDRA-3934)
 * Make sure infered and actual schema match (CASSANDRA-3371)
 * Fix NPE during HH delivery (CASSANDRA-3677)
 * Don't put boostrapping node in 'hibernate' status (CASSANDRA-3737)
 * Fix double quotes in windows bat files (CASSANDRA-3744)
 * Fix bad validator lookup (CASSANDRA-3789)
 * Fix soft reset in EC2MultiRegionSnitch (CASSANDRA-3835)
 * Don't leave zombie connections with THSHA thrift server (CASSANDRA-3867)
 * (cqlsh) fix deserialization of data (CASSANDRA-3874)
 * Fix removetoken force causing an inconsistent state (CASSANDRA-3876)
 * Fix ahndling of some types with Pig (CASSANDRA-3886)
 * Don't allow to drop the system keyspace (CASSANDRA-3759)
 * Make Pig deletes disabled by default and configurable (CASSANDRA-3628)
Merged from 0.8:
 * (Pig) fix CassandraStorage to use correct comparator in Super ColumnFamily
   case (CASSANDRA-3251)
 * fix thread safety issues in commitlog replay, primarily affecting
   systems with many (100s) of CF definitions (CASSANDRA-3751)
 * Fix relevant tombstone ignored with super columns (CASSANDRA-3875)


1.0.7
 * fix regression in HH page size calculation (CASSANDRA-3624)
 * retry failed stream on IOException (CASSANDRA-3686)
 * allow configuring bloom_filter_fp_chance (CASSANDRA-3497)
 * attempt hint delivery every ten minutes, or when failure detector
   notifies us that a node is back up, whichever comes first.  hint
   handoff throttle delay default changed to 1ms, from 50 (CASSANDRA-3554)
 * add nodetool setstreamthroughput (CASSANDRA-3571)
 * fix assertion when dropping a columnfamily with no sstables (CASSANDRA-3614)
 * more efficient allocation of small bloom filters (CASSANDRA-3618)
 * CLibrary.createHardLinkWithExec() to check for errors (CASSANDRA-3101)
 * Avoid creating empty and non cleaned writer during compaction (CASSANDRA-3616)
 * stop thrift service in shutdown hook so we can quiesce MessagingService
   (CASSANDRA-3335)
 * (CQL) compaction_strategy_options and compression_parameters for
   CREATE COLUMNFAMILY statement (CASSANDRA-3374)
 * Reset min/max compaction threshold when creating size tiered compaction
   strategy (CASSANDRA-3666)
 * Don't ignore IOException during compaction (CASSANDRA-3655)
 * Fix assertion error for CF with gc_grace=0 (CASSANDRA-3579)
 * Shutdown ParallelCompaction reducer executor after use (CASSANDRA-3711)
 * Avoid < 0 value for pending tasks in leveled compaction (CASSANDRA-3693)
 * (Hadoop) Support TimeUUID in Pig CassandraStorage (CASSANDRA-3327)
 * Check schema is ready before continuing boostrapping (CASSANDRA-3629)
 * Catch overflows during parsing of chunk_length_kb (CASSANDRA-3644)
 * Improve stream protocol mismatch errors (CASSANDRA-3652)
 * Avoid multiple thread doing HH to the same target (CASSANDRA-3681)
 * Add JMX property for rp_timeout_in_ms (CASSANDRA-2940)
 * Allow DynamicCompositeType to compare component of different types
   (CASSANDRA-3625)
 * Flush non-cfs backed secondary indexes (CASSANDRA-3659)
 * Secondary Indexes should report memory consumption (CASSANDRA-3155)
 * fix for SelectStatement start/end key are not set correctly
   when a key alias is involved (CASSANDRA-3700)
 * fix CLI `show schema` command insert of an extra comma in
   column_metadata (CASSANDRA-3714)
Merged from 0.8:
 * avoid logging (harmless) exception when GC takes < 1ms (CASSANDRA-3656)
 * prevent new nodes from thinking down nodes are up forever (CASSANDRA-3626)
 * use correct list of replicas for LOCAL_QUORUM reads when read repair
   is disabled (CASSANDRA-3696)
 * block on flush before compacting hints (may prevent OOM) (CASSANDRA-3733)


1.0.6
 * (CQL) fix cqlsh support for replicate_on_write (CASSANDRA-3596)
 * fix adding to leveled manifest after streaming (CASSANDRA-3536)
 * filter out unavailable cipher suites when using encryption (CASSANDRA-3178)
 * (HADOOP) add old-style api support for CFIF and CFRR (CASSANDRA-2799)
 * Support TimeUUIDType column names in Stress.java tool (CASSANDRA-3541)
 * (CQL) INSERT/UPDATE/DELETE/TRUNCATE commands should allow CF names to
   be qualified by keyspace (CASSANDRA-3419)
 * always remove endpoints from delevery queue in HH (CASSANDRA-3546)
 * fix race between cf flush and its 2ndary indexes flush (CASSANDRA-3547)
 * fix potential race in AES when a repair fails (CASSANDRA-3548)
 * fix default value validation usage in CLI SET command (CASSANDRA-3553)
 * Optimize componentsFor method for compaction and startup time
   (CASSANDRA-3532)
 * (CQL) Proper ColumnFamily metadata validation on CREATE COLUMNFAMILY 
   (CASSANDRA-3565)
 * fix compression "chunk_length_kb" option to set correct kb value for 
   thrift/avro (CASSANDRA-3558)
 * fix missing response during range slice repair (CASSANDRA-3551)
 * 'describe ring' moved from CLI to nodetool and available through JMX (CASSANDRA-3220)
 * add back partitioner to sstable metadata (CASSANDRA-3540)
 * fix NPE in get_count for counters (CASSANDRA-3601)
Merged from 0.8:
 * remove invalid assertion that table was opened before dropping it
   (CASSANDRA-3580)
 * range and index scans now only send requests to enough replicas to
   satisfy requested CL + RR (CASSANDRA-3598)
 * use cannonical host for local node in nodetool info (CASSANDRA-3556)
 * remove nonlocal DC write optimization since it only worked with
   CL.ONE or CL.LOCAL_QUORUM (CASSANDRA-3577, 3585)
 * detect misuses of CounterColumnType (CASSANDRA-3422)
 * turn off string interning in json2sstable, take 2 (CASSANDRA-2189)
 * validate compression parameters on add/update of the ColumnFamily 
   (CASSANDRA-3573)
 * Check for 0.0.0.0 is incorrect in CFIF (CASSANDRA-3584)
 * Increase vm.max_map_count in debian packaging (CASSANDRA-3563)
 * gossiper will never add itself to saved endpoints (CASSANDRA-3485)


1.0.5
 * revert CASSANDRA-3407 (see CASSANDRA-3540)
 * fix assertion error while forwarding writes to local nodes (CASSANDRA-3539)


1.0.4
 * fix self-hinting of timed out read repair updates and make hinted handoff
   less prone to OOMing a coordinator (CASSANDRA-3440)
 * expose bloom filter sizes via JMX (CASSANDRA-3495)
 * enforce RP tokens 0..2**127 (CASSANDRA-3501)
 * canonicalize paths exposed through JMX (CASSANDRA-3504)
 * fix "liveSize" stat when sstables are removed (CASSANDRA-3496)
 * add bloom filter FP rates to nodetool cfstats (CASSANDRA-3347)
 * record partitioner in sstable metadata component (CASSANDRA-3407)
 * add new upgradesstables nodetool command (CASSANDRA-3406)
 * skip --debug requirement to see common exceptions in CLI (CASSANDRA-3508)
 * fix incorrect query results due to invalid max timestamp (CASSANDRA-3510)
 * make sstableloader recognize compressed sstables (CASSANDRA-3521)
 * avoids race in OutboundTcpConnection in multi-DC setups (CASSANDRA-3530)
 * use SETLOCAL in cassandra.bat (CASSANDRA-3506)
 * fix ConcurrentModificationException in Table.all() (CASSANDRA-3529)
Merged from 0.8:
 * fix concurrence issue in the FailureDetector (CASSANDRA-3519)
 * fix array out of bounds error in counter shard removal (CASSANDRA-3514)
 * avoid dropping tombstones when they might still be needed to shadow
   data in a different sstable (CASSANDRA-2786)


1.0.3
 * revert name-based query defragmentation aka CASSANDRA-2503 (CASSANDRA-3491)
 * fix invalidate-related test failures (CASSANDRA-3437)
 * add next-gen cqlsh to bin/ (CASSANDRA-3188, 3131, 3493)
 * (CQL) fix handling of rows with no columns (CASSANDRA-3424, 3473)
 * fix querying supercolumns by name returning only a subset of
   subcolumns or old subcolumn versions (CASSANDRA-3446)
 * automatically compute sha1 sum for uncompressed data files (CASSANDRA-3456)
 * fix reading metadata/statistics component for version < h (CASSANDRA-3474)
 * add sstable forward-compatibility (CASSANDRA-3478)
 * report compression ratio in CFSMBean (CASSANDRA-3393)
 * fix incorrect size exception during streaming of counters (CASSANDRA-3481)
 * (CQL) fix for counter decrement syntax (CASSANDRA-3418)
 * Fix race introduced by CASSANDRA-2503 (CASSANDRA-3482)
 * Fix incomplete deletion of delivered hints (CASSANDRA-3466)
 * Avoid rescheduling compactions when no compaction was executed 
   (CASSANDRA-3484)
 * fix handling of the chunk_length_kb compression options (CASSANDRA-3492)
Merged from 0.8:
 * fix updating CF row_cache_provider (CASSANDRA-3414)
 * CFMetaData.convertToThrift method to set RowCacheProvider (CASSANDRA-3405)
 * acquire compactionlock during truncate (CASSANDRA-3399)
 * fix displaying cfdef entries for super columnfamilies (CASSANDRA-3415)
 * Make counter shard merging thread safe (CASSANDRA-3178)
 * Revert CASSANDRA-2855
 * Fix bug preventing the use of efficient cross-DC writes (CASSANDRA-3472)
 * `describe ring` command for CLI (CASSANDRA-3220)
 * (Hadoop) skip empty rows when entire row is requested, redux (CASSANDRA-2855)


1.0.2
 * "defragment" rows for name-based queries under STCS (CASSANDRA-2503)
 * Add timing information to cassandra-cli GET/SET/LIST queries (CASSANDRA-3326)
 * Only create one CompressionMetadata object per sstable (CASSANDRA-3427)
 * cleanup usage of StorageService.setMode() (CASSANDRA-3388)
 * Avoid large array allocation for compressed chunk offsets (CASSANDRA-3432)
 * fix DecimalType bytebuffer marshalling (CASSANDRA-3421)
 * fix bug that caused first column in per row indexes to be ignored 
   (CASSANDRA-3441)
 * add JMX call to clean (failed) repair sessions (CASSANDRA-3316)
 * fix sstableloader reference acquisition bug (CASSANDRA-3438)
 * fix estimated row size regression (CASSANDRA-3451)
 * make sure we don't return more columns than asked (CASSANDRA-3303, 3395)
Merged from 0.8:
 * acquire compactionlock during truncate (CASSANDRA-3399)
 * fix displaying cfdef entries for super columnfamilies (CASSANDRA-3415)


1.0.1
 * acquire references during index build to prevent delete problems
   on Windows (CASSANDRA-3314)
 * describe_ring should include datacenter/topology information (CASSANDRA-2882)
 * Thrift sockets are not properly buffered (CASSANDRA-3261)
 * performance improvement for bytebufferutil compare function (CASSANDRA-3286)
 * add system.versions ColumnFamily (CASSANDRA-3140)
 * reduce network copies (CASSANDRA-3333, 3373)
 * limit nodetool to 32MB of heap (CASSANDRA-3124)
 * (CQL) update parser to accept "timestamp" instead of "date" (CASSANDRA-3149)
 * Fix CLI `show schema` to include "compression_options" (CASSANDRA-3368)
 * Snapshot to include manifest under LeveledCompactionStrategy (CASSANDRA-3359)
 * (CQL) SELECT query should allow CF name to be qualified by keyspace (CASSANDRA-3130)
 * (CQL) Fix internal application error specifying 'using consistency ...'
   in lower case (CASSANDRA-3366)
 * fix Deflate compression when compression actually makes the data bigger
   (CASSANDRA-3370)
 * optimize UUIDGen to avoid lock contention on InetAddress.getLocalHost 
   (CASSANDRA-3387)
 * tolerate index being dropped mid-mutation (CASSANDRA-3334, 3313)
 * CompactionManager is now responsible for checking for new candidates
   post-task execution, enabling more consistent leveled compaction 
   (CASSANDRA-3391)
 * Cache HSHA threads (CASSANDRA-3372)
 * use CF/KS names as snapshot prefix for drop + truncate operations
   (CASSANDRA-2997)
 * Break bloom filters up to avoid heap fragmentation (CASSANDRA-2466)
 * fix cassandra hanging on jsvc stop (CASSANDRA-3302)
 * Avoid leveled compaction getting blocked on errors (CASSANDRA-3408)
 * Make reloading the compaction strategy safe (CASSANDRA-3409)
 * ignore 0.8 hints even if compaction begins before we try to purge
   them (CASSANDRA-3385)
 * remove procrun (bin\daemon) from Cassandra source tree and 
   artifacts (CASSANDRA-3331)
 * make cassandra compile under JDK7 (CASSANDRA-3275)
 * remove dependency of clientutil.jar to FBUtilities (CASSANDRA-3299)
 * avoid truncation errors by using long math on long values (CASSANDRA-3364)
 * avoid clock drift on some Windows machine (CASSANDRA-3375)
 * display cache provider in cli 'describe keyspace' command (CASSANDRA-3384)
 * fix incomplete topology information in describe_ring (CASSANDRA-3403)
 * expire dead gossip states based on time (CASSANDRA-2961)
 * improve CompactionTask extensibility (CASSANDRA-3330)
 * Allow one leveled compaction task to kick off another (CASSANDRA-3363)
 * allow encryption only between datacenters (CASSANDRA-2802)
Merged from 0.8:
 * fix truncate allowing data to be replayed post-restart (CASSANDRA-3297)
 * make iwriter final in IndexWriter to avoid NPE (CASSANDRA-2863)
 * (CQL) update grammar to require key clause in DELETE statement
   (CASSANDRA-3349)
 * (CQL) allow numeric keyspace names in USE statement (CASSANDRA-3350)
 * (Hadoop) skip empty rows when slicing the entire row (CASSANDRA-2855)
 * Fix handling of tombstone by SSTableExport/Import (CASSANDRA-3357)
 * fix ColumnIndexer to use long offsets (CASSANDRA-3358)
 * Improved CLI exceptions (CASSANDRA-3312)
 * Fix handling of tombstone by SSTableExport/Import (CASSANDRA-3357)
 * Only count compaction as active (for throttling) when they have
   successfully acquired the compaction lock (CASSANDRA-3344)
 * Display CLI version string on startup (CASSANDRA-3196)
 * (Hadoop) make CFIF try rpc_address or fallback to listen_address
   (CASSANDRA-3214)
 * (Hadoop) accept comma delimited lists of initial thrift connections
   (CASSANDRA-3185)
 * ColumnFamily min_compaction_threshold should be >= 2 (CASSANDRA-3342)
 * (Pig) add 0.8+ types and key validation type in schema (CASSANDRA-3280)
 * Fix completely removing column metadata using CLI (CASSANDRA-3126)
 * CLI `describe cluster;` output should be on separate lines for separate versions
   (CASSANDRA-3170)
 * fix changing durable_writes keyspace option during CF creation
   (CASSANDRA-3292)
 * avoid locking on update when no indexes are involved (CASSANDRA-3386)
 * fix assertionError during repair with ordered partitioners (CASSANDRA-3369)
 * correctly serialize key_validation_class for avro (CASSANDRA-3391)
 * don't expire counter tombstone after streaming (CASSANDRA-3394)
 * prevent nodes that failed to join from hanging around forever 
   (CASSANDRA-3351)
 * remove incorrect optimization from slice read path (CASSANDRA-3390)
 * Fix race in AntiEntropyService (CASSANDRA-3400)


1.0.0-final
 * close scrubbed sstable fd before deleting it (CASSANDRA-3318)
 * fix bug preventing obsolete commitlog segments from being removed
   (CASSANDRA-3269)
 * tolerate whitespace in seed CDL (CASSANDRA-3263)
 * Change default heap thresholds to max(min(1/2 ram, 1G), min(1/4 ram, 8GB))
   (CASSANDRA-3295)
 * Fix broken CompressedRandomAccessReaderTest (CASSANDRA-3298)
 * (CQL) fix type information returned for wildcard queries (CASSANDRA-3311)
 * add estimated tasks to LeveledCompactionStrategy (CASSANDRA-3322)
 * avoid including compaction cache-warming in keycache stats (CASSANDRA-3325)
 * run compaction and hinted handoff threads at MIN_PRIORITY (CASSANDRA-3308)
 * default hsha thrift server to cpu core count in rpc pool (CASSANDRA-3329)
 * add bin\daemon to binary tarball for Windows service (CASSANDRA-3331)
 * Fix places where uncompressed size of sstables was use in place of the
   compressed one (CASSANDRA-3338)
 * Fix hsha thrift server (CASSANDRA-3346)
 * Make sure repair only stream needed sstables (CASSANDRA-3345)


1.0.0-rc2
 * Log a meaningful warning when a node receives a message for a repair session
   that doesn't exist anymore (CASSANDRA-3256)
 * test for NUMA policy support as well as numactl presence (CASSANDRA-3245)
 * Fix FD leak when internode encryption is enabled (CASSANDRA-3257)
 * Remove incorrect assertion in mergeIterator (CASSANDRA-3260)
 * FBUtilities.hexToBytes(String) to throw NumberFormatException when string
   contains non-hex characters (CASSANDRA-3231)
 * Keep SimpleSnitch proximity ordering unchanged from what the Strategy
   generates, as intended (CASSANDRA-3262)
 * remove Scrub from compactionstats when finished (CASSANDRA-3255)
 * fix counter entry in jdbc TypesMap (CASSANDRA-3268)
 * fix full queue scenario for ParallelCompactionIterator (CASSANDRA-3270)
 * fix bootstrap process (CASSANDRA-3285)
 * don't try delivering hints if when there isn't any (CASSANDRA-3176)
 * CLI documentation change for ColumnFamily `compression_options` (CASSANDRA-3282)
 * ignore any CF ids sent by client for adding CF/KS (CASSANDRA-3288)
 * remove obsolete hints on first startup (CASSANDRA-3291)
 * use correct ISortedColumns for time-optimized reads (CASSANDRA-3289)
 * Evict gossip state immediately when a token is taken over by a new IP 
   (CASSANDRA-3259)


1.0.0-rc1
 * Update CQL to generate microsecond timestamps by default (CASSANDRA-3227)
 * Fix counting CFMetadata towards Memtable liveRatio (CASSANDRA-3023)
 * Kill server on wrapped OOME such as from FileChannel.map (CASSANDRA-3201)
 * remove unnecessary copy when adding to row cache (CASSANDRA-3223)
 * Log message when a full repair operation completes (CASSANDRA-3207)
 * Fix streamOutSession keeping sstables references forever if the remote end
   dies (CASSANDRA-3216)
 * Remove dynamic_snitch boolean from example configuration (defaulting to 
   true) and set default badness threshold to 0.1 (CASSANDRA-3229)
 * Base choice of random or "balanced" token on bootstrap on whether
   schema definitions were found (CASSANDRA-3219)
 * Fixes for LeveledCompactionStrategy score computation, prioritization,
   scheduling, and performance (CASSANDRA-3224, 3234)
 * parallelize sstable open at server startup (CASSANDRA-2988)
 * fix handling of exceptions writing to OutboundTcpConnection (CASSANDRA-3235)
 * Allow using quotes in "USE <keyspace>;" CLI command (CASSANDRA-3208)
 * Don't allow any cache loading exceptions to halt startup (CASSANDRA-3218)
 * Fix sstableloader --ignores option (CASSANDRA-3247)
 * File descriptor limit increased in packaging (CASSANDRA-3206)
 * Fix deadlock in commit log during flush (CASSANDRA-3253) 


1.0.0-beta1
 * removed binarymemtable (CASSANDRA-2692)
 * add commitlog_total_space_in_mb to prevent fragmented logs (CASSANDRA-2427)
 * removed commitlog_rotation_threshold_in_mb configuration (CASSANDRA-2771)
 * make AbstractBounds.normalize de-overlapp overlapping ranges (CASSANDRA-2641)
 * replace CollatingIterator, ReducingIterator with MergeIterator 
   (CASSANDRA-2062)
 * Fixed the ability to set compaction strategy in cli using create column 
   family command (CASSANDRA-2778)
 * clean up tmp files after failed compaction (CASSANDRA-2468)
 * restrict repair streaming to specific columnfamilies (CASSANDRA-2280)
 * don't bother persisting columns shadowed by a row tombstone (CASSANDRA-2589)
 * reset CF and SC deletion times after gc_grace (CASSANDRA-2317)
 * optimize away seek when compacting wide rows (CASSANDRA-2879)
 * single-pass streaming (CASSANDRA-2677, 2906, 2916, 3003)
 * use reference counting for deleting sstables instead of relying on GC
   (CASSANDRA-2521, 3179)
 * store hints as serialized mutations instead of pointers to data row
   (CASSANDRA-2045)
 * store hints in the coordinator node instead of in the closest replica 
   (CASSANDRA-2914)
 * add row_cache_keys_to_save CF option (CASSANDRA-1966)
 * check column family validity in nodetool repair (CASSANDRA-2933)
 * use lazy initialization instead of class initialization in NodeId
   (CASSANDRA-2953)
 * add paging to get_count (CASSANDRA-2894)
 * fix "short reads" in [multi]get (CASSANDRA-2643, 3157, 3192)
 * add optional compression for sstables (CASSANDRA-47, 2994, 3001, 3128)
 * add scheduler JMX metrics (CASSANDRA-2962)
 * add block level checksum for compressed data (CASSANDRA-1717)
 * make column family backed column map pluggable and introduce unsynchronized
   ArrayList backed one to speedup reads (CASSANDRA-2843, 3165, 3205)
 * refactoring of the secondary index api (CASSANDRA-2982)
 * make CL > ONE reads wait for digest reconciliation before returning
   (CASSANDRA-2494)
 * fix missing logging for some exceptions (CASSANDRA-2061)
 * refactor and optimize ColumnFamilyStore.files(...) and Descriptor.fromFilename(String)
   and few other places responsible for work with SSTable files (CASSANDRA-3040)
 * Stop reading from sstables once we know we have the most recent columns,
   for query-by-name requests (CASSANDRA-2498)
 * Add query-by-column mode to stress.java (CASSANDRA-3064)
 * Add "install" command to cassandra.bat (CASSANDRA-292)
 * clean up KSMetadata, CFMetadata from unnecessary
   Thrift<->Avro conversion methods (CASSANDRA-3032)
 * Add timeouts to client request schedulers (CASSANDRA-3079, 3096)
 * Cli to use hashes rather than array of hashes for strategy options (CASSANDRA-3081)
 * LeveledCompactionStrategy (CASSANDRA-1608, 3085, 3110, 3087, 3145, 3154, 3182)
 * Improvements of the CLI `describe` command (CASSANDRA-2630)
 * reduce window where dropped CF sstables may not be deleted (CASSANDRA-2942)
 * Expose gossip/FD info to JMX (CASSANDRA-2806)
 * Fix streaming over SSL when compressed SSTable involved (CASSANDRA-3051)
 * Add support for pluggable secondary index implementations (CASSANDRA-3078)
 * remove compaction_thread_priority setting (CASSANDRA-3104)
 * generate hints for replicas that timeout, not just replicas that are known
   to be down before starting (CASSANDRA-2034)
 * Add throttling for internode streaming (CASSANDRA-3080)
 * make the repair of a range repair all replica (CASSANDRA-2610, 3194)
 * expose the ability to repair the first range (as returned by the
   partitioner) of a node (CASSANDRA-2606)
 * Streams Compression (CASSANDRA-3015)
 * add ability to use multiple threads during a single compaction
   (CASSANDRA-2901)
 * make AbstractBounds.normalize support overlapping ranges (CASSANDRA-2641)
 * fix of the CQL count() behavior (CASSANDRA-3068)
 * use TreeMap backed column families for the SSTable simple writers
   (CASSANDRA-3148)
 * fix inconsistency of the CLI syntax when {} should be used instead of [{}]
   (CASSANDRA-3119)
 * rename CQL type names to match expected SQL behavior (CASSANDRA-3149, 3031)
 * Arena-based allocation for memtables (CASSANDRA-2252, 3162, 3163, 3168)
 * Default RR chance to 0.1 (CASSANDRA-3169)
 * Add RowLevel support to secondary index API (CASSANDRA-3147)
 * Make SerializingCacheProvider the default if JNA is available (CASSANDRA-3183)
 * Fix backwards compatibilty for CQL memtable properties (CASSANDRA-3190)
 * Add five-minute delay before starting compactions on a restarted server
   (CASSANDRA-3181)
 * Reduce copies done for intra-host messages (CASSANDRA-1788, 3144)
 * support of compaction strategy option for stress.java (CASSANDRA-3204)
 * make memtable throughput and column count thresholds no-ops (CASSANDRA-2449)
 * Return schema information along with the resultSet in CQL (CASSANDRA-2734)
 * Add new DecimalType (CASSANDRA-2883)
 * Fix assertion error in RowRepairResolver (CASSANDRA-3156)
 * Reduce unnecessary high buffer sizes (CASSANDRA-3171)
 * Pluggable compaction strategy (CASSANDRA-1610)
 * Add new broadcast_address config option (CASSANDRA-2491)


0.8.7
 * Kill server on wrapped OOME such as from FileChannel.map (CASSANDRA-3201)
 * Allow using quotes in "USE <keyspace>;" CLI command (CASSANDRA-3208)
 * Log message when a full repair operation completes (CASSANDRA-3207)
 * Don't allow any cache loading exceptions to halt startup (CASSANDRA-3218)
 * Fix sstableloader --ignores option (CASSANDRA-3247)
 * File descriptor limit increased in packaging (CASSANDRA-3206)
 * Log a meaningfull warning when a node receive a message for a repair session
   that doesn't exist anymore (CASSANDRA-3256)
 * Fix FD leak when internode encryption is enabled (CASSANDRA-3257)
 * FBUtilities.hexToBytes(String) to throw NumberFormatException when string
   contains non-hex characters (CASSANDRA-3231)
 * Keep SimpleSnitch proximity ordering unchanged from what the Strategy
   generates, as intended (CASSANDRA-3262)
 * remove Scrub from compactionstats when finished (CASSANDRA-3255)
 * Fix tool .bat files when CASSANDRA_HOME contains spaces (CASSANDRA-3258)
 * Force flush of status table when removing/updating token (CASSANDRA-3243)
 * Evict gossip state immediately when a token is taken over by a new IP (CASSANDRA-3259)
 * Fix bug where the failure detector can take too long to mark a host
   down (CASSANDRA-3273)
 * (Hadoop) allow wrapping ranges in queries (CASSANDRA-3137)
 * (Hadoop) check all interfaces for a match with split location
   before falling back to random replica (CASSANDRA-3211)
 * (Hadoop) Make Pig storage handle implements LoadMetadata (CASSANDRA-2777)
 * (Hadoop) Fix exception during PIG 'dump' (CASSANDRA-2810)
 * Fix stress COUNTER_GET option (CASSANDRA-3301)
 * Fix missing fields in CLI `show schema` output (CASSANDRA-3304)
 * Nodetool no longer leaks threads and closes JMX connections (CASSANDRA-3309)
 * fix truncate allowing data to be replayed post-restart (CASSANDRA-3297)
 * Move SimpleAuthority and SimpleAuthenticator to examples (CASSANDRA-2922)
 * Fix handling of tombstone by SSTableExport/Import (CASSANDRA-3357)
 * Fix transposition in cfHistograms (CASSANDRA-3222)
 * Allow using number as DC name when creating keyspace in CQL (CASSANDRA-3239)
 * Force flush of system table after updating/removing a token (CASSANDRA-3243)


0.8.6
 * revert CASSANDRA-2388
 * change TokenRange.endpoints back to listen/broadcast address to match
   pre-1777 behavior, and add TokenRange.rpc_endpoints instead (CASSANDRA-3187)
 * avoid trying to watch cassandra-topology.properties when loaded from jar
   (CASSANDRA-3138)
 * prevent users from creating keyspaces with LocalStrategy replication
   (CASSANDRA-3139)
 * fix CLI `show schema;` to output correct keyspace definition statement
   (CASSANDRA-3129)
 * CustomTThreadPoolServer to log TTransportException at DEBUG level
   (CASSANDRA-3142)
 * allow topology sort to work with non-unique rack names between 
   datacenters (CASSANDRA-3152)
 * Improve caching of same-version Messages on digest and repair paths
   (CASSANDRA-3158)
 * Randomize choice of first replica for counter increment (CASSANDRA-2890)
 * Fix using read_repair_chance instead of merge_shard_change (CASSANDRA-3202)
 * Avoid streaming data to nodes that already have it, on move as well as
   decommission (CASSANDRA-3041)
 * Fix divide by zero error in GCInspector (CASSANDRA-3164)
 * allow quoting of the ColumnFamily name in CLI `create column family`
   statement (CASSANDRA-3195)
 * Fix rolling upgrade from 0.7 to 0.8 problem (CASSANDRA-3166)
 * Accomodate missing encryption_options in IncomingTcpConnection.stream
   (CASSANDRA-3212)


0.8.5
 * fix NPE when encryption_options is unspecified (CASSANDRA-3007)
 * include column name in validation failure exceptions (CASSANDRA-2849)
 * make sure truncate clears out the commitlog so replay won't re-
   populate with truncated data (CASSANDRA-2950)
 * fix NPE when debug logging is enabled and dropped CF is present
   in a commitlog segment (CASSANDRA-3021)
 * fix cassandra.bat when CASSANDRA_HOME contains spaces (CASSANDRA-2952)
 * fix to SSTableSimpleUnsortedWriter bufferSize calculation (CASSANDRA-3027)
 * make cleanup and normal compaction able to skip empty rows
   (rows containing nothing but expired tombstones) (CASSANDRA-3039)
 * work around native memory leak in com.sun.management.GarbageCollectorMXBean
   (CASSANDRA-2868)
 * validate that column names in column_metadata are not equal to key_alias
   on create/update of the ColumnFamily and CQL 'ALTER' statement (CASSANDRA-3036)
 * return an InvalidRequestException if an indexed column is assigned
   a value larger than 64KB (CASSANDRA-3057)
 * fix of numeric-only and string column names handling in CLI "drop index" 
   (CASSANDRA-3054)
 * prune index scan resultset back to original request for lazy
   resultset expansion case (CASSANDRA-2964)
 * (Hadoop) fail jobs when Cassandra node has failed but TaskTracker
   has not (CASSANDRA-2388)
 * fix dynamic snitch ignoring nodes when read_repair_chance is zero
   (CASSANDRA-2662)
 * avoid retaining references to dropped CFS objects in 
   CompactionManager.estimatedCompactions (CASSANDRA-2708)
 * expose rpc timeouts per host in MessagingServiceMBean (CASSANDRA-2941)
 * avoid including cwd in classpath for deb and rpm packages (CASSANDRA-2881)
 * remove gossip state when a new IP takes over a token (CASSANDRA-3071)
 * allow sstable2json to work on index sstable files (CASSANDRA-3059)
 * always hint counters (CASSANDRA-3099)
 * fix log4j initialization in EmbeddedCassandraService (CASSANDRA-2857)
 * remove gossip state when a new IP takes over a token (CASSANDRA-3071)
 * work around native memory leak in com.sun.management.GarbageCollectorMXBean
    (CASSANDRA-2868)
 * fix UnavailableException with writes at CL.EACH_QUORM (CASSANDRA-3084)
 * fix parsing of the Keyspace and ColumnFamily names in numeric
   and string representations in CLI (CASSANDRA-3075)
 * fix corner cases in Range.differenceToFetch (CASSANDRA-3084)
 * fix ip address String representation in the ring cache (CASSANDRA-3044)
 * fix ring cache compatibility when mixing pre-0.8.4 nodes with post-
   in the same cluster (CASSANDRA-3023)
 * make repair report failure when a node participating dies (instead of
   hanging forever) (CASSANDRA-2433)
 * fix handling of the empty byte buffer by ReversedType (CASSANDRA-3111)
 * Add validation that Keyspace names are case-insensitively unique (CASSANDRA-3066)
 * catch invalid key_validation_class before instantiating UpdateColumnFamily (CASSANDRA-3102)
 * make Range and Bounds objects client-safe (CASSANDRA-3108)
 * optionally skip log4j configuration (CASSANDRA-3061)
 * bundle sstableloader with the debian package (CASSANDRA-3113)
 * don't try to build secondary indexes when there is none (CASSANDRA-3123)
 * improve SSTableSimpleUnsortedWriter speed for large rows (CASSANDRA-3122)
 * handle keyspace arguments correctly in nodetool snapshot (CASSANDRA-3038)
 * Fix SSTableImportTest on windows (CASSANDRA-3043)
 * expose compactionThroughputMbPerSec through JMX (CASSANDRA-3117)
 * log keyspace and CF of large rows being compacted


0.8.4
 * change TokenRing.endpoints to be a list of rpc addresses instead of 
   listen/broadcast addresses (CASSANDRA-1777)
 * include files-to-be-streamed in StreamInSession.getSources (CASSANDRA-2972)
 * use JAVA env var in cassandra-env.sh (CASSANDRA-2785, 2992)
 * avoid doing read for no-op replicate-on-write at CL=1 (CASSANDRA-2892)
 * refuse counter write for CL.ANY (CASSANDRA-2990)
 * switch back to only logging recent dropped messages (CASSANDRA-3004)
 * always deserialize RowMutation for counters (CASSANDRA-3006)
 * ignore saved replication_factor strategy_option for NTS (CASSANDRA-3011)
 * make sure pre-truncate CL segments are discarded (CASSANDRA-2950)


0.8.3
 * add ability to drop local reads/writes that are going to timeout
   (CASSANDRA-2943)
 * revamp token removal process, keep gossip states for 3 days (CASSANDRA-2496)
 * don't accept extra args for 0-arg nodetool commands (CASSANDRA-2740)
 * log unavailableexception details at debug level (CASSANDRA-2856)
 * expose data_dir though jmx (CASSANDRA-2770)
 * don't include tmp files as sstable when create cfs (CASSANDRA-2929)
 * log Java classpath on startup (CASSANDRA-2895)
 * keep gossipped version in sync with actual on migration coordinator 
   (CASSANDRA-2946)
 * use lazy initialization instead of class initialization in NodeId
   (CASSANDRA-2953)
 * check column family validity in nodetool repair (CASSANDRA-2933)
 * speedup bytes to hex conversions dramatically (CASSANDRA-2850)
 * Flush memtables on shutdown when durable writes are disabled 
   (CASSANDRA-2958)
 * improved POSIX compatibility of start scripts (CASsANDRA-2965)
 * add counter support to Hadoop InputFormat (CASSANDRA-2981)
 * fix bug where dirty commitlog segments were removed (and avoid keeping 
   segments with no post-flush activity permanently dirty) (CASSANDRA-2829)
 * fix throwing exception with batch mutation of counter super columns
   (CASSANDRA-2949)
 * ignore system tables during repair (CASSANDRA-2979)
 * throw exception when NTS is given replication_factor as an option
   (CASSANDRA-2960)
 * fix assertion error during compaction of counter CFs (CASSANDRA-2968)
 * avoid trying to create index names, when no index exists (CASSANDRA-2867)
 * don't sample the system table when choosing a bootstrap token
   (CASSANDRA-2825)
 * gossiper notifies of local state changes (CASSANDRA-2948)
 * add asynchronous and half-sync/half-async (hsha) thrift servers 
   (CASSANDRA-1405)
 * fix potential use of free'd native memory in SerializingCache 
   (CASSANDRA-2951)
 * prune index scan resultset back to original request for lazy
   resultset expansion case (CASSANDRA-2964)
 * (Hadoop) fail jobs when Cassandra node has failed but TaskTracker
    has not (CASSANDRA-2388)


0.8.2
 * CQL: 
   - include only one row per unique key for IN queries (CASSANDRA-2717)
   - respect client timestamp on full row deletions (CASSANDRA-2912)
 * improve thread-safety in StreamOutSession (CASSANDRA-2792)
 * allow deleting a row and updating indexed columns in it in the
   same mutation (CASSANDRA-2773)
 * Expose number of threads blocked on submitting memtable to flush
   in JMX (CASSANDRA-2817)
 * add ability to return "endpoints" to nodetool (CASSANDRA-2776)
 * Add support for multiple (comma-delimited) coordinator addresses
   to ColumnFamilyInputFormat (CASSANDRA-2807)
 * fix potential NPE while scheduling read repair for range slice
   (CASSANDRA-2823)
 * Fix race in SystemTable.getCurrentLocalNodeId (CASSANDRA-2824)
 * Correctly set default for replicate_on_write (CASSANDRA-2835)
 * improve nodetool compactionstats formatting (CASSANDRA-2844)
 * fix index-building status display (CASSANDRA-2853)
 * fix CLI perpetuating obsolete KsDef.replication_factor (CASSANDRA-2846)
 * improve cli treatment of multiline comments (CASSANDRA-2852)
 * handle row tombstones correctly in EchoedRow (CASSANDRA-2786)
 * add MessagingService.get[Recently]DroppedMessages and
   StorageService.getExceptionCount (CASSANDRA-2804)
 * fix possibility of spurious UnavailableException for LOCAL_QUORUM
   reads with dynamic snitch + read repair disabled (CASSANDRA-2870)
 * add ant-optional as dependence for the debian package (CASSANDRA-2164)
 * add option to specify limit for get_slice in the CLI (CASSANDRA-2646)
 * decrease HH page size (CASSANDRA-2832)
 * reset cli keyspace after dropping the current one (CASSANDRA-2763)
 * add KeyRange option to Hadoop inputformat (CASSANDRA-1125)
 * fix protocol versioning (CASSANDRA-2818, 2860)
 * support spaces in path to log4j configuration (CASSANDRA-2383)
 * avoid including inferred types in CF update (CASSANDRA-2809)
 * fix JMX bulkload call (CASSANDRA-2908)
 * fix updating KS with durable_writes=false (CASSANDRA-2907)
 * add simplified facade to SSTableWriter for bulk loading use
   (CASSANDRA-2911)
 * fix re-using index CF sstable names after drop/recreate (CASSANDRA-2872)
 * prepend CF to default index names (CASSANDRA-2903)
 * fix hint replay (CASSANDRA-2928)
 * Properly synchronize repair's merkle tree computation (CASSANDRA-2816)


0.8.1
 * CQL:
   - support for insert, delete in BATCH (CASSANDRA-2537)
   - support for IN to SELECT, UPDATE (CASSANDRA-2553)
   - timestamp support for INSERT, UPDATE, and BATCH (CASSANDRA-2555)
   - TTL support (CASSANDRA-2476)
   - counter support (CASSANDRA-2473)
   - ALTER COLUMNFAMILY (CASSANDRA-1709)
   - DROP INDEX (CASSANDRA-2617)
   - add SCHEMA/TABLE as aliases for KS/CF (CASSANDRA-2743)
   - server handles wait-for-schema-agreement (CASSANDRA-2756)
   - key alias support (CASSANDRA-2480)
 * add support for comparator parameters and a generic ReverseType
   (CASSANDRA-2355)
 * add CompositeType and DynamicCompositeType (CASSANDRA-2231)
 * optimize batches containing multiple updates to the same row
   (CASSANDRA-2583)
 * adjust hinted handoff page size to avoid OOM with large columns 
   (CASSANDRA-2652)
 * mark BRAF buffer invalid post-flush so we don't re-flush partial
   buffers again, especially on CL writes (CASSANDRA-2660)
 * add DROP INDEX support to CLI (CASSANDRA-2616)
 * don't perform HH to client-mode [storageproxy] nodes (CASSANDRA-2668)
 * Improve forceDeserialize/getCompactedRow encapsulation (CASSANDRA-2659)
 * Don't write CounterUpdateColumn to disk in tests (CASSANDRA-2650)
 * Add sstable bulk loading utility (CASSANDRA-1278)
 * avoid replaying hints to dropped columnfamilies (CASSANDRA-2685)
 * add placeholders for missing rows in range query pseudo-RR (CASSANDRA-2680)
 * remove no-op HHOM.renameHints (CASSANDRA-2693)
 * clone super columns to avoid modifying them during flush (CASSANDRA-2675)
 * allow writes to bypass the commitlog for certain keyspaces (CASSANDRA-2683)
 * avoid NPE when bypassing commitlog during memtable flush (CASSANDRA-2781)
 * Added support for making bootstrap retry if nodes flap (CASSANDRA-2644)
 * Added statusthrift to nodetool to report if thrift server is running (CASSANDRA-2722)
 * Fixed rows being cached if they do not exist (CASSANDRA-2723)
 * Support passing tableName and cfName to RowCacheProviders (CASSANDRA-2702)
 * close scrub file handles (CASSANDRA-2669)
 * throttle migration replay (CASSANDRA-2714)
 * optimize column serializer creation (CASSANDRA-2716)
 * Added support for making bootstrap retry if nodes flap (CASSANDRA-2644)
 * Added statusthrift to nodetool to report if thrift server is running
   (CASSANDRA-2722)
 * Fixed rows being cached if they do not exist (CASSANDRA-2723)
 * fix truncate/compaction race (CASSANDRA-2673)
 * workaround large resultsets causing large allocation retention
   by nio sockets (CASSANDRA-2654)
 * fix nodetool ring use with Ec2Snitch (CASSANDRA-2733)
 * fix removing columns and subcolumns that are supressed by a row or
   supercolumn tombstone during replica resolution (CASSANDRA-2590)
 * support sstable2json against snapshot sstables (CASSANDRA-2386)
 * remove active-pull schema requests (CASSANDRA-2715)
 * avoid marking entire list of sstables as actively being compacted
   in multithreaded compaction (CASSANDRA-2765)
 * seek back after deserializing a row to update cache with (CASSANDRA-2752)
 * avoid skipping rows in scrub for counter column family (CASSANDRA-2759)
 * fix ConcurrentModificationException in repair when dealing with 0.7 node
   (CASSANDRA-2767)
 * use threadsafe collections for StreamInSession (CASSANDRA-2766)
 * avoid infinite loop when creating merkle tree (CASSANDRA-2758)
 * avoids unmarking compacting sstable prematurely in cleanup (CASSANDRA-2769)
 * fix NPE when the commit log is bypassed (CASSANDRA-2718)
 * don't throw an exception in SS.isRPCServerRunning (CASSANDRA-2721)
 * make stress.jar executable (CASSANDRA-2744)
 * add daemon mode to java stress (CASSANDRA-2267)
 * expose the DC and rack of a node through JMX and nodetool ring (CASSANDRA-2531)
 * fix cache mbean getSize (CASSANDRA-2781)
 * Add Date, Float, Double, and Boolean types (CASSANDRA-2530)
 * Add startup flag to renew counter node id (CASSANDRA-2788)
 * add jamm agent to cassandra.bat (CASSANDRA-2787)
 * fix repair hanging if a neighbor has nothing to send (CASSANDRA-2797)
 * purge tombstone even if row is in only one sstable (CASSANDRA-2801)
 * Fix wrong purge of deleted cf during compaction (CASSANDRA-2786)
 * fix race that could result in Hadoop writer failing to throw an
   exception encountered after close() (CASSANDRA-2755)
 * fix scan wrongly throwing assertion error (CASSANDRA-2653)
 * Always use even distribution for merkle tree with RandomPartitionner
   (CASSANDRA-2841)
 * fix describeOwnership for OPP (CASSANDRA-2800)
 * ensure that string tokens do not contain commas (CASSANDRA-2762)


0.8.0-final
 * fix CQL grammar warning and cqlsh regression from CASSANDRA-2622
 * add ant generate-cql-html target (CASSANDRA-2526)
 * update CQL consistency levels (CASSANDRA-2566)
 * debian packaging fixes (CASSANDRA-2481, 2647)
 * fix UUIDType, IntegerType for direct buffers (CASSANDRA-2682, 2684)
 * switch to native Thrift for Hadoop map/reduce (CASSANDRA-2667)
 * fix StackOverflowError when building from eclipse (CASSANDRA-2687)
 * only provide replication_factor to strategy_options "help" for
   SimpleStrategy, OldNetworkTopologyStrategy (CASSANDRA-2678, 2713)
 * fix exception adding validators to non-string columns (CASSANDRA-2696)
 * avoid instantiating DatabaseDescriptor in JDBC (CASSANDRA-2694)
 * fix potential stack overflow during compaction (CASSANDRA-2626)
 * clone super columns to avoid modifying them during flush (CASSANDRA-2675)
 * reset underlying iterator in EchoedRow constructor (CASSANDRA-2653)


0.8.0-rc1
 * faster flushes and compaction from fixing excessively pessimistic 
   rebuffering in BRAF (CASSANDRA-2581)
 * fix returning null column values in the python cql driver (CASSANDRA-2593)
 * fix merkle tree splitting exiting early (CASSANDRA-2605)
 * snapshot_before_compaction directory name fix (CASSANDRA-2598)
 * Disable compaction throttling during bootstrap (CASSANDRA-2612) 
 * fix CQL treatment of > and < operators in range slices (CASSANDRA-2592)
 * fix potential double-application of counter updates on commitlog replay
   by moving replay position from header to sstable metadata (CASSANDRA-2419)
 * JDBC CQL driver exposes getColumn for access to timestamp
 * JDBC ResultSetMetadata properties added to AbstractType
 * r/m clustertool (CASSANDRA-2607)
 * add support for presenting row key as a column in CQL result sets 
   (CASSANDRA-2622)
 * Don't allow {LOCAL|EACH}_QUORUM unless strategy is NTS (CASSANDRA-2627)
 * validate keyspace strategy_options during CQL create (CASSANDRA-2624)
 * fix empty Result with secondary index when limit=1 (CASSANDRA-2628)
 * Fix regression where bootstrapping a node with no schema fails
   (CASSANDRA-2625)
 * Allow removing LocationInfo sstables (CASSANDRA-2632)
 * avoid attempting to replay mutations from dropped keyspaces (CASSANDRA-2631)
 * avoid using cached position of a key when GT is requested (CASSANDRA-2633)
 * fix counting bloom filter true positives (CASSANDRA-2637)
 * initialize local ep state prior to gossip startup if needed (CASSANDRA-2638)
 * fix counter increment lost after restart (CASSANDRA-2642)
 * add quote-escaping via backslash to CLI (CASSANDRA-2623)
 * fix pig example script (CASSANDRA-2487)
 * fix dynamic snitch race in adding latencies (CASSANDRA-2618)
 * Start/stop cassandra after more important services such as mdadm in
   debian packaging (CASSANDRA-2481)


0.8.0-beta2
 * fix NPE compacting index CFs (CASSANDRA-2528)
 * Remove checking all column families on startup for compaction candidates 
   (CASSANDRA-2444)
 * validate CQL create keyspace options (CASSANDRA-2525)
 * fix nodetool setcompactionthroughput (CASSANDRA-2550)
 * move	gossip heartbeat back to its own thread (CASSANDRA-2554)
 * validate cql TRUNCATE columnfamily before truncating (CASSANDRA-2570)
 * fix batch_mutate for mixed standard-counter mutations (CASSANDRA-2457)
 * disallow making schema changes to system keyspace (CASSANDRA-2563)
 * fix sending mutation messages multiple times (CASSANDRA-2557)
 * fix incorrect use of NBHM.size in ReadCallback that could cause
   reads to time out even when responses were received (CASSANDRA-2552)
 * trigger read repair correctly for LOCAL_QUORUM reads (CASSANDRA-2556)
 * Allow configuring the number of compaction thread (CASSANDRA-2558)
 * forceUserDefinedCompaction will attempt to compact what it is given
   even if the pessimistic estimate is that there is not enough disk space;
   automatic compactions will only compact 2 or more sstables (CASSANDRA-2575)
 * refuse to apply migrations with older timestamps than the current 
   schema (CASSANDRA-2536)
 * remove unframed Thrift transport option
 * include indexes in snapshots (CASSANDRA-2596)
 * improve ignoring of obsolete mutations in index maintenance (CASSANDRA-2401)
 * recognize attempt to drop just the index while leaving the column
   definition alone (CASSANDRA-2619)
  

0.8.0-beta1
 * remove Avro RPC support (CASSANDRA-926)
 * support for columns that act as incr/decr counters 
   (CASSANDRA-1072, 1937, 1944, 1936, 2101, 2093, 2288, 2105, 2384, 2236, 2342,
   2454)
 * CQL (CASSANDRA-1703, 1704, 1705, 1706, 1707, 1708, 1710, 1711, 1940, 
   2124, 2302, 2277, 2493)
 * avoid double RowMutation serialization on write path (CASSANDRA-1800)
 * make NetworkTopologyStrategy the default (CASSANDRA-1960)
 * configurable internode encryption (CASSANDRA-1567, 2152)
 * human readable column names in sstable2json output (CASSANDRA-1933)
 * change default JMX port to 7199 (CASSANDRA-2027)
 * backwards compatible internal messaging (CASSANDRA-1015)
 * atomic switch of memtables and sstables (CASSANDRA-2284)
 * add pluggable SeedProvider (CASSANDRA-1669)
 * Fix clustertool to not throw exception when calling get_endpoints (CASSANDRA-2437)
 * upgrade to thrift 0.6 (CASSANDRA-2412) 
 * repair works on a token range instead of full ring (CASSANDRA-2324)
 * purge tombstones from row cache (CASSANDRA-2305)
 * push replication_factor into strategy_options (CASSANDRA-1263)
 * give snapshots the same name on each node (CASSANDRA-1791)
 * remove "nodetool loadbalance" (CASSANDRA-2448)
 * multithreaded compaction (CASSANDRA-2191)
 * compaction throttling (CASSANDRA-2156)
 * add key type information and alias (CASSANDRA-2311, 2396)
 * cli no longer divides read_repair_chance by 100 (CASSANDRA-2458)
 * made CompactionInfo.getTaskType return an enum (CASSANDRA-2482)
 * add a server-wide cap on measured memtable memory usage and aggressively
   flush to keep under that threshold (CASSANDRA-2006)
 * add unified UUIDType (CASSANDRA-2233)
 * add off-heap row cache support (CASSANDRA-1969)


0.7.5
 * improvements/fixes to PIG driver (CASSANDRA-1618, CASSANDRA-2387,
   CASSANDRA-2465, CASSANDRA-2484)
 * validate index names (CASSANDRA-1761)
 * reduce contention on Table.flusherLock (CASSANDRA-1954)
 * try harder to detect failures during streaming, cleaning up temporary
   files more reliably (CASSANDRA-2088)
 * shut down server for OOM on a Thrift thread (CASSANDRA-2269)
 * fix tombstone handling in repair and sstable2json (CASSANDRA-2279)
 * preserve version when streaming data from old sstables (CASSANDRA-2283)
 * don't start repair if a neighboring node is marked as dead (CASSANDRA-2290)
 * purge tombstones from row cache (CASSANDRA-2305)
 * Avoid seeking when sstable2json exports the entire file (CASSANDRA-2318)
 * clear Built flag in system table when dropping an index (CASSANDRA-2320)
 * don't allow arbitrary argument for stress.java (CASSANDRA-2323)
 * validate values for index predicates in get_indexed_slice (CASSANDRA-2328)
 * queue secondary indexes for flush before the parent (CASSANDRA-2330)
 * allow job configuration to set the CL used in Hadoop jobs (CASSANDRA-2331)
 * add memtable_flush_queue_size defaulting to 4 (CASSANDRA-2333)
 * Allow overriding of initial_token, storage_port and rpc_port from system
   properties (CASSANDRA-2343)
 * fix comparator used for non-indexed secondary expressions in index scan
   (CASSANDRA-2347)
 * ensure size calculation and write phase of large-row compaction use
   the same threshold for TTL expiration (CASSANDRA-2349)
 * fix race when iterating CFs during add/drop (CASSANDRA-2350)
 * add ConsistencyLevel command to CLI (CASSANDRA-2354)
 * allow negative numbers in the cli (CASSANDRA-2358)
 * hard code serialVersionUID for tokens class (CASSANDRA-2361)
 * fix potential infinite loop in ByteBufferUtil.inputStream (CASSANDRA-2365)
 * fix encoding bugs in HintedHandoffManager, SystemTable when default
   charset is not UTF8 (CASSANDRA-2367)
 * avoids having removed node reappearing in Gossip (CASSANDRA-2371)
 * fix incorrect truncation of long to int when reading columns via block
   index (CASSANDRA-2376)
 * fix NPE during stream session (CASSANDRA-2377)
 * fix race condition that could leave orphaned data files when dropping CF or
   KS (CASSANDRA-2381)
 * fsync statistics component on write (CASSANDRA-2382)
 * fix duplicate results from CFS.scan (CASSANDRA-2406)
 * add IntegerType to CLI help (CASSANDRA-2414)
 * avoid caching token-only decoratedkeys (CASSANDRA-2416)
 * convert mmap assertion to if/throw so scrub can catch it (CASSANDRA-2417)
 * don't overwrite gc log (CASSANDR-2418)
 * invalidate row cache for streamed row to avoid inconsitencies
   (CASSANDRA-2420)
 * avoid copies in range/index scans (CASSANDRA-2425)
 * make sure we don't wipe data during cleanup if the node has not join
   the ring (CASSANDRA-2428)
 * Try harder to close files after compaction (CASSANDRA-2431)
 * re-set bootstrapped flag after move finishes (CASSANDRA-2435)
 * display validation_class in CLI 'describe keyspace' (CASSANDRA-2442)
 * make cleanup compactions cleanup the row cache (CASSANDRA-2451)
 * add column fields validation to scrub (CASSANDRA-2460)
 * use 64KB flush buffer instead of in_memory_compaction_limit (CASSANDRA-2463)
 * fix backslash substitutions in CLI (CASSANDRA-2492)
 * disable cache saving for system CFS (CASSANDRA-2502)
 * fixes for verifying destination availability under hinted conditions
   so UE can be thrown intead of timing out (CASSANDRA-2514)
 * fix update of validation class in column metadata (CASSANDRA-2512)
 * support LOCAL_QUORUM, EACH_QUORUM CLs outside of NTS (CASSANDRA-2516)
 * preserve version when streaming data from old sstables (CASSANDRA-2283)
 * fix backslash substitutions in CLI (CASSANDRA-2492)
 * count a row deletion as one operation towards memtable threshold 
   (CASSANDRA-2519)
 * support LOCAL_QUORUM, EACH_QUORUM CLs outside of NTS (CASSANDRA-2516)


0.7.4
 * add nodetool join command (CASSANDRA-2160)
 * fix secondary indexes on pre-existing or streamed data (CASSANDRA-2244)
 * initialize endpoint in gossiper earlier (CASSANDRA-2228)
 * add ability to write to Cassandra from Pig (CASSANDRA-1828)
 * add rpc_[min|max]_threads (CASSANDRA-2176)
 * add CL.TWO, CL.THREE (CASSANDRA-2013)
 * avoid exporting an un-requested row in sstable2json, when exporting 
   a key that does not exist (CASSANDRA-2168)
 * add incremental_backups option (CASSANDRA-1872)
 * add configurable row limit to Pig loadfunc (CASSANDRA-2276)
 * validate column values in batches as well as single-Column inserts
   (CASSANDRA-2259)
 * move sample schema from cassandra.yaml to schema-sample.txt,
   a cli scripts (CASSANDRA-2007)
 * avoid writing empty rows when scrubbing tombstoned rows (CASSANDRA-2296)
 * fix assertion error in range and index scans for CL < ALL
   (CASSANDRA-2282)
 * fix commitlog replay when flush position refers to data that didn't
   get synced before server died (CASSANDRA-2285)
 * fix fd leak in sstable2json with non-mmap'd i/o (CASSANDRA-2304)
 * reduce memory use during streaming of multiple sstables (CASSANDRA-2301)
 * purge tombstoned rows from cache after GCGraceSeconds (CASSANDRA-2305)
 * allow zero replicas in a NTS datacenter (CASSANDRA-1924)
 * make range queries respect snitch for local replicas (CASSANDRA-2286)
 * fix HH delivery when column index is larger than 2GB (CASSANDRA-2297)
 * make 2ary indexes use parent CF flush thresholds during initial build
   (CASSANDRA-2294)
 * update memtable_throughput to be a long (CASSANDRA-2158)


0.7.3
 * Keep endpoint state until aVeryLongTime (CASSANDRA-2115)
 * lower-latency read repair (CASSANDRA-2069)
 * add hinted_handoff_throttle_delay_in_ms option (CASSANDRA-2161)
 * fixes for cache save/load (CASSANDRA-2172, -2174)
 * Handle whole-row deletions in CFOutputFormat (CASSANDRA-2014)
 * Make memtable_flush_writers flush in parallel (CASSANDRA-2178)
 * Add compaction_preheat_key_cache option (CASSANDRA-2175)
 * refactor stress.py to have only one copy of the format string 
   used for creating row keys (CASSANDRA-2108)
 * validate index names for \w+ (CASSANDRA-2196)
 * Fix Cassandra cli to respect timeout if schema does not settle 
   (CASSANDRA-2187)
 * fix for compaction and cleanup writing old-format data into new-version 
   sstable (CASSANDRA-2211, -2216)
 * add nodetool scrub (CASSANDRA-2217, -2240)
 * fix sstable2json large-row pagination (CASSANDRA-2188)
 * fix EOFing on requests for the last bytes in a file (CASSANDRA-2213)
 * fix BufferedRandomAccessFile bugs (CASSANDRA-2218, -2241)
 * check for memtable flush_after_mins exceeded every 10s (CASSANDRA-2183)
 * fix cache saving on Windows (CASSANDRA-2207)
 * add validateSchemaAgreement call + synchronization to schema
   modification operations (CASSANDRA-2222)
 * fix for reversed slice queries on large rows (CASSANDRA-2212)
 * fat clients were writing local data (CASSANDRA-2223)
 * set DEFAULT_MEMTABLE_LIFETIME_IN_MINS to 24h
 * improve detection and cleanup of partially-written sstables 
   (CASSANDRA-2206)
 * fix supercolumn de/serialization when subcolumn comparator is different
   from supercolumn's (CASSANDRA-2104)
 * fix starting up on Windows when CASSANDRA_HOME contains whitespace
   (CASSANDRA-2237)
 * add [get|set][row|key]cacheSavePeriod to JMX (CASSANDRA-2100)
 * fix Hadoop ColumnFamilyOutputFormat dropping of mutations
   when batch fills up (CASSANDRA-2255)
 * move file deletions off of scheduledtasks executor (CASSANDRA-2253)


0.7.2
 * copy DecoratedKey.key when inserting into caches to avoid retaining
   a reference to the underlying buffer (CASSANDRA-2102)
 * format subcolumn names with subcomparator (CASSANDRA-2136)
 * fix column bloom filter deserialization (CASSANDRA-2165)


0.7.1
 * refactor MessageDigest creation code. (CASSANDRA-2107)
 * buffer network stack to avoid inefficient small TCP messages while avoiding
   the nagle/delayed ack problem (CASSANDRA-1896)
 * check log4j configuration for changes every 10s (CASSANDRA-1525, 1907)
 * more-efficient cross-DC replication (CASSANDRA-1530, -2051, -2138)
 * avoid polluting page cache with commitlog or sstable writes
   and seq scan operations (CASSANDRA-1470)
 * add RMI authentication options to nodetool (CASSANDRA-1921)
 * make snitches configurable at runtime (CASSANDRA-1374)
 * retry hadoop split requests on connection failure (CASSANDRA-1927)
 * implement describeOwnership for BOP, COPP (CASSANDRA-1928)
 * make read repair behave as expected for ConsistencyLevel > ONE
   (CASSANDRA-982, 2038)
 * distributed test harness (CASSANDRA-1859, 1964)
 * reduce flush lock contention (CASSANDRA-1930)
 * optimize supercolumn deserialization (CASSANDRA-1891)
 * fix CFMetaData.apply to only compare objects of the same class 
   (CASSANDRA-1962)
 * allow specifying specific SSTables to compact from JMX (CASSANDRA-1963)
 * fix race condition in MessagingService.targets (CASSANDRA-1959, 2094, 2081)
 * refuse to open sstables from a future version (CASSANDRA-1935)
 * zero-copy reads (CASSANDRA-1714)
 * fix copy bounds for word Text in wordcount demo (CASSANDRA-1993)
 * fixes for contrib/javautils (CASSANDRA-1979)
 * check more frequently for memtable expiration (CASSANDRA-2000)
 * fix writing SSTable column count statistics (CASSANDRA-1976)
 * fix streaming of multiple CFs during bootstrap (CASSANDRA-1992)
 * explicitly set JVM GC new generation size with -Xmn (CASSANDRA-1968)
 * add short options for CLI flags (CASSANDRA-1565)
 * make keyspace argument to "describe keyspace" in CLI optional
   when authenticated to keyspace already (CASSANDRA-2029)
 * added option to specify -Dcassandra.join_ring=false on startup
   to allow "warm spare" nodes or performing JMX maintenance before
   joining the ring (CASSANDRA-526)
 * log migrations at INFO (CASSANDRA-2028)
 * add CLI verbose option in file mode (CASSANDRA-2030)
 * add single-line "--" comments to CLI (CASSANDRA-2032)
 * message serialization tests (CASSANDRA-1923)
 * switch from ivy to maven-ant-tasks (CASSANDRA-2017)
 * CLI attempts to block for new schema to propagate (CASSANDRA-2044)
 * fix potential overflow in nodetool cfstats (CASSANDRA-2057)
 * add JVM shutdownhook to sync commitlog (CASSANDRA-1919)
 * allow nodes to be up without being part of  normal traffic (CASSANDRA-1951)
 * fix CLI "show keyspaces" with null options on NTS (CASSANDRA-2049)
 * fix possible ByteBuffer race conditions (CASSANDRA-2066)
 * reduce garbage generated by MessagingService to prevent load spikes
   (CASSANDRA-2058)
 * fix math in RandomPartitioner.describeOwnership (CASSANDRA-2071)
 * fix deletion of sstable non-data components (CASSANDRA-2059)
 * avoid blocking gossip while deleting handoff hints (CASSANDRA-2073)
 * ignore messages from newer versions, keep track of nodes in gossip 
   regardless of version (CASSANDRA-1970)
 * cache writing moved to CompactionManager to reduce i/o contention and
   updated to use non-cache-polluting writes (CASSANDRA-2053)
 * page through large rows when exporting to JSON (CASSANDRA-2041)
 * add flush_largest_memtables_at and reduce_cache_sizes_at options
   (CASSANDRA-2142)
 * add cli 'describe cluster' command (CASSANDRA-2127)
 * add cli support for setting username/password at 'connect' command 
   (CASSANDRA-2111)
 * add -D option to Stress.java to allow reading hosts from a file 
   (CASSANDRA-2149)
 * bound hints CF throughput between 32M and 256M (CASSANDRA-2148)
 * continue starting when invalid saved cache entries are encountered
   (CASSANDRA-2076)
 * add max_hint_window_in_ms option (CASSANDRA-1459)


0.7.0-final
 * fix offsets to ByteBuffer.get (CASSANDRA-1939)


0.7.0-rc4
 * fix cli crash after backgrounding (CASSANDRA-1875)
 * count timeouts in storageproxy latencies, and include latency 
   histograms in StorageProxyMBean (CASSANDRA-1893)
 * fix CLI get recognition of supercolumns (CASSANDRA-1899)
 * enable keepalive on intra-cluster sockets (CASSANDRA-1766)
 * count timeouts towards dynamicsnitch latencies (CASSANDRA-1905)
 * Expose index-building status in JMX + cli schema description
   (CASSANDRA-1871)
 * allow [LOCAL|EACH]_QUORUM to be used with non-NetworkTopology 
   replication Strategies
 * increased amount of index locks for faster commitlog replay
 * collect secondary index tombstones immediately (CASSANDRA-1914)
 * revert commitlog changes from #1780 (CASSANDRA-1917)
 * change RandomPartitioner min token to -1 to avoid collision w/
   tokens on actual nodes (CASSANDRA-1901)
 * examine the right nibble when validating TimeUUID (CASSANDRA-1910)
 * include secondary indexes in cleanup (CASSANDRA-1916)
 * CFS.scrubDataDirectories should also cleanup invalid secondary indexes
   (CASSANDRA-1904)
 * ability to disable/enable gossip on nodes to force them down
   (CASSANDRA-1108)


0.7.0-rc3
 * expose getNaturalEndpoints in StorageServiceMBean taking byte[]
   key; RMI cannot serialize ByteBuffer (CASSANDRA-1833)
 * infer org.apache.cassandra.locator for replication strategy classes
   when not otherwise specified
 * validation that generates less garbage (CASSANDRA-1814)
 * add TTL support to CLI (CASSANDRA-1838)
 * cli defaults to bytestype for subcomparator when creating
   column families (CASSANDRA-1835)
 * unregister index MBeans when index is dropped (CASSANDRA-1843)
 * make ByteBufferUtil.clone thread-safe (CASSANDRA-1847)
 * change exception for read requests during bootstrap from 
   InvalidRequest to Unavailable (CASSANDRA-1862)
 * respect row-level tombstones post-flush in range scans
   (CASSANDRA-1837)
 * ReadResponseResolver check digests against each other (CASSANDRA-1830)
 * return InvalidRequest when remove of subcolumn without supercolumn
   is requested (CASSANDRA-1866)
 * flush before repair (CASSANDRA-1748)
 * SSTableExport validates key order (CASSANDRA-1884)
 * large row support for SSTableExport (CASSANDRA-1867)
 * Re-cache hot keys post-compaction without hitting disk (CASSANDRA-1878)
 * manage read repair in coordinator instead of data source, to
   provide latency information to dynamic snitch (CASSANDRA-1873)


0.7.0-rc2
 * fix live-column-count of slice ranges including tombstoned supercolumn 
   with live subcolumn (CASSANDRA-1591)
 * rename o.a.c.internal.AntientropyStage -> AntiEntropyStage,
   o.a.c.request.Request_responseStage -> RequestResponseStage,
   o.a.c.internal.Internal_responseStage -> InternalResponseStage
 * add AbstractType.fromString (CASSANDRA-1767)
 * require index_type to be present when specifying index_name
   on ColumnDef (CASSANDRA-1759)
 * fix add/remove index bugs in CFMetadata (CASSANDRA-1768)
 * rebuild Strategy during system_update_keyspace (CASSANDRA-1762)
 * cli updates prompt to ... in continuation lines (CASSANDRA-1770)
 * support multiple Mutations per key in hadoop ColumnFamilyOutputFormat
   (CASSANDRA-1774)
 * improvements to Debian init script (CASSANDRA-1772)
 * use local classloader to check for version.properties (CASSANDRA-1778)
 * Validate that column names in column_metadata are valid for the
   defined comparator, and decode properly in cli (CASSANDRA-1773)
 * use cross-platform newlines in cli (CASSANDRA-1786)
 * add ExpiringColumn support to sstable import/export (CASSANDRA-1754)
 * add flush for each append to periodic commitlog mode; added
   periodic_without_flush option to disable this (CASSANDRA-1780)
 * close file handle used for post-flush truncate (CASSANDRA-1790)
 * various code cleanup (CASSANDRA-1793, -1794, -1795)
 * fix range queries against wrapped range (CASSANDRA-1781)
 * fix consistencylevel calculations for NetworkTopologyStrategy
   (CASSANDRA-1804)
 * cli support index type enum names (CASSANDRA-1810)
 * improved validation of column_metadata (CASSANDRA-1813)
 * reads at ConsistencyLevel > 1 throw UnavailableException
   immediately if insufficient live nodes exist (CASSANDRA-1803)
 * copy bytebuffers for local writes to avoid retaining the entire
   Thrift frame (CASSANDRA-1801)
 * fix NPE adding index to column w/o prior metadata (CASSANDRA-1764)
 * reduce fat client timeout (CASSANDRA-1730)
 * fix botched merge of CASSANDRA-1316


0.7.0-rc1
 * fix compaction and flush races with schema updates (CASSANDRA-1715)
 * add clustertool, config-converter, sstablekeys, and schematool 
   Windows .bat files (CASSANDRA-1723)
 * reject range queries received during bootstrap (CASSANDRA-1739)
 * fix wrapping-range queries on non-minimum token (CASSANDRA-1700)
 * add nodetool cfhistogram (CASSANDRA-1698)
 * limit repaired ranges to what the nodes have in common (CASSANDRA-1674)
 * index scan treats missing columns as not matching secondary
   expressions (CASSANDRA-1745)
 * Fix misuse of DataOutputBuffer.getData in AntiEntropyService
   (CASSANDRA-1729)
 * detect and warn when obsolete version of JNA is present (CASSANDRA-1760)
 * reduce fat client timeout (CASSANDRA-1730)
 * cleanup smallest CFs first to increase free temp space for larger ones
   (CASSANDRA-1811)
 * Update windows .bat files to work outside of main Cassandra
   directory (CASSANDRA-1713)
 * fix read repair regression from 0.6.7 (CASSANDRA-1727)
 * more-efficient read repair (CASSANDRA-1719)
 * fix hinted handoff replay (CASSANDRA-1656)
 * log type of dropped messages (CASSANDRA-1677)
 * upgrade to SLF4J 1.6.1
 * fix ByteBuffer bug in ExpiringColumn.updateDigest (CASSANDRA-1679)
 * fix IntegerType.getString (CASSANDRA-1681)
 * make -Djava.net.preferIPv4Stack=true the default (CASSANDRA-628)
 * add INTERNAL_RESPONSE verb to differentiate from responses related
   to client requests (CASSANDRA-1685)
 * log tpstats when dropping messages (CASSANDRA-1660)
 * include unreachable nodes in describeSchemaVersions (CASSANDRA-1678)
 * Avoid dropping messages off the client request path (CASSANDRA-1676)
 * fix jna errno reporting (CASSANDRA-1694)
 * add friendlier error for UnknownHostException on startup (CASSANDRA-1697)
 * include jna dependency in RPM package (CASSANDRA-1690)
 * add --skip-keys option to stress.py (CASSANDRA-1696)
 * improve cli handling of non-string keys and column names 
   (CASSANDRA-1701, -1693)
 * r/m extra subcomparator line in cli keyspaces output (CASSANDRA-1712)
 * add read repair chance to cli "show keyspaces"
 * upgrade to ConcurrentLinkedHashMap 1.1 (CASSANDRA-975)
 * fix index scan routing (CASSANDRA-1722)
 * fix tombstoning of supercolumns in range queries (CASSANDRA-1734)
 * clear endpoint cache after updating keyspace metadata (CASSANDRA-1741)
 * fix wrapping-range queries on non-minimum token (CASSANDRA-1700)
 * truncate includes secondary indexes (CASSANDRA-1747)
 * retain reference to PendingFile sstables (CASSANDRA-1749)
 * fix sstableimport regression (CASSANDRA-1753)
 * fix for bootstrap when no non-system tables are defined (CASSANDRA-1732)
 * handle replica unavailability in index scan (CASSANDRA-1755)
 * fix service initialization order deadlock (CASSANDRA-1756)
 * multi-line cli commands (CASSANDRA-1742)
 * fix race between snapshot and compaction (CASSANDRA-1736)
 * add listEndpointsPendingHints, deleteHintsForEndpoint JMX methods 
   (CASSANDRA-1551)


0.7.0-beta3
 * add strategy options to describe_keyspace output (CASSANDRA-1560)
 * log warning when using randomly generated token (CASSANDRA-1552)
 * re-organize JMX into .db, .net, .internal, .request (CASSANDRA-1217)
 * allow nodes to change IPs between restarts (CASSANDRA-1518)
 * remember ring state between restarts by default (CASSANDRA-1518)
 * flush index built flag so we can read it before log replay (CASSANDRA-1541)
 * lock row cache updates to prevent race condition (CASSANDRA-1293)
 * remove assertion causing rare (and harmless) error messages in
   commitlog (CASSANDRA-1330)
 * fix moving nodes with no keyspaces defined (CASSANDRA-1574)
 * fix unbootstrap when no data is present in a transfer range (CASSANDRA-1573)
 * take advantage of AVRO-495 to simplify our avro IDL (CASSANDRA-1436)
 * extend authorization hierarchy to column family (CASSANDRA-1554)
 * deletion support in secondary indexes (CASSANDRA-1571)
 * meaningful error message for invalid replication strategy class 
   (CASSANDRA-1566)
 * allow keyspace creation with RF > N (CASSANDRA-1428)
 * improve cli error handling (CASSANDRA-1580)
 * add cache save/load ability (CASSANDRA-1417, 1606, 1647)
 * add StorageService.getDrainProgress (CASSANDRA-1588)
 * Disallow bootstrap to an in-use token (CASSANDRA-1561)
 * Allow dynamic secondary index creation and destruction (CASSANDRA-1532)
 * log auto-guessed memtable thresholds (CASSANDRA-1595)
 * add ColumnDef support to cli (CASSANDRA-1583)
 * reduce index sample time by 75% (CASSANDRA-1572)
 * add cli support for column, strategy metadata (CASSANDRA-1578, 1612)
 * add cli support for schema modification (CASSANDRA-1584)
 * delete temp files on failed compactions (CASSANDRA-1596)
 * avoid blocking for dead nodes during removetoken (CASSANDRA-1605)
 * remove ConsistencyLevel.ZERO (CASSANDRA-1607)
 * expose in-progress compaction type in jmx (CASSANDRA-1586)
 * removed IClock & related classes from internals (CASSANDRA-1502)
 * fix removing tokens from SystemTable on decommission and removetoken
   (CASSANDRA-1609)
 * include CF metadata in cli 'show keyspaces' (CASSANDRA-1613)
 * switch from Properties to HashMap in PropertyFileSnitch to
   avoid synchronization bottleneck (CASSANDRA-1481)
 * PropertyFileSnitch configuration file renamed to 
   cassandra-topology.properties
 * add cli support for get_range_slices (CASSANDRA-1088, CASSANDRA-1619)
 * Make memtable flush thresholds per-CF instead of global 
   (CASSANDRA-1007, 1637)
 * add cli support for binary data without CfDef hints (CASSANDRA-1603)
 * fix building SSTable statistics post-stream (CASSANDRA-1620)
 * fix potential infinite loop in 2ary index queries (CASSANDRA-1623)
 * allow creating NTS keyspaces with no replicas configured (CASSANDRA-1626)
 * add jmx histogram of sstables accessed per read (CASSANDRA-1624)
 * remove system_rename_column_family and system_rename_keyspace from the
   client API until races can be fixed (CASSANDRA-1630, CASSANDRA-1585)
 * add cli sanity tests (CASSANDRA-1582)
 * update GC settings in cassandra.bat (CASSANDRA-1636)
 * cli support for index queries (CASSANDRA-1635)
 * cli support for updating schema memtable settings (CASSANDRA-1634)
 * cli --file option (CASSANDRA-1616)
 * reduce automatically chosen memtable sizes by 50% (CASSANDRA-1641)
 * move endpoint cache from snitch to strategy (CASSANDRA-1643)
 * fix commitlog recovery deleting the newly-created segment as well as
   the old ones (CASSANDRA-1644)
 * upgrade to Thrift 0.5 (CASSANDRA-1367)
 * renamed CL.DCQUORUM to LOCAL_QUORUM and DCQUORUMSYNC to EACH_QUORUM
 * cli truncate support (CASSANDRA-1653)
 * update GC settings in cassandra.bat (CASSANDRA-1636)
 * avoid logging when a node's ip/token is gossipped back to it (CASSANDRA-1666)


0.7-beta2
 * always use UTF-8 for hint keys (CASSANDRA-1439)
 * remove cassandra.yaml dependency from Hadoop and Pig (CASSADRA-1322)
 * expose CfDef metadata in describe_keyspaces (CASSANDRA-1363)
 * restore use of mmap_index_only option (CASSANDRA-1241)
 * dropping a keyspace with no column families generated an error 
   (CASSANDRA-1378)
 * rename RackAwareStrategy to OldNetworkTopologyStrategy, RackUnawareStrategy 
   to SimpleStrategy, DatacenterShardStrategy to NetworkTopologyStrategy,
   AbstractRackAwareSnitch to AbstractNetworkTopologySnitch (CASSANDRA-1392)
 * merge StorageProxy.mutate, mutateBlocking (CASSANDRA-1396)
 * faster UUIDType, LongType comparisons (CASSANDRA-1386, 1393)
 * fix setting read_repair_chance from CLI addColumnFamily (CASSANDRA-1399)
 * fix updates to indexed columns (CASSANDRA-1373)
 * fix race condition leaving to FileNotFoundException (CASSANDRA-1382)
 * fix sharded lock hash on index write path (CASSANDRA-1402)
 * add support for GT/E, LT/E in subordinate index clauses (CASSANDRA-1401)
 * cfId counter got out of sync when CFs were added (CASSANDRA-1403)
 * less chatty schema updates (CASSANDRA-1389)
 * rename column family mbeans. 'type' will now include either 
   'IndexColumnFamilies' or 'ColumnFamilies' depending on the CFS type.
   (CASSANDRA-1385)
 * disallow invalid keyspace and column family names. This includes name that
   matches a '^\w+' regex. (CASSANDRA-1377)
 * use JNA, if present, to take snapshots (CASSANDRA-1371)
 * truncate hints if starting 0.7 for the first time (CASSANDRA-1414)
 * fix FD leak in single-row slicepredicate queries (CASSANDRA-1416)
 * allow index expressions against columns that are not part of the 
   SlicePredicate (CASSANDRA-1410)
 * config-converter properly handles snitches and framed support 
   (CASSANDRA-1420)
 * remove keyspace argument from multiget_count (CASSANDRA-1422)
 * allow specifying cassandra.yaml location as (local or remote) URL
   (CASSANDRA-1126)
 * fix using DynamicEndpointSnitch with NetworkTopologyStrategy
   (CASSANDRA-1429)
 * Add CfDef.default_validation_class (CASSANDRA-891)
 * fix EstimatedHistogram.max (CASSANDRA-1413)
 * quorum read optimization (CASSANDRA-1622)
 * handle zero-length (or missing) rows during HH paging (CASSANDRA-1432)
 * include secondary indexes during schema migrations (CASSANDRA-1406)
 * fix commitlog header race during schema change (CASSANDRA-1435)
 * fix ColumnFamilyStoreMBeanIterator to use new type name (CASSANDRA-1433)
 * correct filename generated by xml->yaml converter (CASSANDRA-1419)
 * add CMSInitiatingOccupancyFraction=75 and UseCMSInitiatingOccupancyOnly
   to default JVM options
 * decrease jvm heap for cassandra-cli (CASSANDRA-1446)
 * ability to modify keyspaces and column family definitions on a live cluster
   (CASSANDRA-1285)
 * support for Hadoop Streaming [non-jvm map/reduce via stdin/out]
   (CASSANDRA-1368)
 * Move persistent sstable stats from the system table to an sstable component
   (CASSANDRA-1430)
 * remove failed bootstrap attempt from pending ranges when gossip times
   it out after 1h (CASSANDRA-1463)
 * eager-create tcp connections to other cluster members (CASSANDRA-1465)
 * enumerate stages and derive stage from message type instead of 
   transmitting separately (CASSANDRA-1465)
 * apply reversed flag during collation from different data sources
   (CASSANDRA-1450)
 * make failure to remove commitlog segment non-fatal (CASSANDRA-1348)
 * correct ordering of drain operations so CL.recover is no longer 
   necessary (CASSANDRA-1408)
 * removed keyspace from describe_splits method (CASSANDRA-1425)
 * rename check_schema_agreement to describe_schema_versions
   (CASSANDRA-1478)
 * fix QUORUM calculation for RF > 3 (CASSANDRA-1487)
 * remove tombstones during non-major compactions when bloom filter
   verifies that row does not exist in other sstables (CASSANDRA-1074)
 * nodes that coordinated a loadbalance in the past could not be seen by
   newly added nodes (CASSANDRA-1467)
 * exposed endpoint states (gossip details) via jmx (CASSANDRA-1467)
 * ensure that compacted sstables are not included when new readers are
   instantiated (CASSANDRA-1477)
 * by default, calculate heap size and memtable thresholds at runtime (CASSANDRA-1469)
 * fix races dealing with adding/dropping keyspaces and column families in
   rapid succession (CASSANDRA-1477)
 * clean up of Streaming system (CASSANDRA-1503, 1504, 1506)
 * add options to configure Thrift socket keepalive and buffer sizes (CASSANDRA-1426)
 * make contrib CassandraServiceDataCleaner recursive (CASSANDRA-1509)
 * min, max compaction threshold are configurable and persistent 
   per-ColumnFamily (CASSANDRA-1468)
 * fix replaying the last mutation in a commitlog unnecessarily 
   (CASSANDRA-1512)
 * invoke getDefaultUncaughtExceptionHandler from DTPE with the original
   exception rather than the ExecutionException wrapper (CASSANDRA-1226)
 * remove Clock from the Thrift (and Avro) API (CASSANDRA-1501)
 * Close intra-node sockets when connection is broken (CASSANDRA-1528)
 * RPM packaging spec file (CASSANDRA-786)
 * weighted request scheduler (CASSANDRA-1485)
 * treat expired columns as deleted (CASSANDRA-1539)
 * make IndexInterval configurable (CASSANDRA-1488)
 * add describe_snitch to Thrift API (CASSANDRA-1490)
 * MD5 authenticator compares plain text submitted password with MD5'd
   saved property, instead of vice versa (CASSANDRA-1447)
 * JMX MessagingService pending and completed counts (CASSANDRA-1533)
 * fix race condition processing repair responses (CASSANDRA-1511)
 * make repair blocking (CASSANDRA-1511)
 * create EndpointSnitchInfo and MBean to expose rack and DC (CASSANDRA-1491)
 * added option to contrib/word_count to output results back to Cassandra
   (CASSANDRA-1342)
 * rewrite Hadoop ColumnFamilyRecordWriter to pool connections, retry to
   multiple Cassandra nodes, and smooth impact on the Cassandra cluster
   by using smaller batch sizes (CASSANDRA-1434)
 * fix setting gc_grace_seconds via CLI (CASSANDRA-1549)
 * support TTL'd index values (CASSANDRA-1536)
 * make removetoken work like decommission (CASSANDRA-1216)
 * make cli comparator-aware and improve quote rules (CASSANDRA-1523,-1524)
 * make nodetool compact and cleanup blocking (CASSANDRA-1449)
 * add memtable, cache information to GCInspector logs (CASSANDRA-1558)
 * enable/disable HintedHandoff via JMX (CASSANDRA-1550)
 * Ignore stray files in the commit log directory (CASSANDRA-1547)
 * Disallow bootstrap to an in-use token (CASSANDRA-1561)


0.7-beta1
 * sstable versioning (CASSANDRA-389)
 * switched to slf4j logging (CASSANDRA-625)
 * add (optional) expiration time for column (CASSANDRA-699)
 * access levels for authentication/authorization (CASSANDRA-900)
 * add ReadRepairChance to CF definition (CASSANDRA-930)
 * fix heisenbug in system tests, especially common on OS X (CASSANDRA-944)
 * convert to byte[] keys internally and all public APIs (CASSANDRA-767)
 * ability to alter schema definitions on a live cluster (CASSANDRA-44)
 * renamed configuration file to cassandra.xml, and log4j.properties to
   log4j-server.properties, which must now be loaded from
   the classpath (which is how our scripts in bin/ have always done it)
   (CASSANDRA-971)
 * change get_count to require a SlicePredicate. create multi_get_count
   (CASSANDRA-744)
 * re-organized endpointsnitch implementations and added SimpleSnitch
   (CASSANDRA-994)
 * Added preload_row_cache option (CASSANDRA-946)
 * add CRC to commitlog header (CASSANDRA-999)
 * removed deprecated batch_insert and get_range_slice methods (CASSANDRA-1065)
 * add truncate thrift method (CASSANDRA-531)
 * http mini-interface using mx4j (CASSANDRA-1068)
 * optimize away copy of sliced row on memtable read path (CASSANDRA-1046)
 * replace constant-size 2GB mmaped segments and special casing for index 
   entries spanning segment boundaries, with SegmentedFile that computes 
   segments that always contain entire entries/rows (CASSANDRA-1117)
 * avoid reading large rows into memory during compaction (CASSANDRA-16)
 * added hadoop OutputFormat (CASSANDRA-1101)
 * efficient Streaming (no more anticompaction) (CASSANDRA-579)
 * split commitlog header into separate file and add size checksum to
   mutations (CASSANDRA-1179)
 * avoid allocating a new byte[] for each mutation on replay (CASSANDRA-1219)
 * revise HH schema to be per-endpoint (CASSANDRA-1142)
 * add joining/leaving status to nodetool ring (CASSANDRA-1115)
 * allow multiple repair sessions per node (CASSANDRA-1190)
 * optimize away MessagingService for local range queries (CASSANDRA-1261)
 * make framed transport the default so malformed requests can't OOM the 
   server (CASSANDRA-475)
 * significantly faster reads from row cache (CASSANDRA-1267)
 * take advantage of row cache during range queries (CASSANDRA-1302)
 * make GCGraceSeconds a per-ColumnFamily value (CASSANDRA-1276)
 * keep persistent row size and column count statistics (CASSANDRA-1155)
 * add IntegerType (CASSANDRA-1282)
 * page within a single row during hinted handoff (CASSANDRA-1327)
 * push DatacenterShardStrategy configuration into keyspace definition,
   eliminating datacenter.properties. (CASSANDRA-1066)
 * optimize forward slices starting with '' and single-index-block name 
   queries by skipping the column index (CASSANDRA-1338)
 * streaming refactor (CASSANDRA-1189)
 * faster comparison for UUID types (CASSANDRA-1043)
 * secondary index support (CASSANDRA-749 and subtasks)
 * make compaction buckets deterministic (CASSANDRA-1265)


0.6.6
 * Allow using DynamicEndpointSnitch with RackAwareStrategy (CASSANDRA-1429)
 * remove the remaining vestiges of the unfinished DatacenterShardStrategy 
   (replaced by NetworkTopologyStrategy in 0.7)
   

0.6.5
 * fix key ordering in range query results with RandomPartitioner
   and ConsistencyLevel > ONE (CASSANDRA-1145)
 * fix for range query starting with the wrong token range (CASSANDRA-1042)
 * page within a single row during hinted handoff (CASSANDRA-1327)
 * fix compilation on non-sun JDKs (CASSANDRA-1061)
 * remove String.trim() call on row keys in batch mutations (CASSANDRA-1235)
 * Log summary of dropped messages instead of spamming log (CASSANDRA-1284)
 * add dynamic endpoint snitch (CASSANDRA-981)
 * fix streaming for keyspaces with hyphens in their name (CASSANDRA-1377)
 * fix errors in hard-coded bloom filter optKPerBucket by computing it
   algorithmically (CASSANDRA-1220
 * remove message deserialization stage, and uncap read/write stages
   so slow reads/writes don't block gossip processing (CASSANDRA-1358)
 * add jmx port configuration to Debian package (CASSANDRA-1202)
 * use mlockall via JNA, if present, to prevent Linux from swapping
   out parts of the JVM (CASSANDRA-1214)


0.6.4
 * avoid queuing multiple hint deliveries for the same endpoint
   (CASSANDRA-1229)
 * better performance for and stricter checking of UTF8 column names
   (CASSANDRA-1232)
 * extend option to lower compaction priority to hinted handoff
   as well (CASSANDRA-1260)
 * log errors in gossip instead of re-throwing (CASSANDRA-1289)
 * avoid aborting commitlog replay prematurely if a flushed-but-
   not-removed commitlog segment is encountered (CASSANDRA-1297)
 * fix duplicate rows being read during mapreduce (CASSANDRA-1142)
 * failure detection wasn't closing command sockets (CASSANDRA-1221)
 * cassandra-cli.bat works on windows (CASSANDRA-1236)
 * pre-emptively drop requests that cannot be processed within RPCTimeout
   (CASSANDRA-685)
 * add ack to Binary write verb and update CassandraBulkLoader
   to wait for acks for each row (CASSANDRA-1093)
 * added describe_partitioner Thrift method (CASSANDRA-1047)
 * Hadoop jobs no longer require the Cassandra storage-conf.xml
   (CASSANDRA-1280, CASSANDRA-1047)
 * log thread pool stats when GC is excessive (CASSANDRA-1275)
 * remove gossip message size limit (CASSANDRA-1138)
 * parallelize local and remote reads during multiget, and respect snitch 
   when determining whether to do local read for CL.ONE (CASSANDRA-1317)
 * fix read repair to use requested consistency level on digest mismatch,
   rather than assuming QUORUM (CASSANDRA-1316)
 * process digest mismatch re-reads in parallel (CASSANDRA-1323)
 * switch hints CF comparator to BytesType (CASSANDRA-1274)


0.6.3
 * retry to make streaming connections up to 8 times. (CASSANDRA-1019)
 * reject describe_ring() calls on invalid keyspaces (CASSANDRA-1111)
 * fix cache size calculation for size of 100% (CASSANDRA-1129)
 * fix cache capacity only being recalculated once (CASSANDRA-1129)
 * remove hourly scan of all hints on the off chance that the gossiper
   missed a status change; instead, expose deliverHintsToEndpoint to JMX
   so it can be done manually, if necessary (CASSANDRA-1141)
 * don't reject reads at CL.ALL (CASSANDRA-1152)
 * reject deletions to supercolumns in CFs containing only standard
   columns (CASSANDRA-1139)
 * avoid preserving login information after client disconnects
   (CASSANDRA-1057)
 * prefer sun jdk to openjdk in debian init script (CASSANDRA-1174)
 * detect partioner config changes between restarts and fail fast 
   (CASSANDRA-1146)
 * use generation time to resolve node token reassignment disagreements
   (CASSANDRA-1118)
 * restructure the startup ordering of Gossiper and MessageService to avoid
   timing anomalies (CASSANDRA-1160)
 * detect incomplete commit log hearders (CASSANDRA-1119)
 * force anti-entropy service to stream files on the stream stage to avoid
   sending streams out of order (CASSANDRA-1169)
 * remove inactive stream managers after AES streams files (CASSANDRA-1169)
 * allow removing entire row through batch_mutate Deletion (CASSANDRA-1027)
 * add JMX metrics for row-level bloom filter false positives (CASSANDRA-1212)
 * added a redhat init script to contrib (CASSANDRA-1201)
 * use midpoint when bootstrapping a new machine into range with not
   much data yet instead of random token (CASSANDRA-1112)
 * kill server on OOM in executor stage as well as Thrift (CASSANDRA-1226)
 * remove opportunistic repairs, when two machines with overlapping replica
   responsibilities happen to finish major compactions of the same CF near
   the same time.  repairs are now fully manual (CASSANDRA-1190)
 * add ability to lower compaction priority (default is no change from 0.6.2)
   (CASSANDRA-1181)


0.6.2
 * fix contrib/word_count build. (CASSANDRA-992)
 * split CommitLogExecutorService into BatchCommitLogExecutorService and 
   PeriodicCommitLogExecutorService (CASSANDRA-1014)
 * add latency histograms to CFSMBean (CASSANDRA-1024)
 * make resolving timestamp ties deterministic by using value bytes
   as a tiebreaker (CASSANDRA-1039)
 * Add option to turn off Hinted Handoff (CASSANDRA-894)
 * fix windows startup (CASSANDRA-948)
 * make concurrent_reads, concurrent_writes configurable at runtime via JMX
   (CASSANDRA-1060)
 * disable GCInspector on non-Sun JVMs (CASSANDRA-1061)
 * fix tombstone handling in sstable rows with no other data (CASSANDRA-1063)
 * fix size of row in spanned index entries (CASSANDRA-1056)
 * install json2sstable, sstable2json, and sstablekeys to Debian package
 * StreamingService.StreamDestinations wouldn't empty itself after streaming
   finished (CASSANDRA-1076)
 * added Collections.shuffle(splits) before returning the splits in 
   ColumnFamilyInputFormat (CASSANDRA-1096)
 * do not recalculate cache capacity post-compaction if it's been manually 
   modified (CASSANDRA-1079)
 * better defaults for flush sorter + writer executor queue sizes
   (CASSANDRA-1100)
 * windows scripts for SSTableImport/Export (CASSANDRA-1051)
 * windows script for nodetool (CASSANDRA-1113)
 * expose PhiConvictThreshold (CASSANDRA-1053)
 * make repair of RF==1 a no-op (CASSANDRA-1090)
 * improve default JVM GC options (CASSANDRA-1014)
 * fix SlicePredicate serialization inside Hadoop jobs (CASSANDRA-1049)
 * close Thrift sockets in Hadoop ColumnFamilyRecordReader (CASSANDRA-1081)


0.6.1
 * fix NPE in sstable2json when no excluded keys are given (CASSANDRA-934)
 * keep the replica set constant throughout the read repair process
   (CASSANDRA-937)
 * allow querying getAllRanges with empty token list (CASSANDRA-933)
 * fix command line arguments inversion in clustertool (CASSANDRA-942)
 * fix race condition that could trigger a false-positive assertion
   during post-flush discard of old commitlog segments (CASSANDRA-936)
 * fix neighbor calculation for anti-entropy repair (CASSANDRA-924)
 * perform repair even for small entropy differences (CASSANDRA-924)
 * Use hostnames in CFInputFormat to allow Hadoop's naive string-based
   locality comparisons to work (CASSANDRA-955)
 * cache read-only BufferedRandomAccessFile length to avoid
   3 system calls per invocation (CASSANDRA-950)
 * nodes with IPv6 (and no IPv4) addresses could not join cluster
   (CASSANDRA-969)
 * Retrieve the correct number of undeleted columns, if any, from
   a supercolumn in a row that had been deleted previously (CASSANDRA-920)
 * fix index scans that cross the 2GB mmap boundaries for both mmap
   and standard i/o modes (CASSANDRA-866)
 * expose drain via nodetool (CASSANDRA-978)


0.6.0-RC1
 * JMX drain to flush memtables and run through commit log (CASSANDRA-880)
 * Bootstrapping can skip ranges under the right conditions (CASSANDRA-902)
 * fix merging row versions in range_slice for CL > ONE (CASSANDRA-884)
 * default write ConsistencyLeven chaned from ZERO to ONE
 * fix for index entries spanning mmap buffer boundaries (CASSANDRA-857)
 * use lexical comparison if time part of TimeUUIDs are the same 
   (CASSANDRA-907)
 * bound read, mutation, and response stages to fix possible OOM
   during log replay (CASSANDRA-885)
 * Use microseconds-since-epoch (UTC) in cli, instead of milliseconds
 * Treat batch_mutate Deletion with null supercolumn as "apply this predicate 
   to top level supercolumns" (CASSANDRA-834)
 * Streaming destination nodes do not update their JMX status (CASSANDRA-916)
 * Fix internal RPC timeout calculation (CASSANDRA-911)
 * Added Pig loadfunc to contrib/pig (CASSANDRA-910)


0.6.0-beta3
 * fix compaction bucketing bug (CASSANDRA-814)
 * update windows batch file (CASSANDRA-824)
 * deprecate KeysCachedFraction configuration directive in favor
   of KeysCached; move to unified-per-CF key cache (CASSANDRA-801)
 * add invalidateRowCache to ColumnFamilyStoreMBean (CASSANDRA-761)
 * send Handoff hints to natural locations to reduce load on
   remaining nodes in a failure scenario (CASSANDRA-822)
 * Add RowWarningThresholdInMB configuration option to warn before very 
   large rows get big enough to threaten node stability, and -x option to
   be able to remove them with sstable2json if the warning is unheeded
   until it's too late (CASSANDRA-843)
 * Add logging of GC activity (CASSANDRA-813)
 * fix ConcurrentModificationException in commitlog discard (CASSANDRA-853)
 * Fix hardcoded row count in Hadoop RecordReader (CASSANDRA-837)
 * Add a jmx status to the streaming service and change several DEBUG
   messages to INFO (CASSANDRA-845)
 * fix classpath in cassandra-cli.bat for Windows (CASSANDRA-858)
 * allow re-specifying host, port to cassandra-cli if invalid ones
   are first tried (CASSANDRA-867)
 * fix race condition handling rpc timeout in the coordinator
   (CASSANDRA-864)
 * Remove CalloutLocation and StagingFileDirectory from storage-conf files 
   since those settings are no longer used (CASSANDRA-878)
 * Parse a long from RowWarningThresholdInMB instead of an int (CASSANDRA-882)
 * Remove obsolete ControlPort code from DatabaseDescriptor (CASSANDRA-886)
 * move skipBytes side effect out of assert (CASSANDRA-899)
 * add "double getLoad" to StorageServiceMBean (CASSANDRA-898)
 * track row stats per CF at compaction time (CASSANDRA-870)
 * disallow CommitLogDirectory matching a DataFileDirectory (CASSANDRA-888)
 * default key cache size is 200k entries, changed from 10% (CASSANDRA-863)
 * add -Dcassandra-foreground=yes to cassandra.bat
 * exit if cluster name is changed unexpectedly (CASSANDRA-769)


0.6.0-beta1/beta2
 * add batch_mutate thrift command, deprecating batch_insert (CASSANDRA-336)
 * remove get_key_range Thrift API, deprecated in 0.5 (CASSANDRA-710)
 * add optional login() Thrift call for authentication (CASSANDRA-547)
 * support fat clients using gossiper and StorageProxy to perform
   replication in-process [jvm-only] (CASSANDRA-535)
 * support mmapped I/O for reads, on by default on 64bit JVMs 
   (CASSANDRA-408, CASSANDRA-669)
 * improve insert concurrency, particularly during Hinted Handoff
   (CASSANDRA-658)
 * faster network code (CASSANDRA-675)
 * stress.py moved to contrib (CASSANDRA-635)
 * row caching [must be explicitly enabled per-CF in config] (CASSANDRA-678)
 * present a useful measure of compaction progress in JMX (CASSANDRA-599)
 * add bin/sstablekeys (CASSNADRA-679)
 * add ConsistencyLevel.ANY (CASSANDRA-687)
 * make removetoken remove nodes from gossip entirely (CASSANDRA-644)
 * add ability to set cache sizes at runtime (CASSANDRA-708)
 * report latency and cache hit rate statistics with lifetime totals
   instead of average over the last minute (CASSANDRA-702)
 * support get_range_slice for RandomPartitioner (CASSANDRA-745)
 * per-keyspace replication factory and replication strategy (CASSANDRA-620)
 * track latency in microseconds (CASSANDRA-733)
 * add describe_ Thrift methods, deprecating get_string_property and 
   get_string_list_property
 * jmx interface for tracking operation mode and streams in general.
   (CASSANDRA-709)
 * keep memtables in sorted order to improve range query performance
   (CASSANDRA-799)
 * use while loop instead of recursion when trimming sstables compaction list 
   to avoid blowing stack in pathological cases (CASSANDRA-804)
 * basic Hadoop map/reduce support (CASSANDRA-342)


0.5.1
 * ensure all files for an sstable are streamed to the same directory.
   (CASSANDRA-716)
 * more accurate load estimate for bootstrapping (CASSANDRA-762)
 * tolerate dead or unavailable bootstrap target on write (CASSANDRA-731)
 * allow larger numbers of keys (> 140M) in a sstable bloom filter
   (CASSANDRA-790)
 * include jvm argument improvements from CASSANDRA-504 in debian package
 * change streaming chunk size to 32MB to accomodate Windows XP limitations
   (was 64MB) (CASSANDRA-795)
 * fix get_range_slice returning results in the wrong order (CASSANDRA-781)
 

0.5.0 final
 * avoid attempting to delete temporary bootstrap files twice (CASSANDRA-681)
 * fix bogus NaN in nodeprobe cfstats output (CASSANDRA-646)
 * provide a policy for dealing with single thread executors w/ a full queue
   (CASSANDRA-694)
 * optimize inner read in MessagingService, vastly improving multiple-node
   performance (CASSANDRA-675)
 * wait for table flush before streaming data back to a bootstrapping node.
   (CASSANDRA-696)
 * keep track of bootstrapping sources by table so that bootstrapping doesn't 
   give the indication of finishing early (CASSANDRA-673)


0.5.0 RC3
 * commit the correct version of the patch for CASSANDRA-663


0.5.0 RC2 (unreleased)
 * fix bugs in converting get_range_slice results to Thrift 
   (CASSANDRA-647, CASSANDRA-649)
 * expose java.util.concurrent.TimeoutException in StorageProxy methods
   (CASSANDRA-600)
 * TcpConnectionManager was holding on to disconnected connections, 
   giving the false indication they were being used. (CASSANDRA-651)
 * Remove duplicated write. (CASSANDRA-662)
 * Abort bootstrap if IP is already in the token ring (CASSANDRA-663)
 * increase default commitlog sync period, and wait for last sync to 
   finish before submitting another (CASSANDRA-668)


0.5.0 RC1
 * Fix potential NPE in get_range_slice (CASSANDRA-623)
 * add CRC32 to commitlog entries (CASSANDRA-605)
 * fix data streaming on windows (CASSANDRA-630)
 * GC compacted sstables after cleanup and compaction (CASSANDRA-621)
 * Speed up anti-entropy validation (CASSANDRA-629)
 * Fix anti-entropy assertion error (CASSANDRA-639)
 * Fix pending range conflicts when bootstapping or moving
   multiple nodes at once (CASSANDRA-603)
 * Handle obsolete gossip related to node movement in the case where
   one or more nodes is down when the movement occurs (CASSANDRA-572)
 * Include dead nodes in gossip to avoid a variety of problems
   and fix HH to removed nodes (CASSANDRA-634)
 * return an InvalidRequestException for mal-formed SlicePredicates
   (CASSANDRA-643)
 * fix bug determining closest neighbor for use in multiple datacenters
   (CASSANDRA-648)
 * Vast improvements in anticompaction speed (CASSANDRA-607)
 * Speed up log replay and writes by avoiding redundant serializations
   (CASSANDRA-652)


0.5.0 beta 2
 * Bootstrap improvements (several tickets)
 * add nodeprobe repair anti-entropy feature (CASSANDRA-193, CASSANDRA-520)
 * fix possibility of partition when many nodes restart at once
   in clusters with multiple seeds (CASSANDRA-150)
 * fix NPE in get_range_slice when no data is found (CASSANDRA-578)
 * fix potential NPE in hinted handoff (CASSANDRA-585)
 * fix cleanup of local "system" keyspace (CASSANDRA-576)
 * improve computation of cluster load balance (CASSANDRA-554)
 * added super column read/write, column count, and column/row delete to
   cassandra-cli (CASSANDRA-567, CASSANDRA-594)
 * fix returning live subcolumns of deleted supercolumns (CASSANDRA-583)
 * respect JAVA_HOME in bin/ scripts (several tickets)
 * add StorageService.initClient for fat clients on the JVM (CASSANDRA-535)
   (see contrib/client_only for an example of use)
 * make consistency_level functional in get_range_slice (CASSANDRA-568)
 * optimize key deserialization for RandomPartitioner (CASSANDRA-581)
 * avoid GCing tombstones except on major compaction (CASSANDRA-604)
 * increase failure conviction threshold, resulting in less nodes
   incorrectly (and temporarily) marked as down (CASSANDRA-610)
 * respect memtable thresholds during log replay (CASSANDRA-609)
 * support ConsistencyLevel.ALL on read (CASSANDRA-584)
 * add nodeprobe removetoken command (CASSANDRA-564)


0.5.0 beta
 * Allow multiple simultaneous flushes, improving flush throughput 
   on multicore systems (CASSANDRA-401)
 * Split up locks to improve write and read throughput on multicore systems
   (CASSANDRA-444, CASSANDRA-414)
 * More efficient use of memory during compaction (CASSANDRA-436)
 * autobootstrap option: when enabled, all non-seed nodes will attempt
   to bootstrap when started, until bootstrap successfully
   completes. -b option is removed.  (CASSANDRA-438)
 * Unless a token is manually specified in the configuration xml,
   a bootstraping node will use a token that gives it half the
   keys from the most-heavily-loaded node in the cluster,
   instead of generating a random token. 
   (CASSANDRA-385, CASSANDRA-517)
 * Miscellaneous bootstrap fixes (several tickets)
 * Ability to change a node's token even after it has data on it
   (CASSANDRA-541)
 * Ability to decommission a live node from the ring (CASSANDRA-435)
 * Semi-automatic loadbalancing via nodeprobe (CASSANDRA-192)
 * Add ability to set compaction thresholds at runtime via
   JMX / nodeprobe.  (CASSANDRA-465)
 * Add "comment" field to ColumnFamily definition. (CASSANDRA-481)
 * Additional JMX metrics (CASSANDRA-482)
 * JSON based export and import tools (several tickets)
 * Hinted Handoff fixes (several tickets)
 * Add key cache to improve read performance (CASSANDRA-423)
 * Simplified construction of custom ReplicationStrategy classes
   (CASSANDRA-497)
 * Graphical application (Swing) for ring integrity verification and 
   visualization was added to contrib (CASSANDRA-252)
 * Add DCQUORUM, DCQUORUMSYNC consistency levels and corresponding
   ReplicationStrategy / EndpointSnitch classes.  Experimental.
   (CASSANDRA-492)
 * Web client interface added to contrib (CASSANDRA-457)
 * More-efficient flush for Random, CollatedOPP partitioners 
   for normal writes (CASSANDRA-446) and bulk load (CASSANDRA-420)
 * Add MemtableFlushAfterMinutes, a global replacement for the old 
   per-CF FlushPeriodInMinutes setting (CASSANDRA-463)
 * optimizations to slice reading (CASSANDRA-350) and supercolumn
   queries (CASSANDRA-510)
 * force binding to given listenaddress for nodes with multiple
   interfaces (CASSANDRA-546)
 * stress.py benchmarking tool improvements (several tickets)
 * optimized replica placement code (CASSANDRA-525)
 * faster log replay on restart (CASSANDRA-539, CASSANDRA-540)
 * optimized local-node writes (CASSANDRA-558)
 * added get_range_slice, deprecating get_key_range (CASSANDRA-344)
 * expose TimedOutException to thrift (CASSANDRA-563)
 

0.4.2
 * Add validation disallowing null keys (CASSANDRA-486)
 * Fix race conditions in TCPConnectionManager (CASSANDRA-487)
 * Fix using non-utf8-aware comparison as a sanity check.
   (CASSANDRA-493)
 * Improve default garbage collector options (CASSANDRA-504)
 * Add "nodeprobe flush" (CASSANDRA-505)
 * remove NotFoundException from get_slice throws list (CASSANDRA-518)
 * fix get (not get_slice) of entire supercolumn (CASSANDRA-508)
 * fix null token during bootstrap (CASSANDRA-501)


0.4.1
 * Fix FlushPeriod columnfamily configuration regression
   (CASSANDRA-455)
 * Fix long column name support (CASSANDRA-460)
 * Fix for serializing a row that only contains tombstones
   (CASSANDRA-458)
 * Fix for discarding unneeded commitlog segments (CASSANDRA-459)
 * Add SnapshotBeforeCompaction configuration option (CASSANDRA-426)
 * Fix compaction abort under insufficient disk space (CASSANDRA-473)
 * Fix reading subcolumn slice from tombstoned CF (CASSANDRA-484)
 * Fix race condition in RVH causing occasional NPE (CASSANDRA-478)


0.4.0
 * fix get_key_range problems when a node is down (CASSANDRA-440)
   and add UnavailableException to more Thrift methods
 * Add example EndPointSnitch contrib code (several tickets)


0.4.0 RC2
 * fix SSTable generation clash during compaction (CASSANDRA-418)
 * reject method calls with null parameters (CASSANDRA-308)
 * properly order ranges in nodeprobe output (CASSANDRA-421)
 * fix logging of certain errors on executor threads (CASSANDRA-425)


0.4.0 RC1
 * Bootstrap feature is live; use -b on startup (several tickets)
 * Added multiget api (CASSANDRA-70)
 * fix Deadlock with SelectorManager.doProcess and TcpConnection.write
   (CASSANDRA-392)
 * remove key cache b/c of concurrency bugs in third-party
   CLHM library (CASSANDRA-405)
 * update non-major compaction logic to use two threshold values
   (CASSANDRA-407)
 * add periodic / batch commitlog sync modes (several tickets)
 * inline BatchMutation into batch_insert params (CASSANDRA-403)
 * allow setting the logging level at runtime via mbean (CASSANDRA-402)
 * change default comparator to BytesType (CASSANDRA-400)
 * add forwards-compatible ConsistencyLevel parameter to get_key_range
   (CASSANDRA-322)
 * r/m special case of blocking for local destination when writing with 
   ConsistencyLevel.ZERO (CASSANDRA-399)
 * Fixes to make BinaryMemtable [bulk load interface] useful (CASSANDRA-337);
   see contrib/bmt_example for an example of using it.
 * More JMX properties added (several tickets)
 * Thrift changes (several tickets)
    - Merged _super get methods with the normal ones; return values
      are now of ColumnOrSuperColumn.
    - Similarly, merged batch_insert_super into batch_insert.



0.4.0 beta
 * On-disk data format has changed to allow billions of keys/rows per
   node instead of only millions
 * Multi-keyspace support
 * Scan all sstables for all queries to avoid situations where
   different types of operation on the same ColumnFamily could
   disagree on what data was present
 * Snapshot support via JMX
 * Thrift API has changed a _lot_:
    - removed time-sorted CFs; instead, user-defined comparators
      may be defined on the column names, which are now byte arrays.
      Default comparators are provided for UTF8, Bytes, Ascii, Long (i64),
      and UUID types.
    - removed colon-delimited strings in thrift api in favor of explicit
      structs such as ColumnPath, ColumnParent, etc.  Also normalized
      thrift struct and argument naming.
    - Added columnFamily argument to get_key_range.
    - Change signature of get_slice to accept starting and ending
      columns as well as an offset.  (This allows use of indexes.)
      Added "ascending" flag to allow reasonably-efficient reverse
      scans as well.  Removed get_slice_by_range as redundant.
    - get_key_range operates on one CF at a time
    - changed `block` boolean on insert methods to ConsistencyLevel enum,
      with options of NONE, ONE, QUORUM, and ALL.
    - added similar consistency_level parameter to read methods
    - column-name-set slice with no names given now returns zero columns
      instead of all of them.  ("all" can run your server out of memory.
      use a range-based slice with a high max column count instead.)
 * Removed the web interface. Node information can now be obtained by 
   using the newly introduced nodeprobe utility.
 * More JMX stats
 * Remove magic values from internals (e.g. special key to indicate
   when to flush memtables)
 * Rename configuration "table" to "keyspace"
 * Moved to crash-only design; no more shutdown (just kill the process)
 * Lots of bug fixes

Full list of issues resolved in 0.4 is at https://issues.apache.org/jira/secure/IssueNavigator.jspa?reset=true&&pid=12310865&fixfor=12313862&resolution=1&sorter/field=issuekey&sorter/order=DESC


0.3.0 RC3
 * Fix potential deadlock under load in TCPConnection.
   (CASSANDRA-220)


0.3.0 RC2
 * Fix possible data loss when server is stopped after replaying
   log but before new inserts force memtable flush.
   (CASSANDRA-204)
 * Added BUGS file


0.3.0 RC1
 * Range queries on keys, including user-defined key collation
 * Remove support
 * Workarounds for a weird bug in JDK select/register that seems
   particularly common on VM environments. Cassandra should deploy
   fine on EC2 now
 * Much improved infrastructure: the beginnings of a decent test suite
   ("ant test" for unit tests; "nosetests" for system tests), code
   coverage reporting, etc.
 * Expanded node status reporting via JMX
 * Improved error reporting/logging on both server and client
 * Reduced memory footprint in default configuration
 * Combined blocking and non-blocking versions of insert APIs
 * Added FlushPeriodInMinutes configuration parameter to force
   flushing of infrequently-updated ColumnFamilies<|MERGE_RESOLUTION|>--- conflicted
+++ resolved
@@ -1,5 +1,5 @@
-<<<<<<< HEAD
 2.2
+ * Allow JMX over SSL directly from nodetool (CASSANDRA-9090)
  * Update cqlsh for UDFs (CASSANDRA-7556)
  * Change Windows kernel default timer resolution (CASSANDRA-9634)
  * Deprected sstable2json and json2sstable (CASSANDRA-9618)
@@ -16,10 +16,7 @@
  * Add logback metrics (CASSANDRA-9378)
  * Update and refactor ant test/test-compression to run the tests in parallel (CASSANDRA-9583)
 Merged from 2.1:
-=======
-2.1.7
- * Allow JMX over SSL directly from nodetool (CASSANDRA-9090)
->>>>>>> 628394a6
+ 
  * Fix incorrect result for IN queries where column not found (CASSANDRA-9540)
  * ColumnFamilyStore.selectAndReference may block during compaction (CASSANDRA-9637)
  * Fix bug in cardinality check when compacting (CASSANDRA-9580)
