<<<<<<< HEAD
3.0.18
 * Add a script to make running the cqlsh tests in cassandra repo easier (CASSANDRA-14951)
 * If SizeEstimatesRecorder misses a 'onDropTable' notification, the size_estimates table will never be cleared for that table. (CASSANDRA-14905)
 * Counters fail to increment in 2.1/2.2 to 3.X mixed version clusters (CASSANDRA-14958)
 * Streaming needs to synchronise access to LifecycleTransaction (CASSANDRA-14554)
 * Fix cassandra-stress write hang with default options (CASSANDRA-14616)
 * Differentiate between slices and RTs when decoding legacy bounds (CASSANDRA-14919)
 * CommitLogReplayer.handleReplayError should print stack traces (CASSANDRA-14589)
 * Netty epoll IOExceptions caused by unclean client disconnects being logged at INFO (CASSANDRA-14909)
 * Unfiltered.isEmpty conflicts with Row extends AbstractCollection.isEmpty (CASSANDRA-14588)
 * RangeTombstoneList doesn't properly clean up mergeable or superseded rts in some cases (CASSANDRA-14894)
 * Fix handling of collection tombstones for dropped columns from legacy sstables (CASSANDRA-14912)
 * Throw exception if Columns serialized subset encode more columns than possible (CASSANDRA-14591)
 * Drop/add column name with different Kind can result in corruption (CASSANDRA-14843)
 * Fix missing rows when reading 2.1 SSTables with static columns in 3.0 (CASSANDRA-14873)
 * Move TWCS message 'No compaction necessary for bucket size' to Trace level (CASSANDRA-14884)
 * Sstable min/max metadata can cause data loss (CASSANDRA-14861)
 * Dropped columns can cause reverse sstable iteration to return prematurely (CASSANDRA-14838)
 * Legacy sstables with  multi block range tombstones create invalid bound sequences (CASSANDRA-14823)
 * Expand range tombstone validation checks to multiple interim request stages (CASSANDRA-14824)
 * Reverse order reads can return incomplete results (CASSANDRA-14803)
 * Avoid calling iter.next() in a loop when notifying indexers about range tombstones (CASSANDRA-14794)
 * Fix purging semi-expired RT boundaries in reversed iterators (CASSANDRA-14672)
 * DESC order reads can fail to return the last Unfiltered in the partition (CASSANDRA-14766)
 * Fix corrupted collection deletions for dropped columns in 3.0 <-> 2.{1,2} messages (CASSANDRA-14568)
 * Fix corrupted static collection deletions in 3.0 <-> 2.{1,2} messages (CASSANDRA-14568)
 * Handle failures in parallelAllSSTableOperation (cleanup/upgradesstables/etc) (CASSANDRA-14657)
 * Improve TokenMetaData cache populating performance avoid long locking (CASSANDRA-14660)
 * Backport: Flush netty client messages immediately (not by default) (CASSANDRA-13651)
 * Fix static column order for SELECT * wildcard queries (CASSANDRA-14638)
 * sstableloader should use discovered broadcast address to connect intra-cluster (CASSANDRA-14522)
 * Fix reading columns with non-UTF names from schema (CASSANDRA-14468)
 Merged from 2.2:
=======
2.2.14
 * CircleCI docker image should bake in more dependencies (CASSANDRA-14985)
>>>>>>> 1d06b668
 * Don't enable client transports when bootstrap is pending (CASSANDRA-14525)
 * MigrationManager attempts to pull schema from different major version nodes (CASSANDRA-14928)
 * Fix incorrect cqlsh results when selecting same columns multiple times (CASSANDRA-13262)
 * Returns null instead of NaN or Infinity in JSON strings (CASSANDRA-14377)
Merged from 2.1:
 * Paged Range Slice queries with DISTINCT can drop rows from results (CASSANDRA-14956)
 * Update release checksum algorithms to SHA-256, SHA-512 (CASSANDRA-14970)


3.0.17
 * Fix corrupted static collection deletions in 3.0 -> 2.{1,2} messages (CASSANDRA-14568)
 * Fix potential IndexOutOfBoundsException with counters (CASSANDRA-14167)
 * Restore resumable hints delivery, backport CASSANDRA-11960 (CASSANDRA-14419)
 * Always close RT markers returned by ReadCommand#executeLocally() (CASSANDRA-14515)
 * Reverse order queries with range tombstones can cause data loss (CASSANDRA-14513)
 * Fix regression of lagging commitlog flush log message (CASSANDRA-14451)
 * Add Missing dependencies in pom-all (CASSANDRA-14422)
 * Cleanup StartupClusterConnectivityChecker and PING Verb (CASSANDRA-14447)
 * Fix deprecated repair error notifications from 3.x clusters to legacy JMX clients (CASSANDRA-13121)
 * Cassandra not starting when using enhanced startup scripts in windows (CASSANDRA-14418)
 * Fix progress stats and units in compactionstats (CASSANDRA-12244)
 * Better handle missing partition columns in system_schema.columns (CASSANDRA-14379)
 * Delay hints store excise by write timeout to avoid race with decommission (CASSANDRA-13740)
 * Deprecate background repair and probablistic read_repair_chance table options
   (CASSANDRA-13910)
 * Add missed CQL keywords to documentation (CASSANDRA-14359)
 * Fix unbounded validation compactions on repair / revert CASSANDRA-13797 (CASSANDRA-14332)
 * Avoid deadlock when running nodetool refresh before node is fully up (CASSANDRA-14310)
 * Handle all exceptions when opening sstables (CASSANDRA-14202)
 * Handle incompletely written hint descriptors during startup (CASSANDRA-14080)
 * Handle repeat open bound from SRP in read repair (CASSANDRA-14330)
 * Respect max hint window when hinting for LWT (CASSANDRA-14215)
 * Adding missing WriteType enum values to v3, v4, and v5 spec (CASSANDRA-13697)
 * Don't regenerate bloomfilter and summaries on startup (CASSANDRA-11163)
 * Fix NPE when performing comparison against a null frozen in LWT (CASSANDRA-14087)
 * Log when SSTables are deleted (CASSANDRA-14302)
 * Fix batch commitlog sync regression (CASSANDRA-14292)
 * Write to pending endpoint when view replica is also base replica (CASSANDRA-14251)
 * Chain commit log marker potential performance regression in batch commit mode (CASSANDRA-14194)
 * Fully utilise specified compaction threads (CASSANDRA-14210)
 * Pre-create deletion log records to finish compactions quicker (CASSANDRA-12763)
Merged from 2.2:
 * Fix bug that prevented compaction of SSTables after full repairs (CASSANDRA-14423)
 * Incorrect counting of pending messages in OutboundTcpConnection (CASSANDRA-11551)
 * Fix compaction failure caused by reading un-flushed data (CASSANDRA-12743)
 * Use Bounds instead of Range for sstables in anticompaction (CASSANDRA-14411)
 * Fix JSON queries with IN restrictions and ORDER BY clause (CASSANDRA-14286)
 * CQL fromJson(null) throws NullPointerException (CASSANDRA-13891)
 * Backport circleci yaml (CASSANDRA-14240)
Merged from 2.1:
 * Check checksum before decompressing data (CASSANDRA-14284)
 * CVE-2017-5929 Security vulnerability in Logback warning in NEWS.txt (CASSANDRA-14183)


3.0.16
 * Fix unit test failures in ViewComplexTest (CASSANDRA-14219)
 * Add MinGW uname check to start scripts (CASSANDRA-12940)
 * Protect against overflow of local expiration time (CASSANDRA-14092)
 * Use the correct digest file and reload sstable metadata in nodetool verify (CASSANDRA-14217)
 * Handle failure when mutating repaired status in Verifier (CASSANDRA-13933)
 * Close socket on error during connect on OutboundTcpConnection (CASSANDRA-9630)
 * Set encoding for javadoc generation (CASSANDRA-14154)
 * Fix index target computation for dense composite tables with dropped compact storage (CASSANDRA-14104)
 * Improve commit log chain marker updating (CASSANDRA-14108)
 * Extra range tombstone bound creates double rows (CASSANDRA-14008)
 * Fix SStable ordering by max timestamp in SinglePartitionReadCommand (CASSANDRA-14010)
 * Accept role names containing forward-slash (CASSANDRA-14088)
 * Optimize CRC check chance probability calculations (CASSANDRA-14094)
 * Fix cleanup on keyspace with no replicas (CASSANDRA-13526)
 * Fix updating base table rows with TTL not removing materialized view entries (CASSANDRA-14071)
 * Reduce garbage created by DynamicSnitch (CASSANDRA-14091)
 * More frequent commitlog chained markers (CASSANDRA-13987)
 * Fix serialized size of DataLimits (CASSANDRA-14057)
 * Add flag to allow dropping oversized read repair mutations (CASSANDRA-13975)
 * Fix SSTableLoader logger message (CASSANDRA-14003)
 * Fix repair race that caused gossip to block (CASSANDRA-13849)
 * Tracing interferes with digest requests when using RandomPartitioner (CASSANDRA-13964)
 * Add flag to disable materialized views, and warnings on creation (CASSANDRA-13959)
 * Don't let user drop or generally break tables in system_distributed (CASSANDRA-13813)
 * Provide a JMX call to sync schema with local storage (CASSANDRA-13954)
 * Mishandling of cells for removed/dropped columns when reading legacy files (CASSANDRA-13939)
 * Deserialise sstable metadata in nodetool verify (CASSANDRA-13922)
Merged from 2.2:
 * Fix the inspectJvmOptions startup check (CASSANDRA-14112)
 * Fix race that prevents submitting compaction for a table when executor is full (CASSANDRA-13801)
 * Rely on the JVM to handle OutOfMemoryErrors (CASSANDRA-13006)
Merged from 2.1:
 * More PEP8 compliance for cqlsh (CASSANDRA-14021)
 * RPM package spec: fix permissions for installed jars and config files (CASSANDRA-14181)


3.0.15
 * Improve TRUNCATE performance (CASSANDRA-13909)
 * Implement short read protection on partition boundaries (CASSANDRA-13595)
 * Fix ISE thrown by UPI.Serializer.hasNext() for some SELECT queries (CASSANDRA-13911)
 * Filter header only commit logs before recovery (CASSANDRA-13918)
 * AssertionError prepending to a list (CASSANDRA-13149)
 * Fix support for SuperColumn tables (CASSANDRA-12373)
 * Handle limit correctly on tables with strict liveness (CASSANDRA-13883)
 * Fix missing original update in TriggerExecutor (CASSANDRA-13894)
 * Remove non-rpc-ready nodes from counter leader candidates (CASSANDRA-13043)
 * Improve short read protection performance (CASSANDRA-13794)
 * Fix sstable reader to support range-tombstone-marker for multi-slices (CASSANDRA-13787)
 * Fix short read protection for tables with no clustering columns (CASSANDRA-13880)
 * Make isBuilt volatile in PartitionUpdate (CASSANDRA-13619)
 * Prevent integer overflow of timestamps in CellTest and RowsTest (CASSANDRA-13866)
 * Fix counter application order in short read protection (CASSANDRA-12872)
 * Don't block RepairJob execution on validation futures (CASSANDRA-13797)
 * Wait for all management tasks to complete before shutting down CLSM (CASSANDRA-13123)
 * INSERT statement fails when Tuple type is used as clustering column with default DESC order (CASSANDRA-13717)
 * Fix pending view mutations handling and cleanup batchlog when there are local and remote paired mutations (CASSANDRA-13069)
 * Improve config validation and documentation on overflow and NPE (CASSANDRA-13622)
 * Range deletes in a CAS batch are ignored (CASSANDRA-13655)
 * Avoid assertion error when IndexSummary > 2G (CASSANDRA-12014)
 * Change repair midpoint logging for tiny ranges (CASSANDRA-13603)
 * Better handle corrupt final commitlog segment (CASSANDRA-11995)
 * StreamingHistogram is not thread safe (CASSANDRA-13756)
 * Fix MV timestamp issues (CASSANDRA-11500)
 * Better tolerate improperly formatted bcrypt hashes (CASSANDRA-13626) 
 * Fix race condition in read command serialization (CASSANDRA-13363)
 * Enable segement creation before recovering commitlogs (CASSANDRA-13587)
 * Fix AssertionError in short read protection (CASSANDRA-13747)
 * Don't skip corrupted sstables on startup (CASSANDRA-13620)
 * Fix the merging of cells with different user type versions (CASSANDRA-13776)
 * Copy session properties on cqlsh.py do_login (CASSANDRA-13640)
 * Potential AssertionError during ReadRepair of range tombstone and partition deletions (CASSANDRA-13719)
 * Don't let stress write warmup data if n=0 (CASSANDRA-13773)
 * Gossip thread slows down when using batch commit log (CASSANDRA-12966)
 * Randomize batchlog endpoint selection with only 1 or 2 racks (CASSANDRA-12884)
 * Fix digest calculation for counter cells (CASSANDRA-13750)
 * Fix ColumnDefinition.cellValueType() for non-frozen collection and change SSTabledump to use type.toJSONString() (CASSANDRA-13573)
 * Skip materialized view addition if the base table doesn't exist (CASSANDRA-13737)
 * Drop table should remove corresponding entries in dropped_columns table (CASSANDRA-13730)
 * Log warn message until legacy auth tables have been migrated (CASSANDRA-13371)
 * Fix incorrect [2.1 <- 3.0] serialization of counter cells created in 2.0 (CASSANDRA-13691)
 * Fix invalid writetime for null cells (CASSANDRA-13711)
 * Fix ALTER TABLE statement to atomically propagate changes to the table and its MVs (CASSANDRA-12952)
 * Fixed ambiguous output of nodetool tablestats command (CASSANDRA-13722)
 * JMXEnabledThreadPoolExecutor with corePoolSize equal to maxPoolSize (Backport CASSANDRA-13329)
 * Fix Digest mismatch Exception if hints file has UnknownColumnFamily (CASSANDRA-13696)
 * Purge tombstones created by expired cells (CASSANDRA-13643)
 * Make concat work with iterators that have different subsets of columns (CASSANDRA-13482)
 * Set test.runners based on cores and memory size (CASSANDRA-13078)
 * Allow different NUMACTL_ARGS to be passed in (CASSANDRA-13557)
 * Allow native function calls in CQLSSTableWriter (CASSANDRA-12606)
 * Fix secondary index queries on COMPACT tables (CASSANDRA-13627)
 * Nodetool listsnapshots output is missing a newline, if there are no snapshots (CASSANDRA-13568)
 * sstabledump reports incorrect usage for argument order (CASSANDRA-13532)
Merged from 2.2:
 * Safely handle empty buffers when outputting to JSON (CASSANDRA-13868)
 * Copy session properties on cqlsh.py do_login (CASSANDRA-13847)
 * Fix load over calculated issue in IndexSummaryRedistribution (CASSANDRA-13738)
 * Fix compaction and flush exception not captured (CASSANDRA-13833)
 * Uncaught exceptions in Netty pipeline (CASSANDRA-13649)
 * Prevent integer overflow on exabyte filesystems (CASSANDRA-13067)
 * Fix queries with LIMIT and filtering on clustering columns (CASSANDRA-11223)
 * Fix potential NPE when resume bootstrap fails (CASSANDRA-13272)
 * Fix toJSONString for the UDT, tuple and collection types (CASSANDRA-13592)
 * Fix nested Tuples/UDTs validation (CASSANDRA-13646)
Merged from 2.1:
 * Remove stress-test target in CircleCI as it's not existing (CASSANDRA-13775)
 * Clone HeartBeatState when building gossip messages. Make its generation/version volatile (CASSANDRA-13700)


3.0.14
 * Ensure int overflow doesn't occur when calculating large partition warning size (CASSANDRA-13172)
 * Ensure consistent view of partition columns between coordinator and replica in ColumnFilter (CASSANDRA-13004)
 * Failed unregistering mbean during drop keyspace (CASSANDRA-13346)
 * nodetool scrub/cleanup/upgradesstables exit code is wrong (CASSANDRA-13542)
 * Fix the reported number of sstable data files accessed per read (CASSANDRA-13120)
 * Fix schema digest mismatch during rolling upgrades from versions before 3.0.12 (CASSANDRA-13559)
 * Upgrade JNA version to 4.4.0 (CASSANDRA-13072)
 * Interned ColumnIdentifiers should use minimal ByteBuffers (CASSANDRA-13533)
 * ReverseIndexedReader may drop rows during 2.1 to 3.0 upgrade (CASSANDRA-13525)
 * Fix repair process violating start/end token limits for small ranges (CASSANDRA-13052)
 * Add storage port options to sstableloader (CASSANDRA-13518)
 * Properly handle quoted index names in cqlsh DESCRIBE output (CASSANDRA-12847)
 * Avoid reading static row twice from old format sstables (CASSANDRA-13236)
 * Fix NPE in StorageService.excise() (CASSANDRA-13163)
 * Expire OutboundTcpConnection messages by a single Thread (CASSANDRA-13265)
 * Fail repair if insufficient responses received (CASSANDRA-13397)
 * Fix SSTableLoader fail when the loaded table contains dropped columns (CASSANDRA-13276)
 * Avoid name clashes in CassandraIndexTest (CASSANDRA-13427)
 * Handling partially written hint files (CASSANDRA-12728)
 * Interrupt replaying hints on decommission (CASSANDRA-13308)
 * Fix schema version calculation for rolling upgrades (CASSANDRA-13441)
Merged from 2.2:
 * Nodes started with join_ring=False should be able to serve requests when authentication is enabled (CASSANDRA-11381)
 * cqlsh COPY FROM: increment error count only for failures, not for attempts (CASSANDRA-13209)


3.0.13
 * Make reading of range tombstones more reliable (CASSANDRA-12811)
 * Fix startup problems due to schema tables not completely flushed (CASSANDRA-12213)
 * Fix view builder bug that can filter out data on restart (CASSANDRA-13405)
 * Fix 2i page size calculation when there are no regular columns (CASSANDRA-13400)
 * Fix the conversion of 2.X expired rows without regular column data (CASSANDRA-13395)
 * Fix hint delivery when using ext+internal IPs with prefer_local enabled (CASSANDRA-13020)
 * Fix possible NPE on upgrade to 3.0/3.X in case of IO errors (CASSANDRA-13389)
 * Legacy deserializer can create empty range tombstones (CASSANDRA-13341)
 * Use the Kernel32 library to retrieve the PID on Windows and fix startup checks (CASSANDRA-13333)
 * Fix code to not exchange schema across major versions (CASSANDRA-13274)
 * Dropping column results in "corrupt" SSTable (CASSANDRA-13337)
 * Bugs handling range tombstones in the sstable iterators (CASSANDRA-13340)
 * Fix CONTAINS filtering for null collections (CASSANDRA-13246)
 * Applying: Use a unique metric reservoir per test run when using Cassandra-wide metrics residing in MBeans (CASSANDRA-13216)
 * Propagate row deletions in 2i tables on upgrade (CASSANDRA-13320)
 * Slice.isEmpty() returns false for some empty slices (CASSANDRA-13305)
 * Add formatted row output to assertEmpty in CQL Tester (CASSANDRA-13238)
 * Legacy caching options can prevent 3.0 upgrade (CASSANDRA-13384)
 * Nodetool upgradesstables/scrub/compact ignores system tables (CASSANDRA-13410)
 * Fix NPE issue in StorageService (CASSANDRA-13060)
Merged from 2.2:
 * Avoid starting gossiper in RemoveTest (CASSANDRA-13407)
 * Fix weightedSize() for row-cache reported by JMX and NodeTool (CASSANDRA-13393)
 * Honor truststore-password parameter in cassandra-stress (CASSANDRA-12773)
 * Discard in-flight shadow round responses (CASSANDRA-12653)
 * Don't anti-compact repaired data to avoid inconsistencies (CASSANDRA-13153)
 * Wrong logger name in AnticompactionTask (CASSANDRA-13343)
 * Commitlog replay may fail if last mutation is within 4 bytes of end of segment (CASSANDRA-13282)
 * Fix queries updating multiple time the same list (CASSANDRA-13130)
 * Fix GRANT/REVOKE when keyspace isn't specified (CASSANDRA-13053)
Merged from 2.1:
 * Fix 2ndary index queries on partition keys for tables with static columns CASSANDRA-13147
 * Fix ParseError unhashable type list in cqlsh copy from (CASSANDRA-13364)


3.0.12
 * Prevent data loss on upgrade 2.1 - 3.0 by adding component separator to LogRecord absolute path (CASSANDRA-13294)
 * Improve testing on macOS by eliminating sigar logging (CASSANDRA-13233)
 * Cqlsh copy-from should error out when csv contains invalid data for collections (CASSANDRA-13071)
 * Update c.yaml doc for offheap memtables (CASSANDRA-13179)
 * Faster StreamingHistogram (CASSANDRA-13038)
 * Legacy deserializer can create unexpected boundary range tombstones (CASSANDRA-13237)
 * Remove unnecessary assertion from AntiCompactionTest (CASSANDRA-13070)
 * Fix cqlsh COPY for dates before 1900 (CASSANDRA-13185)
Merged from 2.2:
 * Avoid race on receiver by starting streaming sender thread after sending init message (CASSANDRA-12886)
 * Fix "multiple versions of ant detected..." when running ant test (CASSANDRA-13232)
 * Coalescing strategy sleeps too much (CASSANDRA-13090)
 * Fix flaky LongLeveledCompactionStrategyTest (CASSANDRA-12202)
 * Fix failing COPY TO STDOUT (CASSANDRA-12497)
 * Fix ColumnCounter::countAll behaviour for reverse queries (CASSANDRA-13222)
 * Exceptions encountered calling getSeeds() breaks OTC thread (CASSANDRA-13018)
Merged from 2.1:
 * Remove unused repositories (CASSANDRA-13278)
 * Log stacktrace of uncaught exceptions (CASSANDRA-13108)


3.0.11
 * Use keyspace replication settings on system.size_estimates table (CASSANDRA-9639)
 * Add vm.max_map_count StartupCheck (CASSANDRA-13008)
 * Hint related logging should include the IP address of the destination in addition to 
   host ID (CASSANDRA-13205)
 * Reloading logback.xml does not work (CASSANDRA-13173)
 * Lightweight transactions temporarily fail after upgrade from 2.1 to 3.0 (CASSANDRA-13109)
 * Duplicate rows after upgrading from 2.1.16 to 3.0.10/3.9 (CASSANDRA-13125)
 * Fix UPDATE queries with empty IN restrictions (CASSANDRA-13152)
 * Abort or retry on failed hints delivery (CASSANDRA-13124)
 * Fix handling of partition with partition-level deletion plus
   live rows in sstabledump (CASSANDRA-13177)
 * Provide user workaround when system_schema.columns does not contain entries
   for a table that's in system_schema.tables (CASSANDRA-13180)
 * Dump threads when unit tests time out (CASSANDRA-13117)
 * Better error when modifying function permissions without explicit keyspace (CASSANDRA-12925)
 * Indexer is not correctly invoked when building indexes over sstables (CASSANDRA-13075)
 * Read repair is not blocking repair to finish in foreground repair (CASSANDRA-13115)
 * Stress daemon help is incorrect (CASSANDRA-12563)
 * Remove ALTER TYPE support (CASSANDRA-12443)
 * Fix assertion for certain legacy range tombstone pattern (CASSANDRA-12203)
 * Set javac encoding to utf-8 (CASSANDRA-11077)
 * Replace empty strings with null values if they cannot be converted (CASSANDRA-12794)
 * Fixed flacky SSTableRewriterTest: check file counts before calling validateCFS (CASSANDRA-12348)
 * Fix deserialization of 2.x DeletedCells (CASSANDRA-12620)
 * Add parent repair session id to anticompaction log message (CASSANDRA-12186)
 * Improve contention handling on failure to acquire MV lock for streaming and hints (CASSANDRA-12905)
 * Fix DELETE and UPDATE queries with empty IN restrictions (CASSANDRA-12829)
 * Mark MVs as built after successful bootstrap (CASSANDRA-12984)
 * Estimated TS drop-time histogram updated with Cell.NO_DELETION_TIME (CASSANDRA-13040)
 * Nodetool compactionstats fails with NullPointerException (CASSANDRA-13021)
 * Thread local pools never cleaned up (CASSANDRA-13033)
 * Set RPC_READY to false when draining or if a node is marked as shutdown (CASSANDRA-12781)
 * Make sure sstables only get committed when it's safe to discard commit log records (CASSANDRA-12956)
 * Reject default_time_to_live option when creating or altering MVs (CASSANDRA-12868)
 * Nodetool should use a more sane max heap size (CASSANDRA-12739)
 * LocalToken ensures token values are cloned on heap (CASSANDRA-12651)
 * AnticompactionRequestSerializer serializedSize is incorrect (CASSANDRA-12934)
 * Prevent reloading of logback.xml from UDF sandbox (CASSANDRA-12535)
 * Reenable HeapPool (CASSANDRA-12900)
Merged from 2.2:
 * Fix JVM metric names (CASSANDRA-13103)
 * Fix negative mean latency metric (CASSANDRA-12876)
 * Use only one file pointer when creating commitlog segments (CASSANDRA-12539)
 * Fix speculative retry bugs (CASSANDRA-13009)
 * Fix handling of nulls and unsets in IN conditions (CASSANDRA-12981)
 * Fix race causing infinite loop if Thrift server is stopped before it starts listening (CASSANDRA-12856)
 * CompactionTasks now correctly drops sstables out of compaction when not enough disk space is available (CASSANDRA-12979)
 * Remove support for non-JavaScript UDFs (CASSANDRA-12883)
 * Fix DynamicEndpointSnitch noop in multi-datacenter situations (CASSANDRA-13074)
 * cqlsh copy-from: encode column names to avoid primary key parsing errors (CASSANDRA-12909)
 * Temporarily fix bug that creates commit log when running offline tools (CASSANDRA-8616)
 * Reduce granuality of OpOrder.Group during index build (CASSANDRA-12796)
 * Test bind parameters and unset parameters in InsertUpdateIfConditionTest (CASSANDRA-12980)
 * Do not specify local address on outgoing connection when listen_on_broadcast_address is set (CASSANDRA-12673)
 * Use saved tokens when setting local tokens on StorageService.joinRing (CASSANDRA-12935)
 * cqlsh: fix DESC TYPES errors (CASSANDRA-12914)
 * Fix leak on skipped SSTables in sstableupgrade (CASSANDRA-12899)
 * Avoid blocking gossip during pending range calculation (CASSANDRA-12281)
Merged from 2.1:
 * Use portable stderr for java error in startup (CASSANDRA-13211)
 * Fix Thread Leak in OutboundTcpConnection (CASSANDRA-13204)
 * Coalescing strategy can enter infinite loop (CASSANDRA-13159)
 * Upgrade netty version to fix memory leak with client encryption (CASSANDRA-13114)
 * cqlsh copy-from: sort user type fields in csv (CASSANDRA-12959)


3.0.10
 * Disallow offheap_buffers memtable allocation (CASSANDRA-11039)
 * Fix CommitLogSegmentManagerTest (CASSANDRA-12283)
 * Pass root cause to CorruptBlockException when uncompression failed (CASSANDRA-12889)
 * Fix partition count log during compaction (CASSANDRA-12184)
 * Batch with multiple conditional updates for the same partition causes AssertionError (CASSANDRA-12867)
 * Make AbstractReplicationStrategy extendable from outside its package (CASSANDRA-12788)
 * Fix CommitLogTest.testDeleteIfNotDirty (CASSANDRA-12854)
 * Don't tell users to turn off consistent rangemovements during rebuild. (CASSANDRA-12296)
 * Avoid deadlock due to materialized view lock contention (CASSANDRA-12689)
 * Fix for KeyCacheCqlTest flakiness (CASSANDRA-12801)
 * Include SSTable filename in compacting large row message (CASSANDRA-12384)
 * Fix potential socket leak (CASSANDRA-12329, CASSANDRA-12330)
 * Fix ViewTest.testCompaction (CASSANDRA-12789)
 * Improve avg aggregate functions (CASSANDRA-12417)
 * Preserve quoted reserved keyword column names in MV creation (CASSANDRA-11803)
 * nodetool stopdaemon errors out (CASSANDRA-12646)
 * Split materialized view mutations on build to prevent OOM (CASSANDRA-12268)
 * mx4j does not work in 3.0.8 (CASSANDRA-12274)
 * Abort cqlsh copy-from in case of no answer after prolonged period of time (CASSANDRA-12740)
 * Avoid sstable corrupt exception due to dropped static column (CASSANDRA-12582)
 * Make stress use client mode to avoid checking commit log size on startup (CASSANDRA-12478)
 * Fix exceptions with new vnode allocation (CASSANDRA-12715)
 * Unify drain and shutdown processes (CASSANDRA-12509)
 * Fix NPE in ComponentOfSlice.isEQ() (CASSANDRA-12706)
 * Fix failure in LogTransactionTest (CASSANDRA-12632)
 * Fix potentially incomplete non-frozen UDT values when querying with the
   full primary key specified (CASSANDRA-12605)
 * Skip writing MV mutations to commitlog on mutation.applyUnsafe() (CASSANDRA-11670)
 * Establish consistent distinction between non-existing partition and NULL value for LWTs on static columns (CASSANDRA-12060)
 * Extend ColumnIdentifier.internedInstances key to include the type that generated the byte buffer (CASSANDRA-12516)
 * Backport CASSANDRA-10756 (race condition in NativeTransportService shutdown) (CASSANDRA-12472)
 * If CF has no clustering columns, any row cache is full partition cache (CASSANDRA-12499)
 * Correct log message for statistics of offheap memtable flush (CASSANDRA-12776)
 * Explicitly set locale for string validation (CASSANDRA-12541,CASSANDRA-12542,CASSANDRA-12543,CASSANDRA-12545)
Merged from 2.2:
 * Fix purgeability of tombstones with max timestamp (CASSANDRA-12792)
 * Fail repair if participant dies during sync or anticompaction (CASSANDRA-12901)
 * cqlsh COPY: unprotected pk values before converting them if not using prepared statements (CASSANDRA-12863)
 * Fix Util.spinAssertEquals (CASSANDRA-12283)
 * Fix potential NPE for compactionstats (CASSANDRA-12462)
 * Prepare legacy authenticate statement if credentials table initialised after node startup (CASSANDRA-12813)
 * Change cassandra.wait_for_tracing_events_timeout_secs default to 0 (CASSANDRA-12754)
 * Clean up permissions when a UDA is dropped (CASSANDRA-12720)
 * Limit colUpdateTimeDelta histogram updates to reasonable deltas (CASSANDRA-11117)
 * Fix leak errors and execution rejected exceptions when draining (CASSANDRA-12457)
 * Fix merkle tree depth calculation (CASSANDRA-12580)
 * Make Collections deserialization more robust (CASSANDRA-12618)
 * Better handle invalid system roles table (CASSANDRA-12700)
 * Fix exceptions when enabling gossip on nodes that haven't joined the ring (CASSANDRA-12253)
 * Fix authentication problem when invoking cqlsh copy from a SOURCE command (CASSANDRA-12642)
 * Decrement pending range calculator jobs counter in finally block
  (CASSANDRA-12554)
 * Split consistent range movement flag correction (CASSANDRA-12786)
Merged from 2.1:
 * Add system property to set the max number of native transport requests in queue (CASSANDRA-11363)
 * Don't skip sstables based on maxLocalDeletionTime (CASSANDRA-12765)


3.0.9
 * Handle composite prefixes with final EOC=0 as in 2.x and refactor LegacyLayout.decodeBound (CASSANDRA-12423)
 * Fix paging for 2.x to 3.x upgrades (CASSANDRA-11195)
 * select_distinct_with_deletions_test failing on non-vnode environments (CASSANDRA-11126)
 * Stack Overflow returned to queries while upgrading (CASSANDRA-12527)
 * Fix legacy regex for temporary files from 2.2 (CASSANDRA-12565)
 * Add option to state current gc_grace_seconds to tools/bin/sstablemetadata (CASSANDRA-12208)
 * Fix file system race condition that may cause LogAwareFileLister to fail to classify files (CASSANDRA-11889)
 * Fix file handle leaks due to simultaneous compaction/repair and
   listing snapshots, calculating snapshot sizes, or making schema
   changes (CASSANDRA-11594)
 * Fix nodetool repair exits with 0 for some errors (CASSANDRA-12508)
 * Do not shut down BatchlogManager twice during drain (CASSANDRA-12504)
 * Disk failure policy should not be invoked on out of space (CASSANDRA-12385)
 * Calculate last compacted key on startup (CASSANDRA-6216)
 * Add schema to snapshot manifest, add USING TIMESTAMP clause to ALTER TABLE statements (CASSANDRA-7190)
 * Fix clean interval not sent to commit log for empty memtable flush (CASSANDRA-12436)
 * Fix potential resource leak in RMIServerSocketFactoryImpl (CASSANDRA-12331)
 * Backport CASSANDRA-12002 (CASSANDRA-12177)
 * Make sure compaction stats are updated when compaction is interrupted (CASSANDRA-12100)
 * Fix potential bad messaging service message for paged range reads
   within mixed-version 3.x clusters (CASSANDRA-12249)
 * Change commitlog and sstables to track dirty and clean intervals (CASSANDRA-11828)
 * NullPointerException during compaction on table with static columns (CASSANDRA-12336)
 * Fixed ConcurrentModificationException when reading metrics in GraphiteReporter (CASSANDRA-11823)
 * Fix upgrade of super columns on thrift (CASSANDRA-12335)
 * Fixed flacky BlacklistingCompactionsTest, switched to fixed size types and increased corruption size (CASSANDRA-12359)
 * Rerun ReplicationAwareTokenAllocatorTest on failure to avoid flakiness (CASSANDRA-12277)
 * Exception when computing read-repair for range tombstones (CASSANDRA-12263)
 * Lost counter writes in compact table and static columns (CASSANDRA-12219)
 * AssertionError with MVs on updating a row that isn't indexed due to a null value (CASSANDRA-12247)
 * Disable RR and speculative retry with EACH_QUORUM reads (CASSANDRA-11980)
 * Add option to override compaction space check (CASSANDRA-12180)
 * Faster startup by only scanning each directory for temporary files once (CASSANDRA-12114)
 * Respond with v1/v2 protocol header when responding to driver that attempts
   to connect with too low of a protocol version (CASSANDRA-11464)
 * NullPointerExpception when reading/compacting table (CASSANDRA-11988)
 * Fix problem with undeleteable rows on upgrade to new sstable format (CASSANDRA-12144)
 * Fix paging logic for deleted partitions with static columns (CASSANDRA-12107)
 * Wait until the message is being send to decide which serializer must be used (CASSANDRA-11393)
 * Fix migration of static thrift column names with non-text comparators (CASSANDRA-12147)
 * Fix upgrading sparse tables that are incorrectly marked as dense (CASSANDRA-11315)
 * Fix reverse queries ignoring range tombstones (CASSANDRA-11733)
 * Avoid potential race when rebuilding CFMetaData (CASSANDRA-12098)
 * Avoid missing sstables when getting the canonical sstables (CASSANDRA-11996)
 * Always select the live sstables when getting sstables in bounds (CASSANDRA-11944)
 * Fix column ordering of results with static columns for Thrift requests in
   a mixed 2.x/3.x cluster, also fix potential non-resolved duplication of
   those static columns in query results (CASSANDRA-12123)
 * Avoid digest mismatch with empty but static rows (CASSANDRA-12090)
 * Fix EOF exception when altering column type (CASSANDRA-11820)
 * Fix JsonTransformer output of partition with deletion info (CASSANDRA-12418)
 * Fix NPE in SSTableLoader when specifying partial directory path (CASSANDRA-12609)
Merged from 2.2:
 * Add local address entry in PropertyFileSnitch (CASSANDRA-11332)
 * cqlshlib tests: increase default execute timeout (CASSANDRA-12481)
 * Forward writes to replacement node when replace_address != broadcast_address (CASSANDRA-8523)
 * Enable repair -pr and -local together (fix regression of CASSANDRA-7450) (CASSANDRA-12522)
 * Fail repair on non-existing table (CASSANDRA-12279)
 * cqlsh copy: fix missing counter values (CASSANDRA-12476)
 * Move migration tasks to non-periodic queue, assure flush executor shutdown after non-periodic executor (CASSANDRA-12251)
 * cqlsh copy: fixed possible race in initializing feeding thread (CASSANDRA-11701)
 * Only set broadcast_rpc_address on Ec2MultiRegionSnitch if it's not set (CASSANDRA-11357)
 * Update StorageProxy range metrics for timeouts, failures and unavailables (CASSANDRA-9507)
 * Add Sigar to classes included in clientutil.jar (CASSANDRA-11635)
 * Add decay to histograms and timers used for metrics (CASSANDRA-11752)
 * Fix hanging stream session (CASSANDRA-10992)
 * Fix INSERT JSON, fromJson() support of smallint, tinyint types (CASSANDRA-12371)
 * Restore JVM metric export for metric reporters (CASSANDRA-12312)
 * Release sstables of failed stream sessions only when outgoing transfers are finished (CASSANDRA-11345)
 * Wait for tracing events before returning response and query at same consistency level client side (CASSANDRA-11465)
 * cqlsh copyutil should get host metadata by connected address (CASSANDRA-11979)
 * Fixed cqlshlib.test.remove_test_db (CASSANDRA-12214)
 * Synchronize ThriftServer::stop() (CASSANDRA-12105)
 * Use dedicated thread for JMX notifications (CASSANDRA-12146)
 * Improve streaming synchronization and fault tolerance (CASSANDRA-11414)
 * MemoryUtil.getShort() should return an unsigned short also for architectures not supporting unaligned memory accesses (CASSANDRA-11973)
Merged from 2.1:
 * Fix queries with empty ByteBuffer values in clustering column restrictions (CASSANDRA-12127)
 * Disable passing control to post-flush after flush failure to prevent data loss (CASSANDRA-11828)
 * Allow STCS-in-L0 compactions to reduce scope with LCS (CASSANDRA-12040)
 * cannot use cql since upgrading python to 2.7.11+ (CASSANDRA-11850)
 * Fix filtering on clustering columns when 2i is used (CASSANDRA-11907)


3.0.8
 * Fix potential race in schema during new table creation (CASSANDRA-12083)
 * cqlsh: fix error handling in rare COPY FROM failure scenario (CASSANDRA-12070)
 * Disable autocompaction during drain (CASSANDRA-11878)
 * Add a metrics timer to MemtablePool and use it to track time spent blocked on memory in MemtableAllocator (CASSANDRA-11327)
 * Fix upgrading schema with super columns with non-text subcomparators (CASSANDRA-12023)
 * Add TimeWindowCompactionStrategy (CASSANDRA-9666)
Merged from 2.2:
 * Allow nodetool info to run with readonly JMX access (CASSANDRA-11755)
 * Validate bloom_filter_fp_chance against lowest supported
   value when the table is created (CASSANDRA-11920)
 * Don't send erroneous NEW_NODE notifications on restart (CASSANDRA-11038)
 * StorageService shutdown hook should use a volatile variable (CASSANDRA-11984)
Merged from 2.1:
 * Avoid stalling paxos when the paxos state expires (CASSANDRA-12043)
 * Remove finished incoming streaming connections from MessagingService (CASSANDRA-11854)
 * Don't try to get sstables for non-repairing column families (CASSANDRA-12077)
 * Avoid marking too many sstables as repaired (CASSANDRA-11696)
 * Prevent select statements with clustering key > 64k (CASSANDRA-11882)
 * Fix clock skew corrupting other nodes with paxos (CASSANDRA-11991)
 * Remove distinction between non-existing static columns and existing but null in LWTs (CASSANDRA-9842)
 * Cache local ranges when calculating repair neighbors (CASSANDRA-11934)
 * Allow LWT operation on static column with only partition keys (CASSANDRA-10532)
 * Create interval tree over canonical sstables to avoid missing sstables during streaming (CASSANDRA-11886)
 * cqlsh COPY FROM: shutdown parent cluster after forking, to avoid corrupting SSL connections (CASSANDRA-11749)


3.0.7
 * Fix legacy serialization of Thrift-generated non-compound range tombstones
   when communicating with 2.x nodes (CASSANDRA-11930)
 * Fix Directories instantiations where CFS.initialDirectories should be used (CASSANDRA-11849)
 * Avoid referencing DatabaseDescriptor in AbstractType (CASSANDRA-11912)
 * Fix sstables not being protected from removal during index build (CASSANDRA-11905)
 * cqlsh: Suppress stack trace from Read/WriteFailures (CASSANDRA-11032)
 * Remove unneeded code to repair index summaries that have
   been improperly down-sampled (CASSANDRA-11127)
 * Avoid WriteTimeoutExceptions during commit log replay due to materialized
   view lock contention (CASSANDRA-11891)
 * Prevent OOM failures on SSTable corruption, improve tests for corruption detection (CASSANDRA-9530)
 * Use CFS.initialDirectories when clearing snapshots (CASSANDRA-11705)
 * Allow compaction strategies to disable early open (CASSANDRA-11754)
 * Refactor Materialized View code (CASSANDRA-11475)
 * Update Java Driver (CASSANDRA-11615)
Merged from 2.2:
 * Persist local metadata earlier in startup sequence (CASSANDRA-11742)
 * Run CommitLog tests with different compression settings (CASSANDRA-9039)
 * cqlsh: fix tab completion for case-sensitive identifiers (CASSANDRA-11664)
 * Avoid showing estimated key as -1 in tablestats (CASSANDRA-11587)
 * Fix possible race condition in CommitLog.recover (CASSANDRA-11743)
 * Enable client encryption in sstableloader with cli options (CASSANDRA-11708)
 * Possible memory leak in NIODataInputStream (CASSANDRA-11867)
 * Add seconds to cqlsh tracing session duration (CASSANDRA-11753)
 * Prohibit Reversed Counter type as part of the PK (CASSANDRA-9395)
Merged from 2.1:
 * cqlsh: apply current keyspace to source command (CASSANDRA-11152)
 * Backport CASSANDRA-11578 (CASSANDRA-11750)
 * Clear out parent repair session if repair coordinator dies (CASSANDRA-11824)
 * Set default streaming_socket_timeout_in_ms to 24 hours (CASSANDRA-11840)
 * Do not consider local node a valid source during replace (CASSANDRA-11848)
 * Add message dropped tasks to nodetool netstats (CASSANDRA-11855)
 * Avoid holding SSTableReaders for duration of incremental repair (CASSANDRA-11739)


3.0.6
 * Disallow creating view with a static column (CASSANDRA-11602)
 * Reduce the amount of object allocations caused by the getFunctions methods (CASSANDRA-11593)
 * Potential error replaying commitlog with smallint/tinyint/date/time types (CASSANDRA-11618)
 * Fix queries with filtering on counter columns (CASSANDRA-11629)
 * Improve tombstone printing in sstabledump (CASSANDRA-11655)
 * Fix paging for range queries where all clustering columns are specified (CASSANDRA-11669)
 * Don't require HEAP_NEW_SIZE to be set when using G1 (CASSANDRA-11600)
 * Fix sstabledump not showing cells after tombstone marker (CASSANDRA-11654)
 * Ignore all LocalStrategy keyspaces for streaming and other related
   operations (CASSANDRA-11627)
 * Ensure columnfilter covers indexed columns for thrift 2i queries (CASSANDRA-11523)
 * Only open one sstable scanner per sstable (CASSANDRA-11412)
 * Option to specify ProtocolVersion in cassandra-stress (CASSANDRA-11410)
 * ArithmeticException in avgFunctionForDecimal (CASSANDRA-11485)
 * LogAwareFileLister should only use OLD sstable files in current folder to determine disk consistency (CASSANDRA-11470)
 * Notify indexers of expired rows during compaction (CASSANDRA-11329)
 * Properly respond with ProtocolError when a v1/v2 native protocol
   header is received (CASSANDRA-11464)
 * Validate that num_tokens and initial_token are consistent with one another (CASSANDRA-10120)
Merged from 2.2:
 * Fix commit log replay after out-of-order flush completion (CASSANDRA-9669)
 * cqlsh: correctly handle non-ascii chars in error messages (CASSANDRA-11626)
 * Exit JVM if JMX server fails to startup (CASSANDRA-11540)
 * Produce a heap dump when exiting on OOM (CASSANDRA-9861)
 * Restore ability to filter on clustering columns when using a 2i (CASSANDRA-11510)
 * JSON datetime formatting needs timezone (CASSANDRA-11137)
 * Fix is_dense recalculation for Thrift-updated tables (CASSANDRA-11502)
 * Remove unnescessary file existence check during anticompaction (CASSANDRA-11660)
 * Add missing files to debian packages (CASSANDRA-11642)
 * Avoid calling Iterables::concat in loops during ModificationStatement::getFunctions (CASSANDRA-11621)
 * cqlsh: COPY FROM should use regular inserts for single statement batches and
   report errors correctly if workers processes crash on initialization (CASSANDRA-11474)
 * Always close cluster with connection in CqlRecordWriter (CASSANDRA-11553)
 * Allow only DISTINCT queries with partition keys restrictions (CASSANDRA-11339)
 * CqlConfigHelper no longer requires both a keystore and truststore to work (CASSANDRA-11532)
 * Make deprecated repair methods backward-compatible with previous notification service (CASSANDRA-11430)
 * IncomingStreamingConnection version check message wrong (CASSANDRA-11462)
Merged from 2.1:
 * Support mlockall on IBM POWER arch (CASSANDRA-11576)
 * Add option to disable use of severity in DynamicEndpointSnitch (CASSANDRA-11737)
 * cqlsh COPY FROM fails for null values with non-prepared statements (CASSANDRA-11631)
 * Make cython optional in pylib/setup.py (CASSANDRA-11630)
 * Change order of directory searching for cassandra.in.sh to favor local one (CASSANDRA-11628)
 * cqlsh COPY FROM fails with []{} chars in UDT/tuple fields/values (CASSANDRA-11633)
 * clqsh: COPY FROM throws TypeError with Cython extensions enabled (CASSANDRA-11574)
 * cqlsh: COPY FROM ignores NULL values in conversion (CASSANDRA-11549)
 * Validate levels when building LeveledScanner to avoid overlaps with orphaned sstables (CASSANDRA-9935)


3.0.5
 * Fix rare NPE on schema upgrade from 2.x to 3.x (CASSANDRA-10943)
 * Improve backoff policy for cqlsh COPY FROM (CASSANDRA-11320)
 * Improve IF NOT EXISTS check in CREATE INDEX (CASSANDRA-11131)
 * Upgrade ohc to 0.4.3
 * Enable SO_REUSEADDR for JMX RMI server sockets (CASSANDRA-11093)
 * Allocate merkletrees with the correct size (CASSANDRA-11390)
 * Support streaming pre-3.0 sstables (CASSANDRA-10990)
 * Add backpressure to compressed commit log (CASSANDRA-10971)
 * SSTableExport supports secondary index tables (CASSANDRA-11330)
 * Fix sstabledump to include missing info in debug output (CASSANDRA-11321)
 * Establish and implement canonical bulk reading workload(s) (CASSANDRA-10331)
 * Fix paging for IN queries on tables without clustering columns (CASSANDRA-11208)
 * Remove recursive call from CompositesSearcher (CASSANDRA-11304)
 * Fix filtering on non-primary key columns for queries without index (CASSANDRA-6377)
 * Fix sstableloader fail when using materialized view (CASSANDRA-11275)
Merged from 2.2:
 * DatabaseDescriptor should log stacktrace in case of Eception during seed provider creation (CASSANDRA-11312)
 * Use canonical path for directory in SSTable descriptor (CASSANDRA-10587)
 * Add cassandra-stress keystore option (CASSANDRA-9325)
 * Dont mark sstables as repairing with sub range repairs (CASSANDRA-11451)
 * Notify when sstables change after cancelling compaction (CASSANDRA-11373)
 * cqlsh: COPY FROM should check that explicit column names are valid (CASSANDRA-11333)
 * Add -Dcassandra.start_gossip startup option (CASSANDRA-10809)
 * Fix UTF8Validator.validate() for modified UTF-8 (CASSANDRA-10748)
 * Clarify that now() function is calculated on the coordinator node in CQL documentation (CASSANDRA-10900)
 * Fix bloom filter sizing with LCS (CASSANDRA-11344)
 * (cqlsh) Fix error when result is 0 rows with EXPAND ON (CASSANDRA-11092)
 * Add missing newline at end of bin/cqlsh (CASSANDRA-11325)
 * Fix AE in nodetool cfstats (backport CASSANDRA-10859) (CASSANDRA-11297)
 * Unresolved hostname leads to replace being ignored (CASSANDRA-11210)
 * Only log yaml config once, at startup (CASSANDRA-11217)
 * Reference leak with parallel repairs on the same table (CASSANDRA-11215)
Merged from 2.1:
 * Add a -j parameter to scrub/cleanup/upgradesstables to state how
   many threads to use (CASSANDRA-11179)
 * Backport CASSANDRA-10679 (CASSANDRA-9598)
 * InvalidateKeys should have a weak ref to key cache (CASSANDRA-11176)
 * COPY FROM on large datasets: fix progress report and debug performance (CASSANDRA-11053)

3.0.4
 * Preserve order for preferred SSL cipher suites (CASSANDRA-11164)
 * MV should only query complex columns included in the view (CASSANDRA-11069)
 * Failed aggregate creation breaks server permanently (CASSANDRA-11064)
 * Add sstabledump tool (CASSANDRA-7464)
 * Introduce backpressure for hints (CASSANDRA-10972)
 * Fix ClusteringPrefix not being able to read tombstone range boundaries (CASSANDRA-11158)
 * Prevent logging in sandboxed state (CASSANDRA-11033)
 * Disallow drop/alter operations of UDTs used by UDAs (CASSANDRA-10721)
 * Add query time validation method on Index (CASSANDRA-11043)
 * Avoid potential AssertionError in mixed version cluster (CASSANDRA-11128)
 * Properly handle hinted handoff after topology changes (CASSANDRA-5902)
 * AssertionError when listing sstable files on inconsistent disk state (CASSANDRA-11156)
 * Fix wrong rack counting and invalid conditions check for TokenAllocation
   (CASSANDRA-11139)
 * Avoid creating empty hint files (CASSANDRA-11090)
 * Fix leak detection strong reference loop using weak reference (CASSANDRA-11120)
 * Configurie BatchlogManager to stop delayed tasks on shutdown (CASSANDRA-11062)
 * Hadoop integration is incompatible with Cassandra Driver 3.0.0 (CASSANDRA-11001)
 * Add dropped_columns to the list of schema table so it gets handled
   properly (CASSANDRA-11050)
 * Fix NPE when using forceRepairRangeAsync without DC (CASSANDRA-11239)
Merged from 2.2:
 * Range.compareTo() violates the contract of Comparable (CASSANDRA-11216)
 * Avoid NPE when serializing ErrorMessage with null message (CASSANDRA-11167)
 * Replacing an aggregate with a new version doesn't reset INITCOND (CASSANDRA-10840)
 * (cqlsh) cqlsh cannot be called through symlink (CASSANDRA-11037)
 * fix ohc and java-driver pom dependencies in build.xml (CASSANDRA-10793)
 * Protect from keyspace dropped during repair (CASSANDRA-11065)
 * Handle adding fields to a UDT in SELECT JSON and toJson() (CASSANDRA-11146)
 * Better error message for cleanup (CASSANDRA-10991)
 * cqlsh pg-style-strings broken if line ends with ';' (CASSANDRA-11123)
 * Always persist upsampled index summaries (CASSANDRA-10512)
 * (cqlsh) Fix inconsistent auto-complete (CASSANDRA-10733)
 * Make SELECT JSON and toJson() threadsafe (CASSANDRA-11048)
 * Fix SELECT on tuple relations for mixed ASC/DESC clustering order (CASSANDRA-7281)
 * Use cloned TokenMetadata in size estimates to avoid race against membership check
   (CASSANDRA-10736)
 * (cqlsh) Support utf-8/cp65001 encoding on Windows (CASSANDRA-11030)
 * Fix paging on DISTINCT queries repeats result when first row in partition changes
   (CASSANDRA-10010)
 * cqlsh: change default encoding to UTF-8 (CASSANDRA-11124)
Merged from 2.1:
 * Checking if an unlogged batch is local is inefficient (CASSANDRA-11529)
 * Fix out-of-space error treatment in memtable flushing (CASSANDRA-11448).
 * Don't do defragmentation if reading from repaired sstables (CASSANDRA-10342)
 * Fix streaming_socket_timeout_in_ms not enforced (CASSANDRA-11286)
 * Avoid dropping message too quickly due to missing unit conversion (CASSANDRA-11302)
 * Don't remove FailureDetector history on removeEndpoint (CASSANDRA-10371)
 * Only notify if repair status changed (CASSANDRA-11172)
 * Use logback setting for 'cassandra -v' command (CASSANDRA-10767)
 * Fix sstableloader to unthrottle streaming by default (CASSANDRA-9714)
 * Fix incorrect warning in 'nodetool status' (CASSANDRA-10176)
 * Properly release sstable ref when doing offline scrub (CASSANDRA-10697)
 * Improve nodetool status performance for large cluster (CASSANDRA-7238)
 * Gossiper#isEnabled is not thread safe (CASSANDRA-11116)
 * Avoid major compaction mixing repaired and unrepaired sstables in DTCS (CASSANDRA-11113)
 * Make it clear what DTCS timestamp_resolution is used for (CASSANDRA-11041)
 * (cqlsh) Support timezone conversion using pytz (CASSANDRA-10397)
 * (cqlsh) Display milliseconds when datetime overflows (CASSANDRA-10625)


3.0.3
 * Remove double initialization of newly added tables (CASSANDRA-11027)
 * Filter keys searcher results by target range (CASSANDRA-11104)
 * Fix deserialization of legacy read commands (CASSANDRA-11087)
 * Fix incorrect computation of deletion time in sstable metadata (CASSANDRA-11102)
 * Avoid memory leak when collecting sstable metadata (CASSANDRA-11026)
 * Mutations do not block for completion under view lock contention (CASSANDRA-10779)
 * Invalidate legacy schema tables when unloading them (CASSANDRA-11071)
 * (cqlsh) handle INSERT and UPDATE statements with LWT conditions correctly
   (CASSANDRA-11003)
 * Fix DISTINCT queries in mixed version clusters (CASSANDRA-10762)
 * Migrate build status for indexes along with legacy schema (CASSANDRA-11046)
 * Ensure SSTables for legacy KEYS indexes can be read (CASSANDRA-11045)
 * Added support for IBM zSystems architecture (CASSANDRA-11054)
 * Update CQL documentation (CASSANDRA-10899)
 * Check the column name, not cell name, for dropped columns when reading
   legacy sstables (CASSANDRA-11018)
 * Don't attempt to index clustering values of static rows (CASSANDRA-11021)
 * Remove checksum files after replaying hints (CASSANDRA-10947)
 * Support passing base table metadata to custom 2i validation (CASSANDRA-10924)
 * Ensure stale index entries are purged during reads (CASSANDRA-11013)
 * Fix AssertionError when removing from list using UPDATE (CASSANDRA-10954)
 * Fix UnsupportedOperationException when reading old sstable with range
   tombstone (CASSANDRA-10743)
 * MV should use the maximum timestamp of the primary key (CASSANDRA-10910)
 * Fix potential assertion error during compaction (CASSANDRA-10944)
 * Fix counting of received sstables in streaming (CASSANDRA-10949)
 * Implement hints compression (CASSANDRA-9428)
 * Fix potential assertion error when reading static columns (CASSANDRA-10903)
 * Avoid NoSuchElementException when executing empty batch (CASSANDRA-10711)
 * Avoid building PartitionUpdate in toString (CASSANDRA-10897)
 * Reduce heap spent when receiving many SSTables (CASSANDRA-10797)
 * Add back support for 3rd party auth providers to bulk loader (CASSANDRA-10873)
 * Eliminate the dependency on jgrapht for UDT resolution (CASSANDRA-10653)
 * (Hadoop) Close Clusters and Sessions in Hadoop Input/Output classes (CASSANDRA-10837)
 * Fix sstableloader not working with upper case keyspace name (CASSANDRA-10806)
Merged from 2.2:
 * maxPurgeableTimestamp needs to check memtables too (CASSANDRA-9949)
 * Apply change to compaction throughput in real time (CASSANDRA-10025)
 * Fix potential NPE on ORDER BY queries with IN (CASSANDRA-10955)
 * Start L0 STCS-compactions even if there is a L0 -> L1 compaction
   going (CASSANDRA-10979)
 * Make UUID LSB unique per process (CASSANDRA-7925)
 * Avoid NPE when performing sstable tasks (scrub etc.) (CASSANDRA-10980)
 * Make sure client gets tombstone overwhelmed warning (CASSANDRA-9465)
 * Fix error streaming section more than 2GB (CASSANDRA-10961)
 * (cqlsh) Also apply --connect-timeout to control connection
   timeout (CASSANDRA-10959)
 * Histogram buckets exposed in jmx are sorted incorrectly (CASSANDRA-10975)
 * Enable GC logging by default (CASSANDRA-10140)
 * Optimize pending range computation (CASSANDRA-9258)
 * Skip commit log and saved cache directories in SSTable version startup check (CASSANDRA-10902)
 * drop/alter user should be case sensitive (CASSANDRA-10817)
 * jemalloc detection fails due to quoting issues in regexv (CASSANDRA-10946)
 * (cqlsh) show correct column names for empty result sets (CASSANDRA-9813)
 * Add new types to Stress (CASSANDRA-9556)
 * Add property to allow listening on broadcast interface (CASSANDRA-9748)
 * Fix regression in split size on CqlInputFormat (CASSANDRA-10835)
 * Better handling of SSL connection errors inter-node (CASSANDRA-10816)
 * Disable reloading of GossipingPropertyFileSnitch (CASSANDRA-9474)
 * Verify tables in pseudo-system keyspaces at startup (CASSANDRA-10761)
 * (cqlsh) encode input correctly when saving history
Merged from 2.1:
 * test_bulk_round_trip_blogposts is failing occasionally (CASSANDRA-10938)
 * Fix isJoined return true only after becoming cluster member (CASANDRA-11007)
 * Fix bad gossip generation seen in long-running clusters (CASSANDRA-10969)
 * Avoid NPE when incremental repair fails (CASSANDRA-10909)
 * Unmark sstables compacting once they are done in cleanup/scrub/upgradesstables (CASSANDRA-10829)
 * Allow simultaneous bootstrapping with strict consistency when no vnodes are used (CASSANDRA-11005)
 * Log a message when major compaction does not result in a single file (CASSANDRA-10847)
 * (cqlsh) fix cqlsh_copy_tests when vnodes are disabled (CASSANDRA-10997)
 * (cqlsh) Add request timeout option to cqlsh (CASSANDRA-10686)
 * Avoid AssertionError while submitting hint with LWT (CASSANDRA-10477)
 * If CompactionMetadata is not in stats file, use index summary instead (CASSANDRA-10676)
 * Retry sending gossip syn multiple times during shadow round (CASSANDRA-8072)
 * Fix pending range calculation during moves (CASSANDRA-10887)
 * Sane default (200Mbps) for inter-DC streaming througput (CASSANDRA-8708)
 * Match cassandra-loader options in COPY FROM (CASSANDRA-9303)
 * Fix binding to any address in CqlBulkRecordWriter (CASSANDRA-9309)
 * cqlsh fails to decode utf-8 characters for text typed columns (CASSANDRA-10875)
 * Log error when stream session fails (CASSANDRA-9294)
 * Fix bugs in commit log archiving startup behavior (CASSANDRA-10593)
 * (cqlsh) further optimise COPY FROM (CASSANDRA-9302)
 * Allow CREATE TABLE WITH ID (CASSANDRA-9179)
 * Make Stress compiles within eclipse (CASSANDRA-10807)
 * Cassandra Daemon should print JVM arguments (CASSANDRA-10764)
 * Allow cancellation of index summary redistribution (CASSANDRA-8805)


3.0.2
 * Fix upgrade data loss due to range tombstone deleting more data than then should
   (CASSANDRA-10822)


3.0.1
 * Avoid MV race during node decommission (CASSANDRA-10674)
 * Disable reloading of GossipingPropertyFileSnitch (CASSANDRA-9474)
 * Handle single-column deletions correction in materialized views
   when the column is part of the view primary key (CASSANDRA-10796)
 * Fix issue with datadir migration on upgrade (CASSANDRA-10788)
 * Fix bug with range tombstones on reverse queries and test coverage for
   AbstractBTreePartition (CASSANDRA-10059)
 * Remove 64k limit on collection elements (CASSANDRA-10374)
 * Remove unclear Indexer.indexes() method (CASSANDRA-10690)
 * Fix NPE on stream read error (CASSANDRA-10771)
 * Normalize cqlsh DESC output (CASSANDRA-10431)
 * Rejects partition range deletions when columns are specified (CASSANDRA-10739)
 * Fix error when saving cached key for old format sstable (CASSANDRA-10778)
 * Invalidate prepared statements on DROP INDEX (CASSANDRA-10758)
 * Fix SELECT statement with IN restrictions on partition key,
   ORDER BY and LIMIT (CASSANDRA-10729)
 * Improve stress performance over 1k threads (CASSANDRA-7217)
 * Wait for migration responses to complete before bootstrapping (CASSANDRA-10731)
 * Unable to create a function with argument of type Inet (CASSANDRA-10741)
 * Fix backward incompatibiliy in CqlInputFormat (CASSANDRA-10717)
 * Correctly preserve deletion info on updated rows when notifying indexers
   of single-row deletions (CASSANDRA-10694)
 * Notify indexers of partition delete during cleanup (CASSANDRA-10685)
 * Keep the file open in trySkipCache (CASSANDRA-10669)
 * Updated trigger example (CASSANDRA-10257)
Merged from 2.2:
 * Verify tables in pseudo-system keyspaces at startup (CASSANDRA-10761)
 * Fix IllegalArgumentException in DataOutputBuffer.reallocate for large buffers (CASSANDRA-10592)
 * Show CQL help in cqlsh in web browser (CASSANDRA-7225)
 * Serialize on disk the proper SSTable compression ratio (CASSANDRA-10775)
 * Reject index queries while the index is building (CASSANDRA-8505)
 * CQL.textile syntax incorrectly includes optional keyspace for aggregate SFUNC and FINALFUNC (CASSANDRA-10747)
 * Fix JSON update with prepared statements (CASSANDRA-10631)
 * Don't do anticompaction after subrange repair (CASSANDRA-10422)
 * Fix SimpleDateType type compatibility (CASSANDRA-10027)
 * (Hadoop) fix splits calculation (CASSANDRA-10640)
 * (Hadoop) ensure that Cluster instances are always closed (CASSANDRA-10058)
Merged from 2.1:
 * Fix Stress profile parsing on Windows (CASSANDRA-10808)
 * Fix incremental repair hang when replica is down (CASSANDRA-10288)
 * Optimize the way we check if a token is repaired in anticompaction (CASSANDRA-10768)
 * Add proper error handling to stream receiver (CASSANDRA-10774)
 * Warn or fail when changing cluster topology live (CASSANDRA-10243)
 * Status command in debian/ubuntu init script doesn't work (CASSANDRA-10213)
 * Some DROP ... IF EXISTS incorrectly result in exceptions on non-existing KS (CASSANDRA-10658)
 * DeletionTime.compareTo wrong in rare cases (CASSANDRA-10749)
 * Force encoding when computing statement ids (CASSANDRA-10755)
 * Properly reject counters as map keys (CASSANDRA-10760)
 * Fix the sstable-needs-cleanup check (CASSANDRA-10740)
 * (cqlsh) Print column names before COPY operation (CASSANDRA-8935)
 * Fix CompressedInputStream for proper cleanup (CASSANDRA-10012)
 * (cqlsh) Support counters in COPY commands (CASSANDRA-9043)
 * Try next replica if not possible to connect to primary replica on
   ColumnFamilyRecordReader (CASSANDRA-2388)
 * Limit window size in DTCS (CASSANDRA-10280)
 * sstableloader does not use MAX_HEAP_SIZE env parameter (CASSANDRA-10188)
 * (cqlsh) Improve COPY TO performance and error handling (CASSANDRA-9304)
 * Create compression chunk for sending file only (CASSANDRA-10680)
 * Forbid compact clustering column type changes in ALTER TABLE (CASSANDRA-8879)
 * Reject incremental repair with subrange repair (CASSANDRA-10422)
 * Add a nodetool command to refresh size_estimates (CASSANDRA-9579)
 * Invalidate cache after stream receive task is completed (CASSANDRA-10341)
 * Reject counter writes in CQLSSTableWriter (CASSANDRA-10258)
 * Remove superfluous COUNTER_MUTATION stage mapping (CASSANDRA-10605)


3.0
 * Fix AssertionError while flushing memtable due to materialized views
   incorrectly inserting empty rows (CASSANDRA-10614)
 * Store UDA initcond as CQL literal in the schema table, instead of a blob (CASSANDRA-10650)
 * Don't use -1 for the position of partition key in schema (CASSANDRA-10491)
 * Fix distinct queries in mixed version cluster (CASSANDRA-10573)
 * Skip sstable on clustering in names query (CASSANDRA-10571)
 * Remove value skipping as it breaks read-repair (CASSANDRA-10655)
 * Fix bootstrapping with MVs (CASSANDRA-10621)
 * Make sure EACH_QUORUM reads are using NTS (CASSANDRA-10584)
 * Fix MV replica filtering for non-NetworkTopologyStrategy (CASSANDRA-10634)
 * (Hadoop) fix CIF describeSplits() not handling 0 size estimates (CASSANDRA-10600)
 * Fix reading of legacy sstables (CASSANDRA-10590)
 * Use CQL type names in schema metadata tables (CASSANDRA-10365)
 * Guard batchlog replay against integer division by zero (CASSANDRA-9223)
 * Fix bug when adding a column to thrift with the same name than a primary key (CASSANDRA-10608)
 * Add client address argument to IAuthenticator::newSaslNegotiator (CASSANDRA-8068)
 * Fix implementation of LegacyLayout.LegacyBoundComparator (CASSANDRA-10602)
 * Don't use 'names query' read path for counters (CASSANDRA-10572)
 * Fix backward compatibility for counters (CASSANDRA-10470)
 * Remove memory_allocator paramter from cassandra.yaml (CASSANDRA-10581,10628)
 * Execute the metadata reload task of all registered indexes on CFS::reload (CASSANDRA-10604)
 * Fix thrift cas operations with defined columns (CASSANDRA-10576)
 * Fix PartitionUpdate.operationCount()for updates with static column operations (CASSANDRA-10606)
 * Fix thrift get() queries with defined columns (CASSANDRA-10586)
 * Fix marking of indexes as built and removed (CASSANDRA-10601)
 * Skip initialization of non-registered 2i instances, remove Index::getIndexName (CASSANDRA-10595)
 * Fix batches on multiple tables (CASSANDRA-10554)
 * Ensure compaction options are validated when updating KeyspaceMetadata (CASSANDRA-10569)
 * Flatten Iterator Transformation Hierarchy (CASSANDRA-9975)
 * Remove token generator (CASSANDRA-5261)
 * RolesCache should not be created for any authenticator that does not requireAuthentication (CASSANDRA-10562)
 * Fix LogTransaction checking only a single directory for files (CASSANDRA-10421)
 * Fix handling of range tombstones when reading old format sstables (CASSANDRA-10360)
 * Aggregate with Initial Condition fails with C* 3.0 (CASSANDRA-10367)
Merged from 2.2:
 * (cqlsh) show partial trace if incomplete after max_trace_wait (CASSANDRA-7645)
 * Use most up-to-date version of schema for system tables (CASSANDRA-10652)
 * Deprecate memory_allocator in cassandra.yaml (CASSANDRA-10581,10628)
 * Expose phi values from failure detector via JMX and tweak debug
   and trace logging (CASSANDRA-9526)
 * Fix IllegalArgumentException in DataOutputBuffer.reallocate for large buffers (CASSANDRA-10592)
Merged from 2.1:
 * Shutdown compaction in drain to prevent leak (CASSANDRA-10079)
 * (cqlsh) fix COPY using wrong variable name for time_format (CASSANDRA-10633)
 * Do not run SizeEstimatesRecorder if a node is not a member of the ring (CASSANDRA-9912)
 * Improve handling of dead nodes in gossip (CASSANDRA-10298)
 * Fix logback-tools.xml incorrectly configured for outputing to System.err
   (CASSANDRA-9937)
 * Fix streaming to catch exception so retry not fail (CASSANDRA-10557)
 * Add validation method to PerRowSecondaryIndex (CASSANDRA-10092)
 * Support encrypted and plain traffic on the same port (CASSANDRA-10559)
 * Do STCS in DTCS windows (CASSANDRA-10276)
 * Avoid repetition of JVM_OPTS in debian package (CASSANDRA-10251)
 * Fix potential NPE from handling result of SIM.highestSelectivityIndex (CASSANDRA-10550)
 * Fix paging issues with partitions containing only static columns data (CASSANDRA-10381)
 * Fix conditions on static columns (CASSANDRA-10264)
 * AssertionError: attempted to delete non-existing file CommitLog (CASSANDRA-10377)
 * Fix sorting for queries with an IN condition on partition key columns (CASSANDRA-10363)


3.0-rc2
 * Fix SELECT DISTINCT queries between 2.2.2 nodes and 3.0 nodes (CASSANDRA-10473)
 * Remove circular references in SegmentedFile (CASSANDRA-10543)
 * Ensure validation of indexed values only occurs once per-partition (CASSANDRA-10536)
 * Fix handling of static columns for range tombstones in thrift (CASSANDRA-10174)
 * Support empty ColumnFilter for backward compatility on empty IN (CASSANDRA-10471)
 * Remove Pig support (CASSANDRA-10542)
 * Fix LogFile throws Exception when assertion is disabled (CASSANDRA-10522)
 * Revert CASSANDRA-7486, make CMS default GC, move GC config to
   conf/jvm.options (CASSANDRA-10403)
 * Fix TeeingAppender causing some logs to be truncated/empty (CASSANDRA-10447)
 * Allow EACH_QUORUM for reads (CASSANDRA-9602)
 * Fix potential ClassCastException while upgrading (CASSANDRA-10468)
 * Fix NPE in MVs on update (CASSANDRA-10503)
 * Only include modified cell data in indexing deltas (CASSANDRA-10438)
 * Do not load keyspace when creating sstable writer (CASSANDRA-10443)
 * If node is not yet gossiping write all MV updates to batchlog only (CASSANDRA-10413)
 * Re-populate token metadata after commit log recovery (CASSANDRA-10293)
 * Provide additional metrics for materialized views (CASSANDRA-10323)
 * Flush system schema tables after local schema changes (CASSANDRA-10429)
Merged from 2.2:
 * Reduce contention getting instances of CompositeType (CASSANDRA-10433)
 * Fix the regression when using LIMIT with aggregates (CASSANDRA-10487)
 * Avoid NoClassDefFoundError during DataDescriptor initialization on windows (CASSANDRA-10412)
 * Preserve case of quoted Role & User names (CASSANDRA-10394)
 * cqlsh pg-style-strings broken (CASSANDRA-10484)
 * cqlsh prompt includes name of keyspace after failed `use` statement (CASSANDRA-10369)
Merged from 2.1:
 * (cqlsh) Distinguish negative and positive infinity in output (CASSANDRA-10523)
 * (cqlsh) allow custom time_format for COPY TO (CASSANDRA-8970)
 * Don't allow startup if the node's rack has changed (CASSANDRA-10242)
 * (cqlsh) show partial trace if incomplete after max_trace_wait (CASSANDRA-7645)
 * Allow LOCAL_JMX to be easily overridden (CASSANDRA-10275)
 * Mark nodes as dead even if they've already left (CASSANDRA-10205)


3.0.0-rc1
 * Fix mixed version read request compatibility for compact static tables
   (CASSANDRA-10373)
 * Fix paging of DISTINCT with static and IN (CASSANDRA-10354)
 * Allow MATERIALIZED VIEW's SELECT statement to restrict primary key
   columns (CASSANDRA-9664)
 * Move crc_check_chance out of compression options (CASSANDRA-9839)
 * Fix descending iteration past end of BTreeSearchIterator (CASSANDRA-10301)
 * Transfer hints to a different node on decommission (CASSANDRA-10198)
 * Check partition keys for CAS operations during stmt validation (CASSANDRA-10338)
 * Add custom query expressions to SELECT (CASSANDRA-10217)
 * Fix minor bugs in MV handling (CASSANDRA-10362)
 * Allow custom indexes with 0,1 or multiple target columns (CASSANDRA-10124)
 * Improve MV schema representation (CASSANDRA-9921)
 * Add flag to enable/disable coordinator batchlog for MV writes (CASSANDRA-10230)
 * Update cqlsh COPY for new internal driver serialization interface (CASSANDRA-10318)
 * Give index implementations more control over rebuild operations (CASSANDRA-10312)
 * Update index file format (CASSANDRA-10314)
 * Add "shadowable" row tombstones to deal with mv timestamp issues (CASSANDRA-10261)
 * CFS.loadNewSSTables() broken for pre-3.0 sstables
 * Cache selected index in read command to reduce lookups (CASSANDRA-10215)
 * Small optimizations of sstable index serialization (CASSANDRA-10232)
 * Support for both encrypted and unencrypted native transport connections (CASSANDRA-9590)
Merged from 2.2:
 * Configurable page size in cqlsh (CASSANDRA-9855)
 * Defer default role manager setup until all nodes are on 2.2+ (CASSANDRA-9761)
 * Handle missing RoleManager in config after upgrade to 2.2 (CASSANDRA-10209)
Merged from 2.1:
 * Bulk Loader API could not tolerate even node failure (CASSANDRA-10347)
 * Avoid misleading pushed notifications when multiple nodes
   share an rpc_address (CASSANDRA-10052)
 * Fix dropping undroppable when message queue is full (CASSANDRA-10113)
 * Fix potential ClassCastException during paging (CASSANDRA-10352)
 * Prevent ALTER TYPE from creating circular references (CASSANDRA-10339)
 * Fix cache handling of 2i and base tables (CASSANDRA-10155, 10359)
 * Fix NPE in nodetool compactionhistory (CASSANDRA-9758)
 * (Pig) support BulkOutputFormat as a URL parameter (CASSANDRA-7410)
 * BATCH statement is broken in cqlsh (CASSANDRA-10272)
 * (cqlsh) Make cqlsh PEP8 Compliant (CASSANDRA-10066)
 * (cqlsh) Fix error when starting cqlsh with --debug (CASSANDRA-10282)
 * Scrub, Cleanup and Upgrade do not unmark compacting until all operations
   have completed, regardless of the occurence of exceptions (CASSANDRA-10274)


3.0.0-beta2
 * Fix columns returned by AbstractBtreePartitions (CASSANDRA-10220)
 * Fix backward compatibility issue due to AbstractBounds serialization bug (CASSANDRA-9857)
 * Fix startup error when upgrading nodes (CASSANDRA-10136)
 * Base table PRIMARY KEY can be assumed to be NOT NULL in MV creation (CASSANDRA-10147)
 * Improve batchlog write patch (CASSANDRA-9673)
 * Re-apply MaterializedView updates on commitlog replay (CASSANDRA-10164)
 * Require AbstractType.isByteOrderComparable declaration in constructor (CASSANDRA-9901)
 * Avoid digest mismatch on upgrade to 3.0 (CASSANDRA-9554)
 * Fix Materialized View builder when adding multiple MVs (CASSANDRA-10156)
 * Choose better poolingOptions for protocol v4 in cassandra-stress (CASSANDRA-10182)
 * Fix LWW bug affecting Materialized Views (CASSANDRA-10197)
 * Ensures frozen sets and maps are always sorted (CASSANDRA-10162)
 * Don't deadlock when flushing CFS backed custom indexes (CASSANDRA-10181)
 * Fix double flushing of secondary index tables (CASSANDRA-10180)
 * Fix incorrect handling of range tombstones in thrift (CASSANDRA-10046)
 * Only use batchlog when paired materialized view replica is remote (CASSANDRA-10061)
 * Reuse TemporalRow when updating multiple MaterializedViews (CASSANDRA-10060)
 * Validate gc_grace_seconds for batchlog writes and MVs (CASSANDRA-9917)
 * Fix sstablerepairedset (CASSANDRA-10132)
Merged from 2.2:
 * Cancel transaction for sstables we wont redistribute index summary
   for (CASSANDRA-10270)
 * Retry snapshot deletion after compaction and gc on Windows (CASSANDRA-10222)
 * Fix failure to start with space in directory path on Windows (CASSANDRA-10239)
 * Fix repair hang when snapshot failed (CASSANDRA-10057)
 * Fall back to 1/4 commitlog volume for commitlog_total_space on small disks
   (CASSANDRA-10199)
Merged from 2.1:
 * Added configurable warning threshold for GC duration (CASSANDRA-8907)
 * Fix handling of streaming EOF (CASSANDRA-10206)
 * Only check KeyCache when it is enabled
 * Change streaming_socket_timeout_in_ms default to 1 hour (CASSANDRA-8611)
 * (cqlsh) update list of CQL keywords (CASSANDRA-9232)
 * Add nodetool gettraceprobability command (CASSANDRA-10234)
Merged from 2.0:
 * Fix rare race where older gossip states can be shadowed (CASSANDRA-10366)
 * Fix consolidating racks violating the RF contract (CASSANDRA-10238)
 * Disallow decommission when node is in drained state (CASSANDRA-8741)


2.2.1
 * Fix race during construction of commit log (CASSANDRA-10049)
 * Fix LeveledCompactionStrategyTest (CASSANDRA-9757)
 * Fix broken UnbufferedDataOutputStreamPlus.writeUTF (CASSANDRA-10203)
 * (cqlsh) default load-from-file encoding to utf-8 (CASSANDRA-9898)
 * Avoid returning Permission.NONE when failing to query users table (CASSANDRA-10168)
 * (cqlsh) add CLEAR command (CASSANDRA-10086)
 * Support string literals as Role names for compatibility (CASSANDRA-10135)
Merged from 2.1:
 * Only check KeyCache when it is enabled
 * Change streaming_socket_timeout_in_ms default to 1 hour (CASSANDRA-8611)
 * (cqlsh) update list of CQL keywords (CASSANDRA-9232)


3.0.0-beta1
 * Redesign secondary index API (CASSANDRA-9459, 7771, 9041)
 * Fix throwing ReadFailure instead of ReadTimeout on range queries (CASSANDRA-10125)
 * Rewrite hinted handoff (CASSANDRA-6230)
 * Fix query on static compact tables (CASSANDRA-10093)
 * Fix race during construction of commit log (CASSANDRA-10049)
 * Add option to only purge repaired tombstones (CASSANDRA-6434)
 * Change authorization handling for MVs (CASSANDRA-9927)
 * Add custom JMX enabled executor for UDF sandbox (CASSANDRA-10026)
 * Fix row deletion bug for Materialized Views (CASSANDRA-10014)
 * Support mixed-version clusters with Cassandra 2.1 and 2.2 (CASSANDRA-9704)
 * Fix multiple slices on RowSearchers (CASSANDRA-10002)
 * Fix bug in merging of collections (CASSANDRA-10001)
 * Optimize batchlog replay to avoid full scans (CASSANDRA-7237)
 * Repair improvements when using vnodes (CASSANDRA-5220)
 * Disable scripted UDFs by default (CASSANDRA-9889)
 * Bytecode inspection for Java-UDFs (CASSANDRA-9890)
 * Use byte to serialize MT hash length (CASSANDRA-9792)
 * Replace usage of Adler32 with CRC32 (CASSANDRA-8684)
 * Fix migration to new format from 2.1 SSTable (CASSANDRA-10006)
 * SequentialWriter should extend BufferedDataOutputStreamPlus (CASSANDRA-9500)
 * Use the same repairedAt timestamp within incremental repair session (CASSANDRA-9111)
Merged from 2.2:
 * Allow count(*) and count(1) to be use as normal aggregation (CASSANDRA-10114)
 * An NPE is thrown if the column name is unknown for an IN relation (CASSANDRA-10043)
 * Apply commit_failure_policy to more errors on startup (CASSANDRA-9749)
 * Fix histogram overflow exception (CASSANDRA-9973)
 * Route gossip messages over dedicated socket (CASSANDRA-9237)
 * Add checksum to saved cache files (CASSANDRA-9265)
 * Log warning when using an aggregate without partition key (CASSANDRA-9737)
Merged from 2.1:
 * (cqlsh) Allow encoding to be set through command line (CASSANDRA-10004)
 * Add new JMX methods to change local compaction strategy (CASSANDRA-9965)
 * Write hints for paxos commits (CASSANDRA-7342)
 * (cqlsh) Fix timestamps before 1970 on Windows, always
   use UTC for timestamp display (CASSANDRA-10000)
 * (cqlsh) Avoid overwriting new config file with old config
   when both exist (CASSANDRA-9777)
 * Release snapshot selfRef when doing snapshot repair (CASSANDRA-9998)
 * Cannot replace token does not exist - DN node removed as Fat Client (CASSANDRA-9871)
Merged from 2.0:
 * Don't cast expected bf size to an int (CASSANDRA-9959)
 * Make getFullyExpiredSSTables less expensive (CASSANDRA-9882)


3.0.0-alpha1
 * Implement proper sandboxing for UDFs (CASSANDRA-9402)
 * Simplify (and unify) cleanup of compaction leftovers (CASSANDRA-7066)
 * Allow extra schema definitions in cassandra-stress yaml (CASSANDRA-9850)
 * Metrics should use up to date nomenclature (CASSANDRA-9448)
 * Change CREATE/ALTER TABLE syntax for compression (CASSANDRA-8384)
 * Cleanup crc and adler code for java 8 (CASSANDRA-9650)
 * Storage engine refactor (CASSANDRA-8099, 9743, 9746, 9759, 9781, 9808, 9825,
   9848, 9705, 9859, 9867, 9874, 9828, 9801)
 * Update Guava to 18.0 (CASSANDRA-9653)
 * Bloom filter false positive ratio is not honoured (CASSANDRA-8413)
 * New option for cassandra-stress to leave a ratio of columns null (CASSANDRA-9522)
 * Change hinted_handoff_enabled yaml setting, JMX (CASSANDRA-9035)
 * Add algorithmic token allocation (CASSANDRA-7032)
 * Add nodetool command to replay batchlog (CASSANDRA-9547)
 * Make file buffer cache independent of paths being read (CASSANDRA-8897)
 * Remove deprecated legacy Hadoop code (CASSANDRA-9353)
 * Decommissioned nodes will not rejoin the cluster (CASSANDRA-8801)
 * Change gossip stabilization to use endpoit size (CASSANDRA-9401)
 * Change default garbage collector to G1 (CASSANDRA-7486)
 * Populate TokenMetadata early during startup (CASSANDRA-9317)
 * Undeprecate cache recentHitRate (CASSANDRA-6591)
 * Add support for selectively varint encoding fields (CASSANDRA-9499, 9865)
 * Materialized Views (CASSANDRA-6477)
Merged from 2.2:
 * Avoid grouping sstables for anticompaction with DTCS (CASSANDRA-9900)
 * UDF / UDA execution time in trace (CASSANDRA-9723)
 * Fix broken internode SSL (CASSANDRA-9884)
Merged from 2.1:
 * Add new JMX methods to change local compaction strategy (CASSANDRA-9965)
 * Fix handling of enable/disable autocompaction (CASSANDRA-9899)
 * Add consistency level to tracing ouput (CASSANDRA-9827)
 * Remove repair snapshot leftover on startup (CASSANDRA-7357)
 * Use random nodes for batch log when only 2 racks (CASSANDRA-8735)
 * Ensure atomicity inside thrift and stream session (CASSANDRA-7757)
 * Fix nodetool info error when the node is not joined (CASSANDRA-9031)
Merged from 2.0:
 * Log when messages are dropped due to cross_node_timeout (CASSANDRA-9793)
 * Don't track hotness when opening from snapshot for validation (CASSANDRA-9382)


2.2.0
 * Allow the selection of columns together with aggregates (CASSANDRA-9767)
 * Fix cqlsh copy methods and other windows specific issues (CASSANDRA-9795)
 * Don't wrap byte arrays in SequentialWriter (CASSANDRA-9797)
 * sum() and avg() functions missing for smallint and tinyint types (CASSANDRA-9671)
 * Revert CASSANDRA-9542 (allow native functions in UDA) (CASSANDRA-9771)
Merged from 2.1:
 * Fix MarshalException when upgrading superColumn family (CASSANDRA-9582)
 * Fix broken logging for "empty" flushes in Memtable (CASSANDRA-9837)
 * Handle corrupt files on startup (CASSANDRA-9686)
 * Fix clientutil jar and tests (CASSANDRA-9760)
 * (cqlsh) Allow the SSL protocol version to be specified through the
    config file or environment variables (CASSANDRA-9544)
Merged from 2.0:
 * Add tool to find why expired sstables are not getting dropped (CASSANDRA-10015)
 * Remove erroneous pending HH tasks from tpstats/jmx (CASSANDRA-9129)
 * Don't cast expected bf size to an int (CASSANDRA-9959)
 * checkForEndpointCollision fails for legitimate collisions (CASSANDRA-9765)
 * Complete CASSANDRA-8448 fix (CASSANDRA-9519)
 * Don't include auth credentials in debug log (CASSANDRA-9682)
 * Can't transition from write survey to normal mode (CASSANDRA-9740)
 * Scrub (recover) sstables even when -Index.db is missing (CASSANDRA-9591)
 * Fix growing pending background compaction (CASSANDRA-9662)


2.2.0-rc2
 * Re-enable memory-mapped I/O on Windows (CASSANDRA-9658)
 * Warn when an extra-large partition is compacted (CASSANDRA-9643)
 * (cqlsh) Allow setting the initial connection timeout (CASSANDRA-9601)
 * BulkLoader has --transport-factory option but does not use it (CASSANDRA-9675)
 * Allow JMX over SSL directly from nodetool (CASSANDRA-9090)
 * Update cqlsh for UDFs (CASSANDRA-7556)
 * Change Windows kernel default timer resolution (CASSANDRA-9634)
 * Deprected sstable2json and json2sstable (CASSANDRA-9618)
 * Allow native functions in user-defined aggregates (CASSANDRA-9542)
 * Don't repair system_distributed by default (CASSANDRA-9621)
 * Fix mixing min, max, and count aggregates for blob type (CASSANRA-9622)
 * Rename class for DATE type in Java driver (CASSANDRA-9563)
 * Duplicate compilation of UDFs on coordinator (CASSANDRA-9475)
 * Fix connection leak in CqlRecordWriter (CASSANDRA-9576)
 * Mlockall before opening system sstables & remove boot_without_jna option (CASSANDRA-9573)
 * Add functions to convert timeuuid to date or time, deprecate dateOf and unixTimestampOf (CASSANDRA-9229)
 * Make sure we cancel non-compacting sstables from LifecycleTransaction (CASSANDRA-9566)
 * Fix deprecated repair JMX API (CASSANDRA-9570)
 * Add logback metrics (CASSANDRA-9378)
 * Update and refactor ant test/test-compression to run the tests in parallel (CASSANDRA-9583)
 * Fix upgrading to new directory for secondary index (CASSANDRA-9687)
Merged from 2.1:
 * (cqlsh) Fix bad check for CQL compatibility when DESCRIBE'ing
   COMPACT STORAGE tables with no clustering columns
 * Eliminate strong self-reference chains in sstable ref tidiers (CASSANDRA-9656)
 * Ensure StreamSession uses canonical sstable reader instances (CASSANDRA-9700) 
 * Ensure memtable book keeping is not corrupted in the event we shrink usage (CASSANDRA-9681)
 * Update internal python driver for cqlsh (CASSANDRA-9064)
 * Fix IndexOutOfBoundsException when inserting tuple with too many
   elements using the string literal notation (CASSANDRA-9559)
 * Enable describe on indices (CASSANDRA-7814)
 * Fix incorrect result for IN queries where column not found (CASSANDRA-9540)
 * ColumnFamilyStore.selectAndReference may block during compaction (CASSANDRA-9637)
 * Fix bug in cardinality check when compacting (CASSANDRA-9580)
 * Fix memory leak in Ref due to ConcurrentLinkedQueue.remove() behaviour (CASSANDRA-9549)
 * Make rebuild only run one at a time (CASSANDRA-9119)
Merged from 2.0:
 * Avoid NPE in AuthSuccess#decode (CASSANDRA-9727)
 * Add listen_address to system.local (CASSANDRA-9603)
 * Bug fixes to resultset metadata construction (CASSANDRA-9636)
 * Fix setting 'durable_writes' in ALTER KEYSPACE (CASSANDRA-9560)
 * Avoids ballot clash in Paxos (CASSANDRA-9649)
 * Improve trace messages for RR (CASSANDRA-9479)
 * Fix suboptimal secondary index selection when restricted
   clustering column is also indexed (CASSANDRA-9631)
 * (cqlsh) Add min_threshold to DTCS option autocomplete (CASSANDRA-9385)
 * Fix error message when attempting to create an index on a column
   in a COMPACT STORAGE table with clustering columns (CASSANDRA-9527)
 * 'WITH WITH' in alter keyspace statements causes NPE (CASSANDRA-9565)
 * Expose some internals of SelectStatement for inspection (CASSANDRA-9532)
 * ArrivalWindow should use primitives (CASSANDRA-9496)
 * Periodically submit background compaction tasks (CASSANDRA-9592)
 * Set HAS_MORE_PAGES flag to false when PagingState is null (CASSANDRA-9571)


2.2.0-rc1
 * Compressed commit log should measure compressed space used (CASSANDRA-9095)
 * Fix comparison bug in CassandraRoleManager#collectRoles (CASSANDRA-9551)
 * Add tinyint,smallint,time,date support for UDFs (CASSANDRA-9400)
 * Deprecates SSTableSimpleWriter and SSTableSimpleUnsortedWriter (CASSANDRA-9546)
 * Empty INITCOND treated as null in aggregate (CASSANDRA-9457)
 * Remove use of Cell in Thrift MapReduce classes (CASSANDRA-8609)
 * Integrate pre-release Java Driver 2.2-rc1, custom build (CASSANDRA-9493)
 * Clean up gossiper logic for old versions (CASSANDRA-9370)
 * Fix custom payload coding/decoding to match the spec (CASSANDRA-9515)
 * ant test-all results incomplete when parsed (CASSANDRA-9463)
 * Disallow frozen<> types in function arguments and return types for
   clarity (CASSANDRA-9411)
 * Static Analysis to warn on unsafe use of Autocloseable instances (CASSANDRA-9431)
 * Update commitlog archiving examples now that commitlog segments are
   not recycled (CASSANDRA-9350)
 * Extend Transactional API to sstable lifecycle management (CASSANDRA-8568)
 * (cqlsh) Add support for native protocol 4 (CASSANDRA-9399)
 * Ensure that UDF and UDAs are keyspace-isolated (CASSANDRA-9409)
 * Revert CASSANDRA-7807 (tracing completion client notifications) (CASSANDRA-9429)
 * Add ability to stop compaction by ID (CASSANDRA-7207)
 * Let CassandraVersion handle SNAPSHOT version (CASSANDRA-9438)
Merged from 2.1:
 * (cqlsh) Fix using COPY through SOURCE or -f (CASSANDRA-9083)
 * Fix occasional lack of `system` keyspace in schema tables (CASSANDRA-8487)
 * Use ProtocolError code instead of ServerError code for native protocol
   error responses to unsupported protocol versions (CASSANDRA-9451)
 * Default commitlog_sync_batch_window_in_ms changed to 2ms (CASSANDRA-9504)
 * Fix empty partition assertion in unsorted sstable writing tools (CASSANDRA-9071)
 * Ensure truncate without snapshot cannot produce corrupt responses (CASSANDRA-9388) 
 * Consistent error message when a table mixes counter and non-counter
   columns (CASSANDRA-9492)
 * Avoid getting unreadable keys during anticompaction (CASSANDRA-9508)
 * (cqlsh) Better float precision by default (CASSANDRA-9224)
 * Improve estimated row count (CASSANDRA-9107)
 * Optimize range tombstone memory footprint (CASSANDRA-8603)
 * Use configured gcgs in anticompaction (CASSANDRA-9397)
Merged from 2.0:
 * Don't accumulate more range than necessary in RangeTombstone.Tracker (CASSANDRA-9486)
 * Add broadcast and rpc addresses to system.local (CASSANDRA-9436)
 * Always mark sstable suspect when corrupted (CASSANDRA-9478)
 * Add database users and permissions to CQL3 documentation (CASSANDRA-7558)
 * Allow JVM_OPTS to be passed to standalone tools (CASSANDRA-5969)
 * Fix bad condition in RangeTombstoneList (CASSANDRA-9485)
 * Fix potential StackOverflow when setting CrcCheckChance over JMX (CASSANDRA-9488)
 * Fix null static columns in pages after the first, paged reversed
   queries (CASSANDRA-8502)
 * Fix counting cache serialization in request metrics (CASSANDRA-9466)
 * Add option not to validate atoms during scrub (CASSANDRA-9406)


2.2.0-beta1
 * Introduce Transactional API for internal state changes (CASSANDRA-8984)
 * Add a flag in cassandra.yaml to enable UDFs (CASSANDRA-9404)
 * Better support of null for UDF (CASSANDRA-8374)
 * Use ecj instead of javassist for UDFs (CASSANDRA-8241)
 * faster async logback configuration for tests (CASSANDRA-9376)
 * Add `smallint` and `tinyint` data types (CASSANDRA-8951)
 * Avoid thrift schema creation when native driver is used in stress tool (CASSANDRA-9374)
 * Make Functions.declared thread-safe
 * Add client warnings to native protocol v4 (CASSANDRA-8930)
 * Allow roles cache to be invalidated (CASSANDRA-8967)
 * Upgrade Snappy (CASSANDRA-9063)
 * Don't start Thrift rpc by default (CASSANDRA-9319)
 * Only stream from unrepaired sstables with incremental repair (CASSANDRA-8267)
 * Aggregate UDFs allow SFUNC return type to differ from STYPE if FFUNC specified (CASSANDRA-9321)
 * Remove Thrift dependencies in bundled tools (CASSANDRA-8358)
 * Disable memory mapping of hsperfdata file for JVM statistics (CASSANDRA-9242)
 * Add pre-startup checks to detect potential incompatibilities (CASSANDRA-8049)
 * Distinguish between null and unset in protocol v4 (CASSANDRA-7304)
 * Add user/role permissions for user-defined functions (CASSANDRA-7557)
 * Allow cassandra config to be updated to restart daemon without unloading classes (CASSANDRA-9046)
 * Don't initialize compaction writer before checking if iter is empty (CASSANDRA-9117)
 * Don't execute any functions at prepare-time (CASSANDRA-9037)
 * Share file handles between all instances of a SegmentedFile (CASSANDRA-8893)
 * Make it possible to major compact LCS (CASSANDRA-7272)
 * Make FunctionExecutionException extend RequestExecutionException
   (CASSANDRA-9055)
 * Add support for SELECT JSON, INSERT JSON syntax and new toJson(), fromJson()
   functions (CASSANDRA-7970)
 * Optimise max purgeable timestamp calculation in compaction (CASSANDRA-8920)
 * Constrain internode message buffer sizes, and improve IO class hierarchy (CASSANDRA-8670) 
 * New tool added to validate all sstables in a node (CASSANDRA-5791)
 * Push notification when tracing completes for an operation (CASSANDRA-7807)
 * Delay "node up" and "node added" notifications until native protocol server is started (CASSANDRA-8236)
 * Compressed Commit Log (CASSANDRA-6809)
 * Optimise IntervalTree (CASSANDRA-8988)
 * Add a key-value payload for third party usage (CASSANDRA-8553, 9212)
 * Bump metrics-reporter-config dependency for metrics 3.0 (CASSANDRA-8149)
 * Partition intra-cluster message streams by size, not type (CASSANDRA-8789)
 * Add WriteFailureException to native protocol, notify coordinator of
   write failures (CASSANDRA-8592)
 * Convert SequentialWriter to nio (CASSANDRA-8709)
 * Add role based access control (CASSANDRA-7653, 8650, 7216, 8760, 8849, 8761, 8850)
 * Record client ip address in tracing sessions (CASSANDRA-8162)
 * Indicate partition key columns in response metadata for prepared
   statements (CASSANDRA-7660)
 * Merge UUIDType and TimeUUIDType parse logic (CASSANDRA-8759)
 * Avoid memory allocation when searching index summary (CASSANDRA-8793)
 * Optimise (Time)?UUIDType Comparisons (CASSANDRA-8730)
 * Make CRC32Ex into a separate maven dependency (CASSANDRA-8836)
 * Use preloaded jemalloc w/ Unsafe (CASSANDRA-8714, 9197)
 * Avoid accessing partitioner through StorageProxy (CASSANDRA-8244, 8268)
 * Upgrade Metrics library and remove depricated metrics (CASSANDRA-5657)
 * Serializing Row cache alternative, fully off heap (CASSANDRA-7438)
 * Duplicate rows returned when in clause has repeated values (CASSANDRA-6706)
 * Make CassandraException unchecked, extend RuntimeException (CASSANDRA-8560)
 * Support direct buffer decompression for reads (CASSANDRA-8464)
 * DirectByteBuffer compatible LZ4 methods (CASSANDRA-7039)
 * Group sstables for anticompaction correctly (CASSANDRA-8578)
 * Add ReadFailureException to native protocol, respond
   immediately when replicas encounter errors while handling
   a read request (CASSANDRA-7886)
 * Switch CommitLogSegment from RandomAccessFile to nio (CASSANDRA-8308)
 * Allow mixing token and partition key restrictions (CASSANDRA-7016)
 * Support index key/value entries on map collections (CASSANDRA-8473)
 * Modernize schema tables (CASSANDRA-8261)
 * Support for user-defined aggregation functions (CASSANDRA-8053)
 * Fix NPE in SelectStatement with empty IN values (CASSANDRA-8419)
 * Refactor SelectStatement, return IN results in natural order instead
   of IN value list order and ignore duplicate values in partition key IN restrictions (CASSANDRA-7981)
 * Support UDTs, tuples, and collections in user-defined
   functions (CASSANDRA-7563)
 * Fix aggregate fn results on empty selection, result column name,
   and cqlsh parsing (CASSANDRA-8229)
 * Mark sstables as repaired after full repair (CASSANDRA-7586)
 * Extend Descriptor to include a format value and refactor reader/writer
   APIs (CASSANDRA-7443)
 * Integrate JMH for microbenchmarks (CASSANDRA-8151)
 * Keep sstable levels when bootstrapping (CASSANDRA-7460)
 * Add Sigar library and perform basic OS settings check on startup (CASSANDRA-7838)
 * Support for aggregation functions (CASSANDRA-4914)
 * Remove cassandra-cli (CASSANDRA-7920)
 * Accept dollar quoted strings in CQL (CASSANDRA-7769)
 * Make assassinate a first class command (CASSANDRA-7935)
 * Support IN clause on any partition key column (CASSANDRA-7855)
 * Support IN clause on any clustering column (CASSANDRA-4762)
 * Improve compaction logging (CASSANDRA-7818)
 * Remove YamlFileNetworkTopologySnitch (CASSANDRA-7917)
 * Do anticompaction in groups (CASSANDRA-6851)
 * Support user-defined functions (CASSANDRA-7395, 7526, 7562, 7740, 7781, 7929,
   7924, 7812, 8063, 7813, 7708)
 * Permit configurable timestamps with cassandra-stress (CASSANDRA-7416)
 * Move sstable RandomAccessReader to nio2, which allows using the
   FILE_SHARE_DELETE flag on Windows (CASSANDRA-4050)
 * Remove CQL2 (CASSANDRA-5918)
 * Optimize fetching multiple cells by name (CASSANDRA-6933)
 * Allow compilation in java 8 (CASSANDRA-7028)
 * Make incremental repair default (CASSANDRA-7250)
 * Enable code coverage thru JaCoCo (CASSANDRA-7226)
 * Switch external naming of 'column families' to 'tables' (CASSANDRA-4369) 
 * Shorten SSTable path (CASSANDRA-6962)
 * Use unsafe mutations for most unit tests (CASSANDRA-6969)
 * Fix race condition during calculation of pending ranges (CASSANDRA-7390)
 * Fail on very large batch sizes (CASSANDRA-8011)
 * Improve concurrency of repair (CASSANDRA-6455, 8208, 9145)
 * Select optimal CRC32 implementation at runtime (CASSANDRA-8614)
 * Evaluate MurmurHash of Token once per query (CASSANDRA-7096)
 * Generalize progress reporting (CASSANDRA-8901)
 * Resumable bootstrap streaming (CASSANDRA-8838, CASSANDRA-8942)
 * Allow scrub for secondary index (CASSANDRA-5174)
 * Save repair data to system table (CASSANDRA-5839)
 * fix nodetool names that reference column families (CASSANDRA-8872)
 Merged from 2.1:
 * Warn on misuse of unlogged batches (CASSANDRA-9282)
 * Failure detector detects and ignores local pauses (CASSANDRA-9183)
 * Add utility class to support for rate limiting a given log statement (CASSANDRA-9029)
 * Add missing consistency levels to cassandra-stess (CASSANDRA-9361)
 * Fix commitlog getCompletedTasks to not increment (CASSANDRA-9339)
 * Fix for harmless exceptions logged as ERROR (CASSANDRA-8564)
 * Delete processed sstables in sstablesplit/sstableupgrade (CASSANDRA-8606)
 * Improve sstable exclusion from partition tombstones (CASSANDRA-9298)
 * Validate the indexed column rather than the cell's contents for 2i (CASSANDRA-9057)
 * Add support for top-k custom 2i queries (CASSANDRA-8717)
 * Fix error when dropping table during compaction (CASSANDRA-9251)
 * cassandra-stress supports validation operations over user profiles (CASSANDRA-8773)
 * Add support for rate limiting log messages (CASSANDRA-9029)
 * Log the partition key with tombstone warnings (CASSANDRA-8561)
 * Reduce runWithCompactionsDisabled poll interval to 1ms (CASSANDRA-9271)
 * Fix PITR commitlog replay (CASSANDRA-9195)
 * GCInspector logs very different times (CASSANDRA-9124)
 * Fix deleting from an empty list (CASSANDRA-9198)
 * Update tuple and collection types that use a user-defined type when that UDT
   is modified (CASSANDRA-9148, CASSANDRA-9192)
 * Use higher timeout for prepair and snapshot in repair (CASSANDRA-9261)
 * Fix anticompaction blocking ANTI_ENTROPY stage (CASSANDRA-9151)
 * Repair waits for anticompaction to finish (CASSANDRA-9097)
 * Fix streaming not holding ref when stream error (CASSANDRA-9295)
 * Fix canonical view returning early opened SSTables (CASSANDRA-9396)
Merged from 2.0:
 * (cqlsh) Add LOGIN command to switch users (CASSANDRA-7212)
 * Clone SliceQueryFilter in AbstractReadCommand implementations (CASSANDRA-8940)
 * Push correct protocol notification for DROP INDEX (CASSANDRA-9310)
 * token-generator - generated tokens too long (CASSANDRA-9300)
 * Fix counting of tombstones for TombstoneOverwhelmingException (CASSANDRA-9299)
 * Fix ReconnectableSnitch reconnecting to peers during upgrade (CASSANDRA-6702)
 * Include keyspace and table name in error log for collections over the size
   limit (CASSANDRA-9286)
 * Avoid potential overlap in LCS with single-partition sstables (CASSANDRA-9322)
 * Log warning message when a table is queried before the schema has fully
   propagated (CASSANDRA-9136)
 * Overload SecondaryIndex#indexes to accept the column definition (CASSANDRA-9314)
 * (cqlsh) Add SERIAL and LOCAL_SERIAL consistency levels (CASSANDRA-8051)
 * Fix index selection during rebuild with certain table layouts (CASSANDRA-9281)
 * Fix partition-level-delete-only workload accounting (CASSANDRA-9194)
 * Allow scrub to handle corrupted compressed chunks (CASSANDRA-9140)
 * Fix assertion error when resetlocalschema is run during repair (CASSANDRA-9249)
 * Disable single sstable tombstone compactions for DTCS by default (CASSANDRA-9234)
 * IncomingTcpConnection thread is not named (CASSANDRA-9262)
 * Close incoming connections when MessagingService is stopped (CASSANDRA-9238)
 * Fix streaming hang when retrying (CASSANDRA-9132)


2.1.5
 * Re-add deprecated cold_reads_to_omit param for backwards compat (CASSANDRA-9203)
 * Make anticompaction visible in compactionstats (CASSANDRA-9098)
 * Improve nodetool getendpoints documentation about the partition
   key parameter (CASSANDRA-6458)
 * Don't check other keyspaces for schema changes when an user-defined
   type is altered (CASSANDRA-9187)
 * Add generate-idea-files target to build.xml (CASSANDRA-9123)
 * Allow takeColumnFamilySnapshot to take a list of tables (CASSANDRA-8348)
 * Limit major sstable operations to their canonical representation (CASSANDRA-8669)
 * cqlsh: Add tests for INSERT and UPDATE tab completion (CASSANDRA-9125)
 * cqlsh: quote column names when needed in COPY FROM inserts (CASSANDRA-9080)
 * Do not load read meter for offline operations (CASSANDRA-9082)
 * cqlsh: Make CompositeType data readable (CASSANDRA-8919)
 * cqlsh: Fix display of triggers (CASSANDRA-9081)
 * Fix NullPointerException when deleting or setting an element by index on
   a null list collection (CASSANDRA-9077)
 * Buffer bloom filter serialization (CASSANDRA-9066)
 * Fix anti-compaction target bloom filter size (CASSANDRA-9060)
 * Make FROZEN and TUPLE unreserved keywords in CQL (CASSANDRA-9047)
 * Prevent AssertionError from SizeEstimatesRecorder (CASSANDRA-9034)
 * Avoid overwriting index summaries for sstables with an older format that
   does not support downsampling; rebuild summaries on startup when this
   is detected (CASSANDRA-8993)
 * Fix potential data loss in CompressedSequentialWriter (CASSANDRA-8949)
 * Make PasswordAuthenticator number of hashing rounds configurable (CASSANDRA-8085)
 * Fix AssertionError when binding nested collections in DELETE (CASSANDRA-8900)
 * Check for overlap with non-early sstables in LCS (CASSANDRA-8739)
 * Only calculate max purgable timestamp if we have to (CASSANDRA-8914)
 * (cqlsh) Greatly improve performance of COPY FROM (CASSANDRA-8225)
 * IndexSummary effectiveIndexInterval is now a guideline, not a rule (CASSANDRA-8993)
 * Use correct bounds for page cache eviction of compressed files (CASSANDRA-8746)
 * SSTableScanner enforces its bounds (CASSANDRA-8946)
 * Cleanup cell equality (CASSANDRA-8947)
 * Introduce intra-cluster message coalescing (CASSANDRA-8692)
 * DatabaseDescriptor throws NPE when rpc_interface is used (CASSANDRA-8839)
 * Don't check if an sstable is live for offline compactions (CASSANDRA-8841)
 * Don't set clientMode in SSTableLoader (CASSANDRA-8238)
 * Fix SSTableRewriter with disabled early open (CASSANDRA-8535)
 * Fix cassandra-stress so it respects the CL passed in user mode (CASSANDRA-8948)
 * Fix rare NPE in ColumnDefinition#hasIndexOption() (CASSANDRA-8786)
 * cassandra-stress reports per-operation statistics, plus misc (CASSANDRA-8769)
 * Add SimpleDate (cql date) and Time (cql time) types (CASSANDRA-7523)
 * Use long for key count in cfstats (CASSANDRA-8913)
 * Make SSTableRewriter.abort() more robust to failure (CASSANDRA-8832)
 * Remove cold_reads_to_omit from STCS (CASSANDRA-8860)
 * Make EstimatedHistogram#percentile() use ceil instead of floor (CASSANDRA-8883)
 * Fix top partitions reporting wrong cardinality (CASSANDRA-8834)
 * Fix rare NPE in KeyCacheSerializer (CASSANDRA-8067)
 * Pick sstables for validation as late as possible inc repairs (CASSANDRA-8366)
 * Fix commitlog getPendingTasks to not increment (CASSANDRA-8862)
 * Fix parallelism adjustment in range and secondary index queries
   when the first fetch does not satisfy the limit (CASSANDRA-8856)
 * Check if the filtered sstables is non-empty in STCS (CASSANDRA-8843)
 * Upgrade java-driver used for cassandra-stress (CASSANDRA-8842)
 * Fix CommitLog.forceRecycleAllSegments() memory access error (CASSANDRA-8812)
 * Improve assertions in Memory (CASSANDRA-8792)
 * Fix SSTableRewriter cleanup (CASSANDRA-8802)
 * Introduce SafeMemory for CompressionMetadata.Writer (CASSANDRA-8758)
 * 'nodetool info' prints exception against older node (CASSANDRA-8796)
 * Ensure SSTableReader.last corresponds exactly with the file end (CASSANDRA-8750)
 * Make SSTableWriter.openEarly more robust and obvious (CASSANDRA-8747)
 * Enforce SSTableReader.first/last (CASSANDRA-8744)
 * Cleanup SegmentedFile API (CASSANDRA-8749)
 * Avoid overlap with early compaction replacement (CASSANDRA-8683)
 * Safer Resource Management++ (CASSANDRA-8707)
 * Write partition size estimates into a system table (CASSANDRA-7688)
 * cqlsh: Fix keys() and full() collection indexes in DESCRIBE output
   (CASSANDRA-8154)
 * Show progress of streaming in nodetool netstats (CASSANDRA-8886)
 * IndexSummaryBuilder utilises offheap memory, and shares data between
   each IndexSummary opened from it (CASSANDRA-8757)
 * markCompacting only succeeds if the exact SSTableReader instances being 
   marked are in the live set (CASSANDRA-8689)
 * cassandra-stress support for varint (CASSANDRA-8882)
 * Fix Adler32 digest for compressed sstables (CASSANDRA-8778)
 * Add nodetool statushandoff/statusbackup (CASSANDRA-8912)
 * Use stdout for progress and stats in sstableloader (CASSANDRA-8982)
 * Correctly identify 2i datadir from older versions (CASSANDRA-9116)
Merged from 2.0:
 * Ignore gossip SYNs after shutdown (CASSANDRA-9238)
 * Avoid overflow when calculating max sstable size in LCS (CASSANDRA-9235)
 * Make sstable blacklisting work with compression (CASSANDRA-9138)
 * Do not attempt to rebuild indexes if no index accepts any column (CASSANDRA-9196)
 * Don't initiate snitch reconnection for dead states (CASSANDRA-7292)
 * Fix ArrayIndexOutOfBoundsException in CQLSSTableWriter (CASSANDRA-8978)
 * Add shutdown gossip state to prevent timeouts during rolling restarts (CASSANDRA-8336)
 * Fix running with java.net.preferIPv6Addresses=true (CASSANDRA-9137)
 * Fix failed bootstrap/replace attempts being persisted in system.peers (CASSANDRA-9180)
 * Flush system.IndexInfo after marking index built (CASSANDRA-9128)
 * Fix updates to min/max_compaction_threshold through cassandra-cli
   (CASSANDRA-8102)
 * Don't include tmp files when doing offline relevel (CASSANDRA-9088)
 * Use the proper CAS WriteType when finishing a previous round during Paxos
   preparation (CASSANDRA-8672)
 * Avoid race in cancelling compactions (CASSANDRA-9070)
 * More aggressive check for expired sstables in DTCS (CASSANDRA-8359)
 * Fix ignored index_interval change in ALTER TABLE statements (CASSANDRA-7976)
 * Do more aggressive compaction in old time windows in DTCS (CASSANDRA-8360)
 * java.lang.AssertionError when reading saved cache (CASSANDRA-8740)
 * "disk full" when running cleanup (CASSANDRA-9036)
 * Lower logging level from ERROR to DEBUG when a scheduled schema pull
   cannot be completed due to a node being down (CASSANDRA-9032)
 * Fix MOVED_NODE client event (CASSANDRA-8516)
 * Allow overriding MAX_OUTSTANDING_REPLAY_COUNT (CASSANDRA-7533)
 * Fix malformed JMX ObjectName containing IPv6 addresses (CASSANDRA-9027)
 * (cqlsh) Allow increasing CSV field size limit through
   cqlshrc config option (CASSANDRA-8934)
 * Stop logging range tombstones when exceeding the threshold
   (CASSANDRA-8559)
 * Fix NullPointerException when nodetool getendpoints is run
   against invalid keyspaces or tables (CASSANDRA-8950)
 * Allow specifying the tmp dir (CASSANDRA-7712)
 * Improve compaction estimated tasks estimation (CASSANDRA-8904)
 * Fix duplicate up/down messages sent to native clients (CASSANDRA-7816)
 * Expose commit log archive status via JMX (CASSANDRA-8734)
 * Provide better exceptions for invalid replication strategy parameters
   (CASSANDRA-8909)
 * Fix regression in mixed single and multi-column relation support for
   SELECT statements (CASSANDRA-8613)
 * Add ability to limit number of native connections (CASSANDRA-8086)
 * Fix CQLSSTableWriter throwing exception and spawning threads
   (CASSANDRA-8808)
 * Fix MT mismatch between empty and GC-able data (CASSANDRA-8979)
 * Fix incorrect validation when snapshotting single table (CASSANDRA-8056)
 * Add offline tool to relevel sstables (CASSANDRA-8301)
 * Preserve stream ID for more protocol errors (CASSANDRA-8848)
 * Fix combining token() function with multi-column relations on
   clustering columns (CASSANDRA-8797)
 * Make CFS.markReferenced() resistant to bad refcounting (CASSANDRA-8829)
 * Fix StreamTransferTask abort/complete bad refcounting (CASSANDRA-8815)
 * Fix AssertionError when querying a DESC clustering ordered
   table with ASC ordering and paging (CASSANDRA-8767)
 * AssertionError: "Memory was freed" when running cleanup (CASSANDRA-8716)
 * Make it possible to set max_sstable_age to fractional days (CASSANDRA-8406)
 * Fix some multi-column relations with indexes on some clustering
   columns (CASSANDRA-8275)
 * Fix memory leak in SSTableSimple*Writer and SSTableReader.validate()
   (CASSANDRA-8748)
 * Throw OOM if allocating memory fails to return a valid pointer (CASSANDRA-8726)
 * Fix SSTableSimpleUnsortedWriter ConcurrentModificationException (CASSANDRA-8619)
 * 'nodetool info' prints exception against older node (CASSANDRA-8796)
 * Ensure SSTableSimpleUnsortedWriter.close() terminates if
   disk writer has crashed (CASSANDRA-8807)


2.1.4
 * Bind JMX to localhost unless explicitly configured otherwise (CASSANDRA-9085)


2.1.3
 * Fix HSHA/offheap_objects corruption (CASSANDRA-8719)
 * Upgrade libthrift to 0.9.2 (CASSANDRA-8685)
 * Don't use the shared ref in sstableloader (CASSANDRA-8704)
 * Purge internal prepared statements if related tables or
   keyspaces are dropped (CASSANDRA-8693)
 * (cqlsh) Handle unicode BOM at start of files (CASSANDRA-8638)
 * Stop compactions before exiting offline tools (CASSANDRA-8623)
 * Update tools/stress/README.txt to match current behaviour (CASSANDRA-7933)
 * Fix schema from Thrift conversion with empty metadata (CASSANDRA-8695)
 * Safer Resource Management (CASSANDRA-7705)
 * Make sure we compact highly overlapping cold sstables with
   STCS (CASSANDRA-8635)
 * rpc_interface and listen_interface generate NPE on startup when specified
   interface doesn't exist (CASSANDRA-8677)
 * Fix ArrayIndexOutOfBoundsException in nodetool cfhistograms (CASSANDRA-8514)
 * Switch from yammer metrics for nodetool cf/proxy histograms (CASSANDRA-8662)
 * Make sure we don't add tmplink files to the compaction
   strategy (CASSANDRA-8580)
 * (cqlsh) Handle maps with blob keys (CASSANDRA-8372)
 * (cqlsh) Handle DynamicCompositeType schemas correctly (CASSANDRA-8563)
 * Duplicate rows returned when in clause has repeated values (CASSANDRA-6706)
 * Add tooling to detect hot partitions (CASSANDRA-7974)
 * Fix cassandra-stress user-mode truncation of partition generation (CASSANDRA-8608)
 * Only stream from unrepaired sstables during inc repair (CASSANDRA-8267)
 * Don't allow starting multiple inc repairs on the same sstables (CASSANDRA-8316)
 * Invalidate prepared BATCH statements when related tables
   or keyspaces are dropped (CASSANDRA-8652)
 * Fix missing results in secondary index queries on collections
   with ALLOW FILTERING (CASSANDRA-8421)
 * Expose EstimatedHistogram metrics for range slices (CASSANDRA-8627)
 * (cqlsh) Escape clqshrc passwords properly (CASSANDRA-8618)
 * Fix NPE when passing wrong argument in ALTER TABLE statement (CASSANDRA-8355)
 * Pig: Refactor and deprecate CqlStorage (CASSANDRA-8599)
 * Don't reuse the same cleanup strategy for all sstables (CASSANDRA-8537)
 * Fix case-sensitivity of index name on CREATE and DROP INDEX
   statements (CASSANDRA-8365)
 * Better detection/logging for corruption in compressed sstables (CASSANDRA-8192)
 * Use the correct repairedAt value when closing writer (CASSANDRA-8570)
 * (cqlsh) Handle a schema mismatch being detected on startup (CASSANDRA-8512)
 * Properly calculate expected write size during compaction (CASSANDRA-8532)
 * Invalidate affected prepared statements when a table's columns
   are altered (CASSANDRA-7910)
 * Stress - user defined writes should populate sequentally (CASSANDRA-8524)
 * Fix regression in SSTableRewriter causing some rows to become unreadable 
   during compaction (CASSANDRA-8429)
 * Run major compactions for repaired/unrepaired in parallel (CASSANDRA-8510)
 * (cqlsh) Fix compression options in DESCRIBE TABLE output when compression
   is disabled (CASSANDRA-8288)
 * (cqlsh) Fix DESCRIBE output after keyspaces are altered (CASSANDRA-7623)
 * Make sure we set lastCompactedKey correctly (CASSANDRA-8463)
 * (cqlsh) Fix output of CONSISTENCY command (CASSANDRA-8507)
 * (cqlsh) Fixed the handling of LIST statements (CASSANDRA-8370)
 * Make sstablescrub check leveled manifest again (CASSANDRA-8432)
 * Check first/last keys in sstable when giving out positions (CASSANDRA-8458)
 * Disable mmap on Windows (CASSANDRA-6993)
 * Add missing ConsistencyLevels to cassandra-stress (CASSANDRA-8253)
 * Add auth support to cassandra-stress (CASSANDRA-7985)
 * Fix ArrayIndexOutOfBoundsException when generating error message
   for some CQL syntax errors (CASSANDRA-8455)
 * Scale memtable slab allocation logarithmically (CASSANDRA-7882)
 * cassandra-stress simultaneous inserts over same seed (CASSANDRA-7964)
 * Reduce cassandra-stress sampling memory requirements (CASSANDRA-7926)
 * Ensure memtable flush cannot expire commit log entries from its future (CASSANDRA-8383)
 * Make read "defrag" async to reclaim memtables (CASSANDRA-8459)
 * Remove tmplink files for offline compactions (CASSANDRA-8321)
 * Reduce maxHintsInProgress (CASSANDRA-8415)
 * BTree updates may call provided update function twice (CASSANDRA-8018)
 * Release sstable references after anticompaction (CASSANDRA-8386)
 * Handle abort() in SSTableRewriter properly (CASSANDRA-8320)
 * Centralize shared executors (CASSANDRA-8055)
 * Fix filtering for CONTAINS (KEY) relations on frozen collection
   clustering columns when the query is restricted to a single
   partition (CASSANDRA-8203)
 * Do more aggressive entire-sstable TTL expiry checks (CASSANDRA-8243)
 * Add more log info if readMeter is null (CASSANDRA-8238)
 * add check of the system wall clock time at startup (CASSANDRA-8305)
 * Support for frozen collections (CASSANDRA-7859)
 * Fix overflow on histogram computation (CASSANDRA-8028)
 * Have paxos reuse the timestamp generation of normal queries (CASSANDRA-7801)
 * Fix incremental repair not remove parent session on remote (CASSANDRA-8291)
 * Improve JBOD disk utilization (CASSANDRA-7386)
 * Log failed host when preparing incremental repair (CASSANDRA-8228)
 * Force config client mode in CQLSSTableWriter (CASSANDRA-8281)
 * Fix sstableupgrade throws exception (CASSANDRA-8688)
 * Fix hang when repairing empty keyspace (CASSANDRA-8694)
Merged from 2.0:
 * Fix IllegalArgumentException in dynamic snitch (CASSANDRA-8448)
 * Add support for UPDATE ... IF EXISTS (CASSANDRA-8610)
 * Fix reversal of list prepends (CASSANDRA-8733)
 * Prevent non-zero default_time_to_live on tables with counters
   (CASSANDRA-8678)
 * Fix SSTableSimpleUnsortedWriter ConcurrentModificationException
   (CASSANDRA-8619)
 * Round up time deltas lower than 1ms in BulkLoader (CASSANDRA-8645)
 * Add batch remove iterator to ABSC (CASSANDRA-8414, 8666)
 * Round up time deltas lower than 1ms in BulkLoader (CASSANDRA-8645)
 * Fix isClientMode check in Keyspace (CASSANDRA-8687)
 * Use more efficient slice size for querying internal secondary
   index tables (CASSANDRA-8550)
 * Fix potentially returning deleted rows with range tombstone (CASSANDRA-8558)
 * Check for available disk space before starting a compaction (CASSANDRA-8562)
 * Fix DISTINCT queries with LIMITs or paging when some partitions
   contain only tombstones (CASSANDRA-8490)
 * Introduce background cache refreshing to permissions cache
   (CASSANDRA-8194)
 * Fix race condition in StreamTransferTask that could lead to
   infinite loops and premature sstable deletion (CASSANDRA-7704)
 * Add an extra version check to MigrationTask (CASSANDRA-8462)
 * Ensure SSTableWriter cleans up properly after failure (CASSANDRA-8499)
 * Increase bf true positive count on key cache hit (CASSANDRA-8525)
 * Move MeteredFlusher to its own thread (CASSANDRA-8485)
 * Fix non-distinct results in DISTNCT queries on static columns when
   paging is enabled (CASSANDRA-8087)
 * Move all hints related tasks to hints internal executor (CASSANDRA-8285)
 * Fix paging for multi-partition IN queries (CASSANDRA-8408)
 * Fix MOVED_NODE topology event never being emitted when a node
   moves its token (CASSANDRA-8373)
 * Fix validation of indexes in COMPACT tables (CASSANDRA-8156)
 * Avoid StackOverflowError when a large list of IN values
   is used for a clustering column (CASSANDRA-8410)
 * Fix NPE when writetime() or ttl() calls are wrapped by
   another function call (CASSANDRA-8451)
 * Fix NPE after dropping a keyspace (CASSANDRA-8332)
 * Fix error message on read repair timeouts (CASSANDRA-7947)
 * Default DTCS base_time_seconds changed to 60 (CASSANDRA-8417)
 * Refuse Paxos operation with more than one pending endpoint (CASSANDRA-8346, 8640)
 * Throw correct exception when trying to bind a keyspace or table
   name (CASSANDRA-6952)
 * Make HHOM.compact synchronized (CASSANDRA-8416)
 * cancel latency-sampling task when CF is dropped (CASSANDRA-8401)
 * don't block SocketThread for MessagingService (CASSANDRA-8188)
 * Increase quarantine delay on replacement (CASSANDRA-8260)
 * Expose off-heap memory usage stats (CASSANDRA-7897)
 * Ignore Paxos commits for truncated tables (CASSANDRA-7538)
 * Validate size of indexed column values (CASSANDRA-8280)
 * Make LCS split compaction results over all data directories (CASSANDRA-8329)
 * Fix some failing queries that use multi-column relations
   on COMPACT STORAGE tables (CASSANDRA-8264)
 * Fix InvalidRequestException with ORDER BY (CASSANDRA-8286)
 * Disable SSLv3 for POODLE (CASSANDRA-8265)
 * Fix millisecond timestamps in Tracing (CASSANDRA-8297)
 * Include keyspace name in error message when there are insufficient
   live nodes to stream from (CASSANDRA-8221)
 * Avoid overlap in L1 when L0 contains many nonoverlapping
   sstables (CASSANDRA-8211)
 * Improve PropertyFileSnitch logging (CASSANDRA-8183)
 * Add DC-aware sequential repair (CASSANDRA-8193)
 * Use live sstables in snapshot repair if possible (CASSANDRA-8312)
 * Fix hints serialized size calculation (CASSANDRA-8587)


2.1.2
 * (cqlsh) parse_for_table_meta errors out on queries with undefined
   grammars (CASSANDRA-8262)
 * (cqlsh) Fix SELECT ... TOKEN() function broken in C* 2.1.1 (CASSANDRA-8258)
 * Fix Cassandra crash when running on JDK8 update 40 (CASSANDRA-8209)
 * Optimize partitioner tokens (CASSANDRA-8230)
 * Improve compaction of repaired/unrepaired sstables (CASSANDRA-8004)
 * Make cache serializers pluggable (CASSANDRA-8096)
 * Fix issues with CONTAINS (KEY) queries on secondary indexes
   (CASSANDRA-8147)
 * Fix read-rate tracking of sstables for some queries (CASSANDRA-8239)
 * Fix default timestamp in QueryOptions (CASSANDRA-8246)
 * Set socket timeout when reading remote version (CASSANDRA-8188)
 * Refactor how we track live size (CASSANDRA-7852)
 * Make sure unfinished compaction files are removed (CASSANDRA-8124)
 * Fix shutdown when run as Windows service (CASSANDRA-8136)
 * Fix DESCRIBE TABLE with custom indexes (CASSANDRA-8031)
 * Fix race in RecoveryManagerTest (CASSANDRA-8176)
 * Avoid IllegalArgumentException while sorting sstables in
   IndexSummaryManager (CASSANDRA-8182)
 * Shutdown JVM on file descriptor exhaustion (CASSANDRA-7579)
 * Add 'die' policy for commit log and disk failure (CASSANDRA-7927)
 * Fix installing as service on Windows (CASSANDRA-8115)
 * Fix CREATE TABLE for CQL2 (CASSANDRA-8144)
 * Avoid boxing in ColumnStats min/max trackers (CASSANDRA-8109)
Merged from 2.0:
 * Correctly handle non-text column names in cql3 (CASSANDRA-8178)
 * Fix deletion for indexes on primary key columns (CASSANDRA-8206)
 * Add 'nodetool statusgossip' (CASSANDRA-8125)
 * Improve client notification that nodes are ready for requests (CASSANDRA-7510)
 * Handle negative timestamp in writetime method (CASSANDRA-8139)
 * Pig: Remove errant LIMIT clause in CqlNativeStorage (CASSANDRA-8166)
 * Throw ConfigurationException when hsha is used with the default
   rpc_max_threads setting of 'unlimited' (CASSANDRA-8116)
 * Allow concurrent writing of the same table in the same JVM using
   CQLSSTableWriter (CASSANDRA-7463)
 * Fix totalDiskSpaceUsed calculation (CASSANDRA-8205)


2.1.1
 * Fix spin loop in AtomicSortedColumns (CASSANDRA-7546)
 * Dont notify when replacing tmplink files (CASSANDRA-8157)
 * Fix validation with multiple CONTAINS clause (CASSANDRA-8131)
 * Fix validation of collections in TriggerExecutor (CASSANDRA-8146)
 * Fix IllegalArgumentException when a list of IN values containing tuples
   is passed as a single arg to a prepared statement with the v1 or v2
   protocol (CASSANDRA-8062)
 * Fix ClassCastException in DISTINCT query on static columns with
   query paging (CASSANDRA-8108)
 * Fix NPE on null nested UDT inside a set (CASSANDRA-8105)
 * Fix exception when querying secondary index on set items or map keys
   when some clustering columns are specified (CASSANDRA-8073)
 * Send proper error response when there is an error during native
   protocol message decode (CASSANDRA-8118)
 * Gossip should ignore generation numbers too far in the future (CASSANDRA-8113)
 * Fix NPE when creating a table with frozen sets, lists (CASSANDRA-8104)
 * Fix high memory use due to tracking reads on incrementally opened sstable
   readers (CASSANDRA-8066)
 * Fix EXECUTE request with skipMetadata=false returning no metadata
   (CASSANDRA-8054)
 * Allow concurrent use of CQLBulkOutputFormat (CASSANDRA-7776)
 * Shutdown JVM on OOM (CASSANDRA-7507)
 * Upgrade netty version and enable epoll event loop (CASSANDRA-7761)
 * Don't duplicate sstables smaller than split size when using
   the sstablesplitter tool (CASSANDRA-7616)
 * Avoid re-parsing already prepared statements (CASSANDRA-7923)
 * Fix some Thrift slice deletions and updates of COMPACT STORAGE
   tables with some clustering columns omitted (CASSANDRA-7990)
 * Fix filtering for CONTAINS on sets (CASSANDRA-8033)
 * Properly track added size (CASSANDRA-7239)
 * Allow compilation in java 8 (CASSANDRA-7208)
 * Fix Assertion error on RangeTombstoneList diff (CASSANDRA-8013)
 * Release references to overlapping sstables during compaction (CASSANDRA-7819)
 * Send notification when opening compaction results early (CASSANDRA-8034)
 * Make native server start block until properly bound (CASSANDRA-7885)
 * (cqlsh) Fix IPv6 support (CASSANDRA-7988)
 * Ignore fat clients when checking for endpoint collision (CASSANDRA-7939)
 * Make sstablerepairedset take a list of files (CASSANDRA-7995)
 * (cqlsh) Tab completeion for indexes on map keys (CASSANDRA-7972)
 * (cqlsh) Fix UDT field selection in select clause (CASSANDRA-7891)
 * Fix resource leak in event of corrupt sstable
 * (cqlsh) Add command line option for cqlshrc file path (CASSANDRA-7131)
 * Provide visibility into prepared statements churn (CASSANDRA-7921, CASSANDRA-7930)
 * Invalidate prepared statements when their keyspace or table is
   dropped (CASSANDRA-7566)
 * cassandra-stress: fix support for NetworkTopologyStrategy (CASSANDRA-7945)
 * Fix saving caches when a table is dropped (CASSANDRA-7784)
 * Add better error checking of new stress profile (CASSANDRA-7716)
 * Use ThreadLocalRandom and remove FBUtilities.threadLocalRandom (CASSANDRA-7934)
 * Prevent operator mistakes due to simultaneous bootstrap (CASSANDRA-7069)
 * cassandra-stress supports whitelist mode for node config (CASSANDRA-7658)
 * GCInspector more closely tracks GC; cassandra-stress and nodetool report it (CASSANDRA-7916)
 * nodetool won't output bogus ownership info without a keyspace (CASSANDRA-7173)
 * Add human readable option to nodetool commands (CASSANDRA-5433)
 * Don't try to set repairedAt on old sstables (CASSANDRA-7913)
 * Add metrics for tracking PreparedStatement use (CASSANDRA-7719)
 * (cqlsh) tab-completion for triggers (CASSANDRA-7824)
 * (cqlsh) Support for query paging (CASSANDRA-7514)
 * (cqlsh) Show progress of COPY operations (CASSANDRA-7789)
 * Add syntax to remove multiple elements from a map (CASSANDRA-6599)
 * Support non-equals conditions in lightweight transactions (CASSANDRA-6839)
 * Add IF [NOT] EXISTS to create/drop triggers (CASSANDRA-7606)
 * (cqlsh) Display the current logged-in user (CASSANDRA-7785)
 * (cqlsh) Don't ignore CTRL-C during COPY FROM execution (CASSANDRA-7815)
 * (cqlsh) Order UDTs according to cross-type dependencies in DESCRIBE
   output (CASSANDRA-7659)
 * (cqlsh) Fix handling of CAS statement results (CASSANDRA-7671)
 * (cqlsh) COPY TO/FROM improvements (CASSANDRA-7405)
 * Support list index operations with conditions (CASSANDRA-7499)
 * Add max live/tombstoned cells to nodetool cfstats output (CASSANDRA-7731)
 * Validate IPv6 wildcard addresses properly (CASSANDRA-7680)
 * (cqlsh) Error when tracing query (CASSANDRA-7613)
 * Avoid IOOBE when building SyntaxError message snippet (CASSANDRA-7569)
 * SSTableExport uses correct validator to create string representation of partition
   keys (CASSANDRA-7498)
 * Avoid NPEs when receiving type changes for an unknown keyspace (CASSANDRA-7689)
 * Add support for custom 2i validation (CASSANDRA-7575)
 * Pig support for hadoop CqlInputFormat (CASSANDRA-6454)
 * Add duration mode to cassandra-stress (CASSANDRA-7468)
 * Add listen_interface and rpc_interface options (CASSANDRA-7417)
 * Improve schema merge performance (CASSANDRA-7444)
 * Adjust MT depth based on # of partition validating (CASSANDRA-5263)
 * Optimise NativeCell comparisons (CASSANDRA-6755)
 * Configurable client timeout for cqlsh (CASSANDRA-7516)
 * Include snippet of CQL query near syntax error in messages (CASSANDRA-7111)
 * Make repair -pr work with -local (CASSANDRA-7450)
 * Fix error in sstableloader with -cph > 1 (CASSANDRA-8007)
 * Fix snapshot repair error on indexed tables (CASSANDRA-8020)
 * Do not exit nodetool repair when receiving JMX NOTIF_LOST (CASSANDRA-7909)
 * Stream to private IP when available (CASSANDRA-8084)
Merged from 2.0:
 * Reject conditions on DELETE unless full PK is given (CASSANDRA-6430)
 * Properly reject the token function DELETE (CASSANDRA-7747)
 * Force batchlog replay before decommissioning a node (CASSANDRA-7446)
 * Fix hint replay with many accumulated expired hints (CASSANDRA-6998)
 * Fix duplicate results in DISTINCT queries on static columns with query
   paging (CASSANDRA-8108)
 * Add DateTieredCompactionStrategy (CASSANDRA-6602)
 * Properly validate ascii and utf8 string literals in CQL queries (CASSANDRA-8101)
 * (cqlsh) Fix autocompletion for alter keyspace (CASSANDRA-8021)
 * Create backup directories for commitlog archiving during startup (CASSANDRA-8111)
 * Reduce totalBlockFor() for LOCAL_* consistency levels (CASSANDRA-8058)
 * Fix merging schemas with re-dropped keyspaces (CASSANDRA-7256)
 * Fix counters in supercolumns during live upgrades from 1.2 (CASSANDRA-7188)
 * Notify DT subscribers when a column family is truncated (CASSANDRA-8088)
 * Add sanity check of $JAVA on startup (CASSANDRA-7676)
 * Schedule fat client schema pull on join (CASSANDRA-7993)
 * Don't reset nodes' versions when closing IncomingTcpConnections
   (CASSANDRA-7734)
 * Record the real messaging version in all cases in OutboundTcpConnection
   (CASSANDRA-8057)
 * SSL does not work in cassandra-cli (CASSANDRA-7899)
 * Fix potential exception when using ReversedType in DynamicCompositeType
   (CASSANDRA-7898)
 * Better validation of collection values (CASSANDRA-7833)
 * Track min/max timestamps correctly (CASSANDRA-7969)
 * Fix possible overflow while sorting CL segments for replay (CASSANDRA-7992)
 * Increase nodetool Xmx (CASSANDRA-7956)
 * Archive any commitlog segments present at startup (CASSANDRA-6904)
 * CrcCheckChance should adjust based on live CFMetadata not 
   sstable metadata (CASSANDRA-7978)
 * token() should only accept columns in the partitioning
   key order (CASSANDRA-6075)
 * Add method to invalidate permission cache via JMX (CASSANDRA-7977)
 * Allow propagating multiple gossip states atomically (CASSANDRA-6125)
 * Log exceptions related to unclean native protocol client disconnects
   at DEBUG or INFO (CASSANDRA-7849)
 * Allow permissions cache to be set via JMX (CASSANDRA-7698)
 * Include schema_triggers CF in readable system resources (CASSANDRA-7967)
 * Fix RowIndexEntry to report correct serializedSize (CASSANDRA-7948)
 * Make CQLSSTableWriter sync within partitions (CASSANDRA-7360)
 * Potentially use non-local replicas in CqlConfigHelper (CASSANDRA-7906)
 * Explicitly disallow mixing multi-column and single-column
   relations on clustering columns (CASSANDRA-7711)
 * Better error message when condition is set on PK column (CASSANDRA-7804)
 * Don't send schema change responses and events for no-op DDL
   statements (CASSANDRA-7600)
 * (Hadoop) fix cluster initialisation for a split fetching (CASSANDRA-7774)
 * Throw InvalidRequestException when queries contain relations on entire
   collection columns (CASSANDRA-7506)
 * (cqlsh) enable CTRL-R history search with libedit (CASSANDRA-7577)
 * (Hadoop) allow ACFRW to limit nodes to local DC (CASSANDRA-7252)
 * (cqlsh) cqlsh should automatically disable tracing when selecting
   from system_traces (CASSANDRA-7641)
 * (Hadoop) Add CqlOutputFormat (CASSANDRA-6927)
 * Don't depend on cassandra config for nodetool ring (CASSANDRA-7508)
 * (cqlsh) Fix failing cqlsh formatting tests (CASSANDRA-7703)
 * Fix IncompatibleClassChangeError from hadoop2 (CASSANDRA-7229)
 * Add 'nodetool sethintedhandoffthrottlekb' (CASSANDRA-7635)
 * (cqlsh) Add tab-completion for CREATE/DROP USER IF [NOT] EXISTS (CASSANDRA-7611)
 * Catch errors when the JVM pulls the rug out from GCInspector (CASSANDRA-5345)
 * cqlsh fails when version number parts are not int (CASSANDRA-7524)
 * Fix NPE when table dropped during streaming (CASSANDRA-7946)
 * Fix wrong progress when streaming uncompressed (CASSANDRA-7878)
 * Fix possible infinite loop in creating repair range (CASSANDRA-7983)
 * Fix unit in nodetool for streaming throughput (CASSANDRA-7375)
Merged from 1.2:
 * Don't index tombstones (CASSANDRA-7828)
 * Improve PasswordAuthenticator default super user setup (CASSANDRA-7788)


2.1.0
 * (cqlsh) Removed "ALTER TYPE <name> RENAME TO <name>" from tab-completion
   (CASSANDRA-7895)
 * Fixed IllegalStateException in anticompaction (CASSANDRA-7892)
 * cqlsh: DESCRIBE support for frozen UDTs, tuples (CASSANDRA-7863)
 * Avoid exposing internal classes over JMX (CASSANDRA-7879)
 * Add null check for keys when freezing collection (CASSANDRA-7869)
 * Improve stress workload realism (CASSANDRA-7519)
Merged from 2.0:
 * Configure system.paxos with LeveledCompactionStrategy (CASSANDRA-7753)
 * Fix ALTER clustering column type from DateType to TimestampType when
   using DESC clustering order (CASSANRDA-7797)
 * Throw EOFException if we run out of chunks in compressed datafile
   (CASSANDRA-7664)
 * Fix PRSI handling of CQL3 row markers for row cleanup (CASSANDRA-7787)
 * Fix dropping collection when it's the last regular column (CASSANDRA-7744)
 * Make StreamReceiveTask thread safe and gc friendly (CASSANDRA-7795)
 * Validate empty cell names from counter updates (CASSANDRA-7798)
Merged from 1.2:
 * Don't allow compacted sstables to be marked as compacting (CASSANDRA-7145)
 * Track expired tombstones (CASSANDRA-7810)


2.1.0-rc7
 * Add frozen keyword and require UDT to be frozen (CASSANDRA-7857)
 * Track added sstable size correctly (CASSANDRA-7239)
 * (cqlsh) Fix case insensitivity (CASSANDRA-7834)
 * Fix failure to stream ranges when moving (CASSANDRA-7836)
 * Correctly remove tmplink files (CASSANDRA-7803)
 * (cqlsh) Fix column name formatting for functions, CAS operations,
   and UDT field selections (CASSANDRA-7806)
 * (cqlsh) Fix COPY FROM handling of null/empty primary key
   values (CASSANDRA-7792)
 * Fix ordering of static cells (CASSANDRA-7763)
Merged from 2.0:
 * Forbid re-adding dropped counter columns (CASSANDRA-7831)
 * Fix CFMetaData#isThriftCompatible() for PK-only tables (CASSANDRA-7832)
 * Always reject inequality on the partition key without token()
   (CASSANDRA-7722)
 * Always send Paxos commit to all replicas (CASSANDRA-7479)
 * Make disruptor_thrift_server invocation pool configurable (CASSANDRA-7594)
 * Make repair no-op when RF=1 (CASSANDRA-7864)


2.1.0-rc6
 * Fix OOM issue from netty caching over time (CASSANDRA-7743)
 * json2sstable couldn't import JSON for CQL table (CASSANDRA-7477)
 * Invalidate all caches on table drop (CASSANDRA-7561)
 * Skip strict endpoint selection for ranges if RF == nodes (CASSANRA-7765)
 * Fix Thrift range filtering without 2ary index lookups (CASSANDRA-7741)
 * Add tracing entries about concurrent range requests (CASSANDRA-7599)
 * (cqlsh) Fix DESCRIBE for NTS keyspaces (CASSANDRA-7729)
 * Remove netty buffer ref-counting (CASSANDRA-7735)
 * Pass mutated cf to index updater for use by PRSI (CASSANDRA-7742)
 * Include stress yaml example in release and deb (CASSANDRA-7717)
 * workaround for netty issue causing corrupted data off the wire (CASSANDRA-7695)
 * cqlsh DESC CLUSTER fails retrieving ring information (CASSANDRA-7687)
 * Fix binding null values inside UDT (CASSANDRA-7685)
 * Fix UDT field selection with empty fields (CASSANDRA-7670)
 * Bogus deserialization of static cells from sstable (CASSANDRA-7684)
 * Fix NPE on compaction leftover cleanup for dropped table (CASSANDRA-7770)
Merged from 2.0:
 * Fix race condition in StreamTransferTask that could lead to
   infinite loops and premature sstable deletion (CASSANDRA-7704)
 * (cqlsh) Wait up to 10 sec for a tracing session (CASSANDRA-7222)
 * Fix NPE in FileCacheService.sizeInBytes (CASSANDRA-7756)
 * Remove duplicates from StorageService.getJoiningNodes (CASSANDRA-7478)
 * Clone token map outside of hot gossip loops (CASSANDRA-7758)
 * Fix MS expiring map timeout for Paxos messages (CASSANDRA-7752)
 * Do not flush on truncate if durable_writes is false (CASSANDRA-7750)
 * Give CRR a default input_cql Statement (CASSANDRA-7226)
 * Better error message when adding a collection with the same name
   than a previously dropped one (CASSANDRA-6276)
 * Fix validation when adding static columns (CASSANDRA-7730)
 * (Thrift) fix range deletion of supercolumns (CASSANDRA-7733)
 * Fix potential AssertionError in RangeTombstoneList (CASSANDRA-7700)
 * Validate arguments of blobAs* functions (CASSANDRA-7707)
 * Fix potential AssertionError with 2ndary indexes (CASSANDRA-6612)
 * Avoid logging CompactionInterrupted at ERROR (CASSANDRA-7694)
 * Minor leak in sstable2jon (CASSANDRA-7709)
 * Add cassandra.auto_bootstrap system property (CASSANDRA-7650)
 * Update java driver (for hadoop) (CASSANDRA-7618)
 * Remove CqlPagingRecordReader/CqlPagingInputFormat (CASSANDRA-7570)
 * Support connecting to ipv6 jmx with nodetool (CASSANDRA-7669)


2.1.0-rc5
 * Reject counters inside user types (CASSANDRA-7672)
 * Switch to notification-based GCInspector (CASSANDRA-7638)
 * (cqlsh) Handle nulls in UDTs and tuples correctly (CASSANDRA-7656)
 * Don't use strict consistency when replacing (CASSANDRA-7568)
 * Fix min/max cell name collection on 2.0 SSTables with range
   tombstones (CASSANDRA-7593)
 * Tolerate min/max cell names of different lengths (CASSANDRA-7651)
 * Filter cached results correctly (CASSANDRA-7636)
 * Fix tracing on the new SEPExecutor (CASSANDRA-7644)
 * Remove shuffle and taketoken (CASSANDRA-7601)
 * Clean up Windows batch scripts (CASSANDRA-7619)
 * Fix native protocol drop user type notification (CASSANDRA-7571)
 * Give read access to system.schema_usertypes to all authenticated users
   (CASSANDRA-7578)
 * (cqlsh) Fix cqlsh display when zero rows are returned (CASSANDRA-7580)
 * Get java version correctly when JAVA_TOOL_OPTIONS is set (CASSANDRA-7572)
 * Fix NPE when dropping index from non-existent keyspace, AssertionError when
   dropping non-existent index with IF EXISTS (CASSANDRA-7590)
 * Fix sstablelevelresetter hang (CASSANDRA-7614)
 * (cqlsh) Fix deserialization of blobs (CASSANDRA-7603)
 * Use "keyspace updated" schema change message for UDT changes in v1 and
   v2 protocols (CASSANDRA-7617)
 * Fix tracing of range slices and secondary index lookups that are local
   to the coordinator (CASSANDRA-7599)
 * Set -Dcassandra.storagedir for all tool shell scripts (CASSANDRA-7587)
 * Don't swap max/min col names when mutating sstable metadata (CASSANDRA-7596)
 * (cqlsh) Correctly handle paged result sets (CASSANDRA-7625)
 * (cqlsh) Improve waiting for a trace to complete (CASSANDRA-7626)
 * Fix tracing of concurrent range slices and 2ary index queries (CASSANDRA-7626)
 * Fix scrub against collection type (CASSANDRA-7665)
Merged from 2.0:
 * Set gc_grace_seconds to seven days for system schema tables (CASSANDRA-7668)
 * SimpleSeedProvider no longer caches seeds forever (CASSANDRA-7663)
 * Always flush on truncate (CASSANDRA-7511)
 * Fix ReversedType(DateType) mapping to native protocol (CASSANDRA-7576)
 * Always merge ranges owned by a single node (CASSANDRA-6930)
 * Track max/min timestamps for range tombstones (CASSANDRA-7647)
 * Fix NPE when listing saved caches dir (CASSANDRA-7632)


2.1.0-rc4
 * Fix word count hadoop example (CASSANDRA-7200)
 * Updated memtable_cleanup_threshold and memtable_flush_writers defaults 
   (CASSANDRA-7551)
 * (Windows) fix startup when WMI memory query fails (CASSANDRA-7505)
 * Anti-compaction proceeds if any part of the repair failed (CASSANDRA-7521)
 * Add missing table name to DROP INDEX responses and notifications (CASSANDRA-7539)
 * Bump CQL version to 3.2.0 and update CQL documentation (CASSANDRA-7527)
 * Fix configuration error message when running nodetool ring (CASSANDRA-7508)
 * Support conditional updates, tuple type, and the v3 protocol in cqlsh (CASSANDRA-7509)
 * Handle queries on multiple secondary index types (CASSANDRA-7525)
 * Fix cqlsh authentication with v3 native protocol (CASSANDRA-7564)
 * Fix NPE when unknown prepared statement ID is used (CASSANDRA-7454)
Merged from 2.0:
 * (Windows) force range-based repair to non-sequential mode (CASSANDRA-7541)
 * Fix range merging when DES scores are zero (CASSANDRA-7535)
 * Warn when SSL certificates have expired (CASSANDRA-7528)
 * Fix error when doing reversed queries with static columns (CASSANDRA-7490)
Merged from 1.2:
 * Set correct stream ID on responses when non-Exception Throwables
   are thrown while handling native protocol messages (CASSANDRA-7470)


2.1.0-rc3
 * Consider expiry when reconciling otherwise equal cells (CASSANDRA-7403)
 * Introduce CQL support for stress tool (CASSANDRA-6146)
 * Fix ClassCastException processing expired messages (CASSANDRA-7496)
 * Fix prepared marker for collections inside UDT (CASSANDRA-7472)
 * Remove left-over populate_io_cache_on_flush and replicate_on_write
   uses (CASSANDRA-7493)
 * (Windows) handle spaces in path names (CASSANDRA-7451)
 * Ensure writes have completed after dropping a table, before recycling
   commit log segments (CASSANDRA-7437)
 * Remove left-over rows_per_partition_to_cache (CASSANDRA-7493)
 * Fix error when CONTAINS is used with a bind marker (CASSANDRA-7502)
 * Properly reject unknown UDT field (CASSANDRA-7484)
Merged from 2.0:
 * Fix CC#collectTimeOrderedData() tombstone optimisations (CASSANDRA-7394)
 * Support DISTINCT for static columns and fix behaviour when DISTINC is
   not use (CASSANDRA-7305).
 * Workaround JVM NPE on JMX bind failure (CASSANDRA-7254)
 * Fix race in FileCacheService RemovalListener (CASSANDRA-7278)
 * Fix inconsistent use of consistencyForCommit that allowed LOCAL_QUORUM
   operations to incorrect become full QUORUM (CASSANDRA-7345)
 * Properly handle unrecognized opcodes and flags (CASSANDRA-7440)
 * (Hadoop) close CqlRecordWriter clients when finished (CASSANDRA-7459)
 * Commit disk failure policy (CASSANDRA-7429)
 * Make sure high level sstables get compacted (CASSANDRA-7414)
 * Fix AssertionError when using empty clustering columns and static columns
   (CASSANDRA-7455)
 * Add option to disable STCS in L0 (CASSANDRA-6621)
 * Upgrade to snappy-java 1.0.5.2 (CASSANDRA-7476)


2.1.0-rc2
 * Fix heap size calculation for CompoundSparseCellName and 
   CompoundSparseCellName.WithCollection (CASSANDRA-7421)
 * Allow counter mutations in UNLOGGED batches (CASSANDRA-7351)
 * Modify reconcile logic to always pick a tombstone over a counter cell
   (CASSANDRA-7346)
 * Avoid incremental compaction on Windows (CASSANDRA-7365)
 * Fix exception when querying a composite-keyed table with a collection index
   (CASSANDRA-7372)
 * Use node's host id in place of counter ids (CASSANDRA-7366)
 * Fix error when doing reversed queries with static columns (CASSANDRA-7490)
 * Backport CASSANDRA-6747 (CASSANDRA-7560)
 * Track max/min timestamps for range tombstones (CASSANDRA-7647)
 * Fix NPE when listing saved caches dir (CASSANDRA-7632)
 * Fix sstableloader unable to connect encrypted node (CASSANDRA-7585)
Merged from 1.2:
 * Clone token map outside of hot gossip loops (CASSANDRA-7758)
 * Add stop method to EmbeddedCassandraService (CASSANDRA-7595)
 * Support connecting to ipv6 jmx with nodetool (CASSANDRA-7669)
 * Set gc_grace_seconds to seven days for system schema tables (CASSANDRA-7668)
 * SimpleSeedProvider no longer caches seeds forever (CASSANDRA-7663)
 * Set correct stream ID on responses when non-Exception Throwables
   are thrown while handling native protocol messages (CASSANDRA-7470)
 * Fix row size miscalculation in LazilyCompactedRow (CASSANDRA-7543)
 * Fix race in background compaction check (CASSANDRA-7745)
 * Don't clear out range tombstones during compaction (CASSANDRA-7808)


2.1.0-rc1
 * Revert flush directory (CASSANDRA-6357)
 * More efficient executor service for fast operations (CASSANDRA-4718)
 * Move less common tools into a new cassandra-tools package (CASSANDRA-7160)
 * Support more concurrent requests in native protocol (CASSANDRA-7231)
 * Add tab-completion to debian nodetool packaging (CASSANDRA-6421)
 * Change concurrent_compactors defaults (CASSANDRA-7139)
 * Add PowerShell Windows launch scripts (CASSANDRA-7001)
 * Make commitlog archive+restore more robust (CASSANDRA-6974)
 * Fix marking commitlogsegments clean (CASSANDRA-6959)
 * Add snapshot "manifest" describing files included (CASSANDRA-6326)
 * Parallel streaming for sstableloader (CASSANDRA-3668)
 * Fix bugs in supercolumns handling (CASSANDRA-7138)
 * Fix ClassClassException on composite dense tables (CASSANDRA-7112)
 * Cleanup and optimize collation and slice iterators (CASSANDRA-7107)
 * Upgrade NBHM lib (CASSANDRA-7128)
 * Optimize netty server (CASSANDRA-6861)
 * Fix repair hang when given CF does not exist (CASSANDRA-7189)
 * Allow c* to be shutdown in an embedded mode (CASSANDRA-5635)
 * Add server side batching to native transport (CASSANDRA-5663)
 * Make batchlog replay asynchronous (CASSANDRA-6134)
 * remove unused classes (CASSANDRA-7197)
 * Limit user types to the keyspace they are defined in (CASSANDRA-6643)
 * Add validate method to CollectionType (CASSANDRA-7208)
 * New serialization format for UDT values (CASSANDRA-7209, CASSANDRA-7261)
 * Fix nodetool netstats (CASSANDRA-7270)
 * Fix potential ClassCastException in HintedHandoffManager (CASSANDRA-7284)
 * Use prepared statements internally (CASSANDRA-6975)
 * Fix broken paging state with prepared statement (CASSANDRA-7120)
 * Fix IllegalArgumentException in CqlStorage (CASSANDRA-7287)
 * Allow nulls/non-existant fields in UDT (CASSANDRA-7206)
 * Add Thrift MultiSliceRequest (CASSANDRA-6757, CASSANDRA-7027)
 * Handle overlapping MultiSlices (CASSANDRA-7279)
 * Fix DataOutputTest on Windows (CASSANDRA-7265)
 * Embedded sets in user defined data-types are not updating (CASSANDRA-7267)
 * Add tuple type to CQL/native protocol (CASSANDRA-7248)
 * Fix CqlPagingRecordReader on tables with few rows (CASSANDRA-7322)
Merged from 2.0:
 * Copy compaction options to make sure they are reloaded (CASSANDRA-7290)
 * Add option to do more aggressive tombstone compactions (CASSANDRA-6563)
 * Don't try to compact already-compacting files in HHOM (CASSANDRA-7288)
 * Always reallocate buffers in HSHA (CASSANDRA-6285)
 * (Hadoop) support authentication in CqlRecordReader (CASSANDRA-7221)
 * (Hadoop) Close java driver Cluster in CQLRR.close (CASSANDRA-7228)
 * Warn when 'USING TIMESTAMP' is used on a CAS BATCH (CASSANDRA-7067)
 * return all cpu values from BackgroundActivityMonitor.readAndCompute (CASSANDRA-7183)
 * Correctly delete scheduled range xfers (CASSANDRA-7143)
 * return all cpu values from BackgroundActivityMonitor.readAndCompute (CASSANDRA-7183)  
 * reduce garbage creation in calculatePendingRanges (CASSANDRA-7191)
 * fix c* launch issues on Russian os's due to output of linux 'free' cmd (CASSANDRA-6162)
 * Fix disabling autocompaction (CASSANDRA-7187)
 * Fix potential NumberFormatException when deserializing IntegerType (CASSANDRA-7088)
 * cqlsh can't tab-complete disabling compaction (CASSANDRA-7185)
 * cqlsh: Accept and execute CQL statement(s) from command-line parameter (CASSANDRA-7172)
 * Fix IllegalStateException in CqlPagingRecordReader (CASSANDRA-7198)
 * Fix the InvertedIndex trigger example (CASSANDRA-7211)
 * Add --resolve-ip option to 'nodetool ring' (CASSANDRA-7210)
 * reduce garbage on codec flag deserialization (CASSANDRA-7244) 
 * Fix duplicated error messages on directory creation error at startup (CASSANDRA-5818)
 * Proper null handle for IF with map element access (CASSANDRA-7155)
 * Improve compaction visibility (CASSANDRA-7242)
 * Correctly delete scheduled range xfers (CASSANDRA-7143)
 * Make batchlog replica selection rack-aware (CASSANDRA-6551)
 * Fix CFMetaData#getColumnDefinitionFromColumnName() (CASSANDRA-7074)
 * Fix writetime/ttl functions for static columns (CASSANDRA-7081)
 * Suggest CTRL-C or semicolon after three blank lines in cqlsh (CASSANDRA-7142)
 * Fix 2ndary index queries with DESC clustering order (CASSANDRA-6950)
 * Invalid key cache entries on DROP (CASSANDRA-6525)
 * Fix flapping RecoveryManagerTest (CASSANDRA-7084)
 * Add missing iso8601 patterns for date strings (CASSANDRA-6973)
 * Support selecting multiple rows in a partition using IN (CASSANDRA-6875)
 * Add authentication support to shuffle (CASSANDRA-6484)
 * Swap local and global default read repair chances (CASSANDRA-7320)
 * Add conditional CREATE/DROP USER support (CASSANDRA-7264)
 * Cqlsh counts non-empty lines for "Blank lines" warning (CASSANDRA-7325)
Merged from 1.2:
 * Add Cloudstack snitch (CASSANDRA-7147)
 * Update system.peers correctly when relocating tokens (CASSANDRA-7126)
 * Add Google Compute Engine snitch (CASSANDRA-7132)
 * remove duplicate query for local tokens (CASSANDRA-7182)
 * exit CQLSH with error status code if script fails (CASSANDRA-6344)
 * Fix bug with some IN queries missig results (CASSANDRA-7105)
 * Fix availability validation for LOCAL_ONE CL (CASSANDRA-7319)
 * Hint streaming can cause decommission to fail (CASSANDRA-7219)


2.1.0-beta2
 * Increase default CL space to 8GB (CASSANDRA-7031)
 * Add range tombstones to read repair digests (CASSANDRA-6863)
 * Fix BTree.clear for large updates (CASSANDRA-6943)
 * Fail write instead of logging a warning when unable to append to CL
   (CASSANDRA-6764)
 * Eliminate possibility of CL segment appearing twice in active list 
   (CASSANDRA-6557)
 * Apply DONTNEED fadvise to commitlog segments (CASSANDRA-6759)
 * Switch CRC component to Adler and include it for compressed sstables 
   (CASSANDRA-4165)
 * Allow cassandra-stress to set compaction strategy options (CASSANDRA-6451)
 * Add broadcast_rpc_address option to cassandra.yaml (CASSANDRA-5899)
 * Auto reload GossipingPropertyFileSnitch config (CASSANDRA-5897)
 * Fix overflow of memtable_total_space_in_mb (CASSANDRA-6573)
 * Fix ABTC NPE and apply update function correctly (CASSANDRA-6692)
 * Allow nodetool to use a file or prompt for password (CASSANDRA-6660)
 * Fix AIOOBE when concurrently accessing ABSC (CASSANDRA-6742)
 * Fix assertion error in ALTER TYPE RENAME (CASSANDRA-6705)
 * Scrub should not always clear out repaired status (CASSANDRA-5351)
 * Improve handling of range tombstone for wide partitions (CASSANDRA-6446)
 * Fix ClassCastException for compact table with composites (CASSANDRA-6738)
 * Fix potentially repairing with wrong nodes (CASSANDRA-6808)
 * Change caching option syntax (CASSANDRA-6745)
 * Fix stress to do proper counter reads (CASSANDRA-6835)
 * Fix help message for stress counter_write (CASSANDRA-6824)
 * Fix stress smart Thrift client to pick servers correctly (CASSANDRA-6848)
 * Add logging levels (minimal, normal or verbose) to stress tool (CASSANDRA-6849)
 * Fix race condition in Batch CLE (CASSANDRA-6860)
 * Improve cleanup/scrub/upgradesstables failure handling (CASSANDRA-6774)
 * ByteBuffer write() methods for serializing sstables (CASSANDRA-6781)
 * Proper compare function for CollectionType (CASSANDRA-6783)
 * Update native server to Netty 4 (CASSANDRA-6236)
 * Fix off-by-one error in stress (CASSANDRA-6883)
 * Make OpOrder AutoCloseable (CASSANDRA-6901)
 * Remove sync repair JMX interface (CASSANDRA-6900)
 * Add multiple memory allocation options for memtables (CASSANDRA-6689, 6694)
 * Remove adjusted op rate from stress output (CASSANDRA-6921)
 * Add optimized CF.hasColumns() implementations (CASSANDRA-6941)
 * Serialize batchlog mutations with the version of the target node
   (CASSANDRA-6931)
 * Optimize CounterColumn#reconcile() (CASSANDRA-6953)
 * Properly remove 1.2 sstable support in 2.1 (CASSANDRA-6869)
 * Lock counter cells, not partitions (CASSANDRA-6880)
 * Track presence of legacy counter shards in sstables (CASSANDRA-6888)
 * Ensure safe resource cleanup when replacing sstables (CASSANDRA-6912)
 * Add failure handler to async callback (CASSANDRA-6747)
 * Fix AE when closing SSTable without releasing reference (CASSANDRA-7000)
 * Clean up IndexInfo on keyspace/table drops (CASSANDRA-6924)
 * Only snapshot relative SSTables when sequential repair (CASSANDRA-7024)
 * Require nodetool rebuild_index to specify index names (CASSANDRA-7038)
 * fix cassandra stress errors on reads with native protocol (CASSANDRA-7033)
 * Use OpOrder to guard sstable references for reads (CASSANDRA-6919)
 * Preemptive opening of compaction result (CASSANDRA-6916)
 * Multi-threaded scrub/cleanup/upgradesstables (CASSANDRA-5547)
 * Optimize cellname comparison (CASSANDRA-6934)
 * Native protocol v3 (CASSANDRA-6855)
 * Optimize Cell liveness checks and clean up Cell (CASSANDRA-7119)
 * Support consistent range movements (CASSANDRA-2434)
 * Display min timestamp in sstablemetadata viewer (CASSANDRA-6767)
Merged from 2.0:
 * Avoid race-prone second "scrub" of system keyspace (CASSANDRA-6797)
 * Pool CqlRecordWriter clients by inetaddress rather than Range
   (CASSANDRA-6665)
 * Fix compaction_history timestamps (CASSANDRA-6784)
 * Compare scores of full replica ordering in DES (CASSANDRA-6683)
 * fix CME in SessionInfo updateProgress affecting netstats (CASSANDRA-6577)
 * Allow repairing between specific replicas (CASSANDRA-6440)
 * Allow per-dc enabling of hints (CASSANDRA-6157)
 * Add compatibility for Hadoop 0.2.x (CASSANDRA-5201)
 * Fix EstimatedHistogram races (CASSANDRA-6682)
 * Failure detector correctly converts initial value to nanos (CASSANDRA-6658)
 * Add nodetool taketoken to relocate vnodes (CASSANDRA-4445)
 * Expose bulk loading progress over JMX (CASSANDRA-4757)
 * Correctly handle null with IF conditions and TTL (CASSANDRA-6623)
 * Account for range/row tombstones in tombstone drop
   time histogram (CASSANDRA-6522)
 * Stop CommitLogSegment.close() from calling sync() (CASSANDRA-6652)
 * Make commitlog failure handling configurable (CASSANDRA-6364)
 * Avoid overlaps in LCS (CASSANDRA-6688)
 * Improve support for paginating over composites (CASSANDRA-4851)
 * Fix count(*) queries in a mixed cluster (CASSANDRA-6707)
 * Improve repair tasks(snapshot, differencing) concurrency (CASSANDRA-6566)
 * Fix replaying pre-2.0 commit logs (CASSANDRA-6714)
 * Add static columns to CQL3 (CASSANDRA-6561)
 * Optimize single partition batch statements (CASSANDRA-6737)
 * Disallow post-query re-ordering when paging (CASSANDRA-6722)
 * Fix potential paging bug with deleted columns (CASSANDRA-6748)
 * Fix NPE on BulkLoader caused by losing StreamEvent (CASSANDRA-6636)
 * Fix truncating compression metadata (CASSANDRA-6791)
 * Add CMSClassUnloadingEnabled JVM option (CASSANDRA-6541)
 * Catch memtable flush exceptions during shutdown (CASSANDRA-6735)
 * Fix upgradesstables NPE for non-CF-based indexes (CASSANDRA-6645)
 * Fix UPDATE updating PRIMARY KEY columns implicitly (CASSANDRA-6782)
 * Fix IllegalArgumentException when updating from 1.2 with SuperColumns
   (CASSANDRA-6733)
 * FBUtilities.singleton() should use the CF comparator (CASSANDRA-6778)
 * Fix CQLSStableWriter.addRow(Map<String, Object>) (CASSANDRA-6526)
 * Fix HSHA server introducing corrupt data (CASSANDRA-6285)
 * Fix CAS conditions for COMPACT STORAGE tables (CASSANDRA-6813)
 * Starting threads in OutboundTcpConnectionPool constructor causes race conditions (CASSANDRA-7177)
 * Allow overriding cassandra-rackdc.properties file (CASSANDRA-7072)
 * Set JMX RMI port to 7199 (CASSANDRA-7087)
 * Use LOCAL_QUORUM for data reads at LOCAL_SERIAL (CASSANDRA-6939)
 * Log a warning for large batches (CASSANDRA-6487)
 * Put nodes in hibernate when join_ring is false (CASSANDRA-6961)
 * Avoid early loading of non-system keyspaces before compaction-leftovers 
   cleanup at startup (CASSANDRA-6913)
 * Restrict Windows to parallel repairs (CASSANDRA-6907)
 * (Hadoop) Allow manually specifying start/end tokens in CFIF (CASSANDRA-6436)
 * Fix NPE in MeteredFlusher (CASSANDRA-6820)
 * Fix race processing range scan responses (CASSANDRA-6820)
 * Allow deleting snapshots from dropped keyspaces (CASSANDRA-6821)
 * Add uuid() function (CASSANDRA-6473)
 * Omit tombstones from schema digests (CASSANDRA-6862)
 * Include correct consistencyLevel in LWT timeout (CASSANDRA-6884)
 * Lower chances for losing new SSTables during nodetool refresh and
   ColumnFamilyStore.loadNewSSTables (CASSANDRA-6514)
 * Add support for DELETE ... IF EXISTS to CQL3 (CASSANDRA-5708)
 * Update hadoop_cql3_word_count example (CASSANDRA-6793)
 * Fix handling of RejectedExecution in sync Thrift server (CASSANDRA-6788)
 * Log more information when exceeding tombstone_warn_threshold (CASSANDRA-6865)
 * Fix truncate to not abort due to unreachable fat clients (CASSANDRA-6864)
 * Fix schema concurrency exceptions (CASSANDRA-6841)
 * Fix leaking validator FH in StreamWriter (CASSANDRA-6832)
 * Fix saving triggers to schema (CASSANDRA-6789)
 * Fix trigger mutations when base mutation list is immutable (CASSANDRA-6790)
 * Fix accounting in FileCacheService to allow re-using RAR (CASSANDRA-6838)
 * Fix static counter columns (CASSANDRA-6827)
 * Restore expiring->deleted (cell) compaction optimization (CASSANDRA-6844)
 * Fix CompactionManager.needsCleanup (CASSANDRA-6845)
 * Correctly compare BooleanType values other than 0 and 1 (CASSANDRA-6779)
 * Read message id as string from earlier versions (CASSANDRA-6840)
 * Properly use the Paxos consistency for (non-protocol) batch (CASSANDRA-6837)
 * Add paranoid disk failure option (CASSANDRA-6646)
 * Improve PerRowSecondaryIndex performance (CASSANDRA-6876)
 * Extend triggers to support CAS updates (CASSANDRA-6882)
 * Static columns with IF NOT EXISTS don't always work as expected (CASSANDRA-6873)
 * Fix paging with SELECT DISTINCT (CASSANDRA-6857)
 * Fix UnsupportedOperationException on CAS timeout (CASSANDRA-6923)
 * Improve MeteredFlusher handling of MF-unaffected column families
   (CASSANDRA-6867)
 * Add CqlRecordReader using native pagination (CASSANDRA-6311)
 * Add QueryHandler interface (CASSANDRA-6659)
 * Track liveRatio per-memtable, not per-CF (CASSANDRA-6945)
 * Make sure upgradesstables keeps sstable level (CASSANDRA-6958)
 * Fix LIMIT with static columns (CASSANDRA-6956)
 * Fix clash with CQL column name in thrift validation (CASSANDRA-6892)
 * Fix error with super columns in mixed 1.2-2.0 clusters (CASSANDRA-6966)
 * Fix bad skip of sstables on slice query with composite start/finish (CASSANDRA-6825)
 * Fix unintended update with conditional statement (CASSANDRA-6893)
 * Fix map element access in IF (CASSANDRA-6914)
 * Avoid costly range calculations for range queries on system keyspaces
   (CASSANDRA-6906)
 * Fix SSTable not released if stream session fails (CASSANDRA-6818)
 * Avoid build failure due to ANTLR timeout (CASSANDRA-6991)
 * Queries on compact tables can return more rows that requested (CASSANDRA-7052)
 * USING TIMESTAMP for batches does not work (CASSANDRA-7053)
 * Fix performance regression from CASSANDRA-5614 (CASSANDRA-6949)
 * Ensure that batchlog and hint timeouts do not produce hints (CASSANDRA-7058)
 * Merge groupable mutations in TriggerExecutor#execute() (CASSANDRA-7047)
 * Plug holes in resource release when wiring up StreamSession (CASSANDRA-7073)
 * Re-add parameter columns to tracing session (CASSANDRA-6942)
 * Preserves CQL metadata when updating table from thrift (CASSANDRA-6831)
Merged from 1.2:
 * Fix nodetool display with vnodes (CASSANDRA-7082)
 * Add UNLOGGED, COUNTER options to BATCH documentation (CASSANDRA-6816)
 * add extra SSL cipher suites (CASSANDRA-6613)
 * fix nodetool getsstables for blob PK (CASSANDRA-6803)
 * Fix BatchlogManager#deleteBatch() use of millisecond timestamps
   (CASSANDRA-6822)
 * Continue assassinating even if the endpoint vanishes (CASSANDRA-6787)
 * Schedule schema pulls on change (CASSANDRA-6971)
 * Non-droppable verbs shouldn't be dropped from OTC (CASSANDRA-6980)
 * Shutdown batchlog executor in SS#drain() (CASSANDRA-7025)
 * Fix batchlog to account for CF truncation records (CASSANDRA-6999)
 * Fix CQLSH parsing of functions and BLOB literals (CASSANDRA-7018)
 * Properly load trustore in the native protocol (CASSANDRA-6847)
 * Always clean up references in SerializingCache (CASSANDRA-6994)
 * Don't shut MessagingService down when replacing a node (CASSANDRA-6476)
 * fix npe when doing -Dcassandra.fd_initial_value_ms (CASSANDRA-6751)


2.1.0-beta1
 * Add flush directory distinct from compaction directories (CASSANDRA-6357)
 * Require JNA by default (CASSANDRA-6575)
 * add listsnapshots command to nodetool (CASSANDRA-5742)
 * Introduce AtomicBTreeColumns (CASSANDRA-6271, 6692)
 * Multithreaded commitlog (CASSANDRA-3578)
 * allocate fixed index summary memory pool and resample cold index summaries 
   to use less memory (CASSANDRA-5519)
 * Removed multithreaded compaction (CASSANDRA-6142)
 * Parallelize fetching rows for low-cardinality indexes (CASSANDRA-1337)
 * change logging from log4j to logback (CASSANDRA-5883)
 * switch to LZ4 compression for internode communication (CASSANDRA-5887)
 * Stop using Thrift-generated Index* classes internally (CASSANDRA-5971)
 * Remove 1.2 network compatibility code (CASSANDRA-5960)
 * Remove leveled json manifest migration code (CASSANDRA-5996)
 * Remove CFDefinition (CASSANDRA-6253)
 * Use AtomicIntegerFieldUpdater in RefCountedMemory (CASSANDRA-6278)
 * User-defined types for CQL3 (CASSANDRA-5590)
 * Use of o.a.c.metrics in nodetool (CASSANDRA-5871, 6406)
 * Batch read from OTC's queue and cleanup (CASSANDRA-1632)
 * Secondary index support for collections (CASSANDRA-4511, 6383)
 * SSTable metadata(Stats.db) format change (CASSANDRA-6356)
 * Push composites support in the storage engine
   (CASSANDRA-5417, CASSANDRA-6520)
 * Add snapshot space used to cfstats (CASSANDRA-6231)
 * Add cardinality estimator for key count estimation (CASSANDRA-5906)
 * CF id is changed to be non-deterministic. Data dir/key cache are created
   uniquely for CF id (CASSANDRA-5202)
 * New counters implementation (CASSANDRA-6504)
 * Replace UnsortedColumns, EmptyColumns, TreeMapBackedSortedColumns with new
   ArrayBackedSortedColumns (CASSANDRA-6630, CASSANDRA-6662, CASSANDRA-6690)
 * Add option to use row cache with a given amount of rows (CASSANDRA-5357)
 * Avoid repairing already repaired data (CASSANDRA-5351)
 * Reject counter updates with USING TTL/TIMESTAMP (CASSANDRA-6649)
 * Replace index_interval with min/max_index_interval (CASSANDRA-6379)
 * Lift limitation that order by columns must be selected for IN queries (CASSANDRA-4911)


2.0.5
 * Reduce garbage generated by bloom filter lookups (CASSANDRA-6609)
 * Add ks.cf names to tombstone logging (CASSANDRA-6597)
 * Use LOCAL_QUORUM for LWT operations at LOCAL_SERIAL (CASSANDRA-6495)
 * Wait for gossip to settle before accepting client connections (CASSANDRA-4288)
 * Delete unfinished compaction incrementally (CASSANDRA-6086)
 * Allow specifying custom secondary index options in CQL3 (CASSANDRA-6480)
 * Improve replica pinning for cache efficiency in DES (CASSANDRA-6485)
 * Fix LOCAL_SERIAL from thrift (CASSANDRA-6584)
 * Don't special case received counts in CAS timeout exceptions (CASSANDRA-6595)
 * Add support for 2.1 global counter shards (CASSANDRA-6505)
 * Fix NPE when streaming connection is not yet established (CASSANDRA-6210)
 * Avoid rare duplicate read repair triggering (CASSANDRA-6606)
 * Fix paging discardFirst (CASSANDRA-6555)
 * Fix ArrayIndexOutOfBoundsException in 2ndary index query (CASSANDRA-6470)
 * Release sstables upon rebuilding 2i (CASSANDRA-6635)
 * Add AbstractCompactionStrategy.startup() method (CASSANDRA-6637)
 * SSTableScanner may skip rows during cleanup (CASSANDRA-6638)
 * sstables from stalled repair sessions can resurrect deleted data (CASSANDRA-6503)
 * Switch stress to use ITransportFactory (CASSANDRA-6641)
 * Fix IllegalArgumentException during prepare (CASSANDRA-6592)
 * Fix possible loss of 2ndary index entries during compaction (CASSANDRA-6517)
 * Fix direct Memory on architectures that do not support unaligned long access
   (CASSANDRA-6628)
 * Let scrub optionally skip broken counter partitions (CASSANDRA-5930)
Merged from 1.2:
 * fsync compression metadata (CASSANDRA-6531)
 * Validate CF existence on execution for prepared statement (CASSANDRA-6535)
 * Add ability to throttle batchlog replay (CASSANDRA-6550)
 * Fix executing LOCAL_QUORUM with SimpleStrategy (CASSANDRA-6545)
 * Avoid StackOverflow when using large IN queries (CASSANDRA-6567)
 * Nodetool upgradesstables includes secondary indexes (CASSANDRA-6598)
 * Paginate batchlog replay (CASSANDRA-6569)
 * skip blocking on streaming during drain (CASSANDRA-6603)
 * Improve error message when schema doesn't match loaded sstable (CASSANDRA-6262)
 * Add properties to adjust FD initial value and max interval (CASSANDRA-4375)
 * Fix preparing with batch and delete from collection (CASSANDRA-6607)
 * Fix ABSC reverse iterator's remove() method (CASSANDRA-6629)
 * Handle host ID conflicts properly (CASSANDRA-6615)
 * Move handling of migration event source to solve bootstrap race. (CASSANDRA-6648)
 * Make sure compaction throughput value doesn't overflow with int math (CASSANDRA-6647)


2.0.4
 * Allow removing snapshots of no-longer-existing CFs (CASSANDRA-6418)
 * add StorageService.stopDaemon() (CASSANDRA-4268)
 * add IRE for invalid CF supplied to get_count (CASSANDRA-5701)
 * add client encryption support to sstableloader (CASSANDRA-6378)
 * Fix accept() loop for SSL sockets post-shutdown (CASSANDRA-6468)
 * Fix size-tiered compaction in LCS L0 (CASSANDRA-6496)
 * Fix assertion failure in filterColdSSTables (CASSANDRA-6483)
 * Fix row tombstones in larger-than-memory compactions (CASSANDRA-6008)
 * Fix cleanup ClassCastException (CASSANDRA-6462)
 * Reduce gossip memory use by interning VersionedValue strings (CASSANDRA-6410)
 * Allow specifying datacenters to participate in a repair (CASSANDRA-6218)
 * Fix divide-by-zero in PCI (CASSANDRA-6403)
 * Fix setting last compacted key in the wrong level for LCS (CASSANDRA-6284)
 * Add millisecond precision formats to the timestamp parser (CASSANDRA-6395)
 * Expose a total memtable size metric for a CF (CASSANDRA-6391)
 * cqlsh: handle symlinks properly (CASSANDRA-6425)
 * Fix potential infinite loop when paging query with IN (CASSANDRA-6464)
 * Fix assertion error in AbstractQueryPager.discardFirst (CASSANDRA-6447)
 * Fix streaming older SSTable yields unnecessary tombstones (CASSANDRA-6527)
Merged from 1.2:
 * Improved error message on bad properties in DDL queries (CASSANDRA-6453)
 * Randomize batchlog candidates selection (CASSANDRA-6481)
 * Fix thundering herd on endpoint cache invalidation (CASSANDRA-6345, 6485)
 * Improve batchlog write performance with vnodes (CASSANDRA-6488)
 * cqlsh: quote single quotes in strings inside collections (CASSANDRA-6172)
 * Improve gossip performance for typical messages (CASSANDRA-6409)
 * Throw IRE if a prepared statement has more markers than supported 
   (CASSANDRA-5598)
 * Expose Thread metrics for the native protocol server (CASSANDRA-6234)
 * Change snapshot response message verb to INTERNAL to avoid dropping it 
   (CASSANDRA-6415)
 * Warn when collection read has > 65K elements (CASSANDRA-5428)
 * Fix cache persistence when both row and key cache are enabled 
   (CASSANDRA-6413)
 * (Hadoop) add describe_local_ring (CASSANDRA-6268)
 * Fix handling of concurrent directory creation failure (CASSANDRA-6459)
 * Allow executing CREATE statements multiple times (CASSANDRA-6471)
 * Don't send confusing info with timeouts (CASSANDRA-6491)
 * Don't resubmit counter mutation runnables internally (CASSANDRA-6427)
 * Don't drop local mutations without a hint (CASSANDRA-6510)
 * Don't allow null max_hint_window_in_ms (CASSANDRA-6419)
 * Validate SliceRange start and finish lengths (CASSANDRA-6521)


2.0.3
 * Fix FD leak on slice read path (CASSANDRA-6275)
 * Cancel read meter task when closing SSTR (CASSANDRA-6358)
 * free off-heap IndexSummary during bulk (CASSANDRA-6359)
 * Recover from IOException in accept() thread (CASSANDRA-6349)
 * Improve Gossip tolerance of abnormally slow tasks (CASSANDRA-6338)
 * Fix trying to hint timed out counter writes (CASSANDRA-6322)
 * Allow restoring specific columnfamilies from archived CL (CASSANDRA-4809)
 * Avoid flushing compaction_history after each operation (CASSANDRA-6287)
 * Fix repair assertion error when tombstones expire (CASSANDRA-6277)
 * Skip loading corrupt key cache (CASSANDRA-6260)
 * Fixes for compacting larger-than-memory rows (CASSANDRA-6274)
 * Compact hottest sstables first and optionally omit coldest from
   compaction entirely (CASSANDRA-6109)
 * Fix modifying column_metadata from thrift (CASSANDRA-6182)
 * cqlsh: fix LIST USERS output (CASSANDRA-6242)
 * Add IRequestSink interface (CASSANDRA-6248)
 * Update memtable size while flushing (CASSANDRA-6249)
 * Provide hooks around CQL2/CQL3 statement execution (CASSANDRA-6252)
 * Require Permission.SELECT for CAS updates (CASSANDRA-6247)
 * New CQL-aware SSTableWriter (CASSANDRA-5894)
 * Reject CAS operation when the protocol v1 is used (CASSANDRA-6270)
 * Correctly throw error when frame too large (CASSANDRA-5981)
 * Fix serialization bug in PagedRange with 2ndary indexes (CASSANDRA-6299)
 * Fix CQL3 table validation in Thrift (CASSANDRA-6140)
 * Fix bug missing results with IN clauses (CASSANDRA-6327)
 * Fix paging with reversed slices (CASSANDRA-6343)
 * Set minTimestamp correctly to be able to drop expired sstables (CASSANDRA-6337)
 * Support NaN and Infinity as float literals (CASSANDRA-6003)
 * Remove RF from nodetool ring output (CASSANDRA-6289)
 * Fix attempting to flush empty rows (CASSANDRA-6374)
 * Fix potential out of bounds exception when paging (CASSANDRA-6333)
Merged from 1.2:
 * Optimize FD phi calculation (CASSANDRA-6386)
 * Improve initial FD phi estimate when starting up (CASSANDRA-6385)
 * Don't list CQL3 table in CLI describe even if named explicitely 
   (CASSANDRA-5750)
 * Invalidate row cache when dropping CF (CASSANDRA-6351)
 * add non-jamm path for cached statements (CASSANDRA-6293)
 * add windows bat files for shell commands (CASSANDRA-6145)
 * Require logging in for Thrift CQL2/3 statement preparation (CASSANDRA-6254)
 * restrict max_num_tokens to 1536 (CASSANDRA-6267)
 * Nodetool gets default JMX port from cassandra-env.sh (CASSANDRA-6273)
 * make calculatePendingRanges asynchronous (CASSANDRA-6244)
 * Remove blocking flushes in gossip thread (CASSANDRA-6297)
 * Fix potential socket leak in connectionpool creation (CASSANDRA-6308)
 * Allow LOCAL_ONE/LOCAL_QUORUM to work with SimpleStrategy (CASSANDRA-6238)
 * cqlsh: handle 'null' as session duration (CASSANDRA-6317)
 * Fix json2sstable handling of range tombstones (CASSANDRA-6316)
 * Fix missing one row in reverse query (CASSANDRA-6330)
 * Fix reading expired row value from row cache (CASSANDRA-6325)
 * Fix AssertionError when doing set element deletion (CASSANDRA-6341)
 * Make CL code for the native protocol match the one in C* 2.0
   (CASSANDRA-6347)
 * Disallow altering CQL3 table from thrift (CASSANDRA-6370)
 * Fix size computation of prepared statement (CASSANDRA-6369)


2.0.2
 * Update FailureDetector to use nanontime (CASSANDRA-4925)
 * Fix FileCacheService regressions (CASSANDRA-6149)
 * Never return WriteTimeout for CL.ANY (CASSANDRA-6132)
 * Fix race conditions in bulk loader (CASSANDRA-6129)
 * Add configurable metrics reporting (CASSANDRA-4430)
 * drop queries exceeding a configurable number of tombstones (CASSANDRA-6117)
 * Track and persist sstable read activity (CASSANDRA-5515)
 * Fixes for speculative retry (CASSANDRA-5932, CASSANDRA-6194)
 * Improve memory usage of metadata min/max column names (CASSANDRA-6077)
 * Fix thrift validation refusing row markers on CQL3 tables (CASSANDRA-6081)
 * Fix insertion of collections with CAS (CASSANDRA-6069)
 * Correctly send metadata on SELECT COUNT (CASSANDRA-6080)
 * Track clients' remote addresses in ClientState (CASSANDRA-6070)
 * Create snapshot dir if it does not exist when migrating
   leveled manifest (CASSANDRA-6093)
 * make sequential nodetool repair the default (CASSANDRA-5950)
 * Add more hooks for compaction strategy implementations (CASSANDRA-6111)
 * Fix potential NPE on composite 2ndary indexes (CASSANDRA-6098)
 * Delete can potentially be skipped in batch (CASSANDRA-6115)
 * Allow alter keyspace on system_traces (CASSANDRA-6016)
 * Disallow empty column names in cql (CASSANDRA-6136)
 * Use Java7 file-handling APIs and fix file moving on Windows (CASSANDRA-5383)
 * Save compaction history to system keyspace (CASSANDRA-5078)
 * Fix NPE if StorageService.getOperationMode() is executed before full startup (CASSANDRA-6166)
 * CQL3: support pre-epoch longs for TimestampType (CASSANDRA-6212)
 * Add reloadtriggers command to nodetool (CASSANDRA-4949)
 * cqlsh: ignore empty 'value alias' in DESCRIBE (CASSANDRA-6139)
 * Fix sstable loader (CASSANDRA-6205)
 * Reject bootstrapping if the node already exists in gossip (CASSANDRA-5571)
 * Fix NPE while loading paxos state (CASSANDRA-6211)
 * cqlsh: add SHOW SESSION <tracing-session> command (CASSANDRA-6228)
Merged from 1.2:
 * (Hadoop) Require CFRR batchSize to be at least 2 (CASSANDRA-6114)
 * Add a warning for small LCS sstable size (CASSANDRA-6191)
 * Add ability to list specific KS/CF combinations in nodetool cfstats (CASSANDRA-4191)
 * Mark CF clean if a mutation raced the drop and got it marked dirty (CASSANDRA-5946)
 * Add a LOCAL_ONE consistency level (CASSANDRA-6202)
 * Limit CQL prepared statement cache by size instead of count (CASSANDRA-6107)
 * Tracing should log write failure rather than raw exceptions (CASSANDRA-6133)
 * lock access to TM.endpointToHostIdMap (CASSANDRA-6103)
 * Allow estimated memtable size to exceed slab allocator size (CASSANDRA-6078)
 * Start MeteredFlusher earlier to prevent OOM during CL replay (CASSANDRA-6087)
 * Avoid sending Truncate command to fat clients (CASSANDRA-6088)
 * Allow where clause conditions to be in parenthesis (CASSANDRA-6037)
 * Do not open non-ssl storage port if encryption option is all (CASSANDRA-3916)
 * Move batchlog replay to its own executor (CASSANDRA-6079)
 * Add tombstone debug threshold and histogram (CASSANDRA-6042, 6057)
 * Enable tcp keepalive on incoming connections (CASSANDRA-4053)
 * Fix fat client schema pull NPE (CASSANDRA-6089)
 * Fix memtable flushing for indexed tables (CASSANDRA-6112)
 * Fix skipping columns with multiple slices (CASSANDRA-6119)
 * Expose connected thrift + native client counts (CASSANDRA-5084)
 * Optimize auth setup (CASSANDRA-6122)
 * Trace index selection (CASSANDRA-6001)
 * Update sstablesPerReadHistogram to use biased sampling (CASSANDRA-6164)
 * Log UnknownColumnfamilyException when closing socket (CASSANDRA-5725)
 * Properly error out on CREATE INDEX for counters table (CASSANDRA-6160)
 * Handle JMX notification failure for repair (CASSANDRA-6097)
 * (Hadoop) Fetch no more than 128 splits in parallel (CASSANDRA-6169)
 * stress: add username/password authentication support (CASSANDRA-6068)
 * Fix indexed queries with row cache enabled on parent table (CASSANDRA-5732)
 * Fix compaction race during columnfamily drop (CASSANDRA-5957)
 * Fix validation of empty column names for compact tables (CASSANDRA-6152)
 * Skip replaying mutations that pass CRC but fail to deserialize (CASSANDRA-6183)
 * Rework token replacement to use replace_address (CASSANDRA-5916)
 * Fix altering column types (CASSANDRA-6185)
 * cqlsh: fix CREATE/ALTER WITH completion (CASSANDRA-6196)
 * add windows bat files for shell commands (CASSANDRA-6145)
 * Fix potential stack overflow during range tombstones insertion (CASSANDRA-6181)
 * (Hadoop) Make LOCAL_ONE the default consistency level (CASSANDRA-6214)


2.0.1
 * Fix bug that could allow reading deleted data temporarily (CASSANDRA-6025)
 * Improve memory use defaults (CASSANDRA-6059)
 * Make ThriftServer more easlly extensible (CASSANDRA-6058)
 * Remove Hadoop dependency from ITransportFactory (CASSANDRA-6062)
 * add file_cache_size_in_mb setting (CASSANDRA-5661)
 * Improve error message when yaml contains invalid properties (CASSANDRA-5958)
 * Improve leveled compaction's ability to find non-overlapping L0 compactions
   to work on concurrently (CASSANDRA-5921)
 * Notify indexer of columns shadowed by range tombstones (CASSANDRA-5614)
 * Log Merkle tree stats (CASSANDRA-2698)
 * Switch from crc32 to adler32 for compressed sstable checksums (CASSANDRA-5862)
 * Improve offheap memcpy performance (CASSANDRA-5884)
 * Use a range aware scanner for cleanup (CASSANDRA-2524)
 * Cleanup doesn't need to inspect sstables that contain only local data
   (CASSANDRA-5722)
 * Add ability for CQL3 to list partition keys (CASSANDRA-4536)
 * Improve native protocol serialization (CASSANDRA-5664)
 * Upgrade Thrift to 0.9.1 (CASSANDRA-5923)
 * Require superuser status for adding triggers (CASSANDRA-5963)
 * Make standalone scrubber handle old and new style leveled manifest
   (CASSANDRA-6005)
 * Fix paxos bugs (CASSANDRA-6012, 6013, 6023)
 * Fix paged ranges with multiple replicas (CASSANDRA-6004)
 * Fix potential AssertionError during tracing (CASSANDRA-6041)
 * Fix NPE in sstablesplit (CASSANDRA-6027)
 * Migrate pre-2.0 key/value/column aliases to system.schema_columns
   (CASSANDRA-6009)
 * Paging filter empty rows too agressively (CASSANDRA-6040)
 * Support variadic parameters for IN clauses (CASSANDRA-4210)
 * cqlsh: return the result of CAS writes (CASSANDRA-5796)
 * Fix validation of IN clauses with 2ndary indexes (CASSANDRA-6050)
 * Support named bind variables in CQL (CASSANDRA-6033)
Merged from 1.2:
 * Allow cache-keys-to-save to be set at runtime (CASSANDRA-5980)
 * Avoid second-guessing out-of-space state (CASSANDRA-5605)
 * Tuning knobs for dealing with large blobs and many CFs (CASSANDRA-5982)
 * (Hadoop) Fix CQLRW for thrift tables (CASSANDRA-6002)
 * Fix possible divide-by-zero in HHOM (CASSANDRA-5990)
 * Allow local batchlog writes for CL.ANY (CASSANDRA-5967)
 * Upgrade metrics-core to version 2.2.0 (CASSANDRA-5947)
 * Fix CqlRecordWriter with composite keys (CASSANDRA-5949)
 * Add snitch, schema version, cluster, partitioner to JMX (CASSANDRA-5881)
 * Allow disabling SlabAllocator (CASSANDRA-5935)
 * Make user-defined compaction JMX blocking (CASSANDRA-4952)
 * Fix streaming does not transfer wrapped range (CASSANDRA-5948)
 * Fix loading index summary containing empty key (CASSANDRA-5965)
 * Correctly handle limits in CompositesSearcher (CASSANDRA-5975)
 * Pig: handle CQL collections (CASSANDRA-5867)
 * Pass the updated cf to the PRSI index() method (CASSANDRA-5999)
 * Allow empty CQL3 batches (as no-op) (CASSANDRA-5994)
 * Support null in CQL3 functions (CASSANDRA-5910)
 * Replace the deprecated MapMaker with CacheLoader (CASSANDRA-6007)
 * Add SSTableDeletingNotification to DataTracker (CASSANDRA-6010)
 * Fix snapshots in use get deleted during snapshot repair (CASSANDRA-6011)
 * Move hints and exception count to o.a.c.metrics (CASSANDRA-6017)
 * Fix memory leak in snapshot repair (CASSANDRA-6047)
 * Fix sstable2sjon for CQL3 tables (CASSANDRA-5852)


2.0.0
 * Fix thrift validation when inserting into CQL3 tables (CASSANDRA-5138)
 * Fix periodic memtable flushing behavior with clean memtables (CASSANDRA-5931)
 * Fix dateOf() function for pre-2.0 timestamp columns (CASSANDRA-5928)
 * Fix SSTable unintentionally loads BF when opened for batch (CASSANDRA-5938)
 * Add stream session progress to JMX (CASSANDRA-4757)
 * Fix NPE during CAS operation (CASSANDRA-5925)
Merged from 1.2:
 * Fix getBloomFilterDiskSpaceUsed for AlwaysPresentFilter (CASSANDRA-5900)
 * Don't announce schema version until we've loaded the changes locally
   (CASSANDRA-5904)
 * Fix to support off heap bloom filters size greater than 2 GB (CASSANDRA-5903)
 * Properly handle parsing huge map and set literals (CASSANDRA-5893)


2.0.0-rc2
 * enable vnodes by default (CASSANDRA-5869)
 * fix CAS contention timeout (CASSANDRA-5830)
 * fix HsHa to respect max frame size (CASSANDRA-4573)
 * Fix (some) 2i on composite components omissions (CASSANDRA-5851)
 * cqlsh: add DESCRIBE FULL SCHEMA variant (CASSANDRA-5880)
Merged from 1.2:
 * Correctly validate sparse composite cells in scrub (CASSANDRA-5855)
 * Add KeyCacheHitRate metric to CF metrics (CASSANDRA-5868)
 * cqlsh: add support for multiline comments (CASSANDRA-5798)
 * Handle CQL3 SELECT duplicate IN restrictions on clustering columns
   (CASSANDRA-5856)


2.0.0-rc1
 * improve DecimalSerializer performance (CASSANDRA-5837)
 * fix potential spurious wakeup in AsyncOneResponse (CASSANDRA-5690)
 * fix schema-related trigger issues (CASSANDRA-5774)
 * Better validation when accessing CQL3 table from thrift (CASSANDRA-5138)
 * Fix assertion error during repair (CASSANDRA-5801)
 * Fix range tombstone bug (CASSANDRA-5805)
 * DC-local CAS (CASSANDRA-5797)
 * Add a native_protocol_version column to the system.local table (CASSANRDA-5819)
 * Use index_interval from cassandra.yaml when upgraded (CASSANDRA-5822)
 * Fix buffer underflow on socket close (CASSANDRA-5792)
Merged from 1.2:
 * Fix reading DeletionTime from 1.1-format sstables (CASSANDRA-5814)
 * cqlsh: add collections support to COPY (CASSANDRA-5698)
 * retry important messages for any IOException (CASSANDRA-5804)
 * Allow empty IN relations in SELECT/UPDATE/DELETE statements (CASSANDRA-5626)
 * cqlsh: fix crashing on Windows due to libedit detection (CASSANDRA-5812)
 * fix bulk-loading compressed sstables (CASSANDRA-5820)
 * (Hadoop) fix quoting in CqlPagingRecordReader and CqlRecordWriter 
   (CASSANDRA-5824)
 * update default LCS sstable size to 160MB (CASSANDRA-5727)
 * Allow compacting 2Is via nodetool (CASSANDRA-5670)
 * Hex-encode non-String keys in OPP (CASSANDRA-5793)
 * nodetool history logging (CASSANDRA-5823)
 * (Hadoop) fix support for Thrift tables in CqlPagingRecordReader 
   (CASSANDRA-5752)
 * add "all time blocked" to StatusLogger output (CASSANDRA-5825)
 * Future-proof inter-major-version schema migrations (CASSANDRA-5845)
 * (Hadoop) add CqlPagingRecordReader support for ReversedType in Thrift table
   (CASSANDRA-5718)
 * Add -no-snapshot option to scrub (CASSANDRA-5891)
 * Fix to support off heap bloom filters size greater than 2 GB (CASSANDRA-5903)
 * Properly handle parsing huge map and set literals (CASSANDRA-5893)
 * Fix LCS L0 compaction may overlap in L1 (CASSANDRA-5907)
 * New sstablesplit tool to split large sstables offline (CASSANDRA-4766)
 * Fix potential deadlock in native protocol server (CASSANDRA-5926)
 * Disallow incompatible type change in CQL3 (CASSANDRA-5882)
Merged from 1.1:
 * Correctly validate sparse composite cells in scrub (CASSANDRA-5855)


2.0.0-beta2
 * Replace countPendingHints with Hints Created metric (CASSANDRA-5746)
 * Allow nodetool with no args, and with help to run without a server (CASSANDRA-5734)
 * Cleanup AbstractType/TypeSerializer classes (CASSANDRA-5744)
 * Remove unimplemented cli option schema-mwt (CASSANDRA-5754)
 * Support range tombstones in thrift (CASSANDRA-5435)
 * Normalize table-manipulating CQL3 statements' class names (CASSANDRA-5759)
 * cqlsh: add missing table options to DESCRIBE output (CASSANDRA-5749)
 * Fix assertion error during repair (CASSANDRA-5757)
 * Fix bulkloader (CASSANDRA-5542)
 * Add LZ4 compression to the native protocol (CASSANDRA-5765)
 * Fix bugs in the native protocol v2 (CASSANDRA-5770)
 * CAS on 'primary key only' table (CASSANDRA-5715)
 * Support streaming SSTables of old versions (CASSANDRA-5772)
 * Always respect protocol version in native protocol (CASSANDRA-5778)
 * Fix ConcurrentModificationException during streaming (CASSANDRA-5782)
 * Update deletion timestamp in Commit#updatesWithPaxosTime (CASSANDRA-5787)
 * Thrift cas() method crashes if input columns are not sorted (CASSANDRA-5786)
 * Order columns names correctly when querying for CAS (CASSANDRA-5788)
 * Fix streaming retry (CASSANDRA-5775)
Merged from 1.2:
 * if no seeds can be a reached a node won't start in a ring by itself (CASSANDRA-5768)
 * add cassandra.unsafesystem property (CASSANDRA-5704)
 * (Hadoop) quote identifiers in CqlPagingRecordReader (CASSANDRA-5763)
 * Add replace_node functionality for vnodes (CASSANDRA-5337)
 * Add timeout events to query traces (CASSANDRA-5520)
 * Fix serialization of the LEFT gossip value (CASSANDRA-5696)
 * Pig: support for cql3 tables (CASSANDRA-5234)
 * Fix skipping range tombstones with reverse queries (CASSANDRA-5712)
 * Expire entries out of ThriftSessionManager (CASSANDRA-5719)
 * Don't keep ancestor information in memory (CASSANDRA-5342)
 * Expose native protocol server status in nodetool info (CASSANDRA-5735)
 * Fix pathetic performance of range tombstones (CASSANDRA-5677)
 * Fix querying with an empty (impossible) range (CASSANDRA-5573)
 * cqlsh: handle CUSTOM 2i in DESCRIBE output (CASSANDRA-5760)
 * Fix minor bug in Range.intersects(Bound) (CASSANDRA-5771)
 * cqlsh: handle disabled compression in DESCRIBE output (CASSANDRA-5766)
 * Ensure all UP events are notified on the native protocol (CASSANDRA-5769)
 * Fix formatting of sstable2json with multiple -k arguments (CASSANDRA-5781)
 * Don't rely on row marker for queries in general to hide lost markers
   after TTL expires (CASSANDRA-5762)
 * Sort nodetool help output (CASSANDRA-5776)
 * Fix column expiring during 2 phases compaction (CASSANDRA-5799)
 * now() is being rejected in INSERTs when inside collections (CASSANDRA-5795)


2.0.0-beta1
 * Add support for indexing clustered columns (CASSANDRA-5125)
 * Removed on-heap row cache (CASSANDRA-5348)
 * use nanotime consistently for node-local timeouts (CASSANDRA-5581)
 * Avoid unnecessary second pass on name-based queries (CASSANDRA-5577)
 * Experimental triggers (CASSANDRA-1311)
 * JEMalloc support for off-heap allocation (CASSANDRA-3997)
 * Single-pass compaction (CASSANDRA-4180)
 * Removed token range bisection (CASSANDRA-5518)
 * Removed compatibility with pre-1.2.5 sstables and network messages
   (CASSANDRA-5511)
 * removed PBSPredictor (CASSANDRA-5455)
 * CAS support (CASSANDRA-5062, 5441, 5442, 5443, 5619, 5667)
 * Leveled compaction performs size-tiered compactions in L0 
   (CASSANDRA-5371, 5439)
 * Add yaml network topology snitch for mixed ec2/other envs (CASSANDRA-5339)
 * Log when a node is down longer than the hint window (CASSANDRA-4554)
 * Optimize tombstone creation for ExpiringColumns (CASSANDRA-4917)
 * Improve LeveledScanner work estimation (CASSANDRA-5250, 5407)
 * Replace compaction lock with runWithCompactionsDisabled (CASSANDRA-3430)
 * Change Message IDs to ints (CASSANDRA-5307)
 * Move sstable level information into the Stats component, removing the
   need for a separate Manifest file (CASSANDRA-4872)
 * avoid serializing to byte[] on commitlog append (CASSANDRA-5199)
 * make index_interval configurable per columnfamily (CASSANDRA-3961, CASSANDRA-5650)
 * add default_time_to_live (CASSANDRA-3974)
 * add memtable_flush_period_in_ms (CASSANDRA-4237)
 * replace supercolumns internally by composites (CASSANDRA-3237, 5123)
 * upgrade thrift to 0.9.0 (CASSANDRA-3719)
 * drop unnecessary keyspace parameter from user-defined compaction API 
   (CASSANDRA-5139)
 * more robust solution to incomplete compactions + counters (CASSANDRA-5151)
 * Change order of directory searching for c*.in.sh (CASSANDRA-3983)
 * Add tool to reset SSTable compaction level for LCS (CASSANDRA-5271)
 * Allow custom configuration loader (CASSANDRA-5045)
 * Remove memory emergency pressure valve logic (CASSANDRA-3534)
 * Reduce request latency with eager retry (CASSANDRA-4705)
 * cqlsh: Remove ASSUME command (CASSANDRA-5331)
 * Rebuild BF when loading sstables if bloom_filter_fp_chance
   has changed since compaction (CASSANDRA-5015)
 * remove row-level bloom filters (CASSANDRA-4885)
 * Change Kernel Page Cache skipping into row preheating (disabled by default)
   (CASSANDRA-4937)
 * Improve repair by deciding on a gcBefore before sending
   out TreeRequests (CASSANDRA-4932)
 * Add an official way to disable compactions (CASSANDRA-5074)
 * Reenable ALTER TABLE DROP with new semantics (CASSANDRA-3919)
 * Add binary protocol versioning (CASSANDRA-5436)
 * Swap THshaServer for TThreadedSelectorServer (CASSANDRA-5530)
 * Add alias support to SELECT statement (CASSANDRA-5075)
 * Don't create empty RowMutations in CommitLogReplayer (CASSANDRA-5541)
 * Use range tombstones when dropping cfs/columns from schema (CASSANDRA-5579)
 * cqlsh: drop CQL2/CQL3-beta support (CASSANDRA-5585)
 * Track max/min column names in sstables to be able to optimize slice
   queries (CASSANDRA-5514, CASSANDRA-5595, CASSANDRA-5600)
 * Binary protocol: allow batching already prepared statements (CASSANDRA-4693)
 * Allow preparing timestamp, ttl and limit in CQL3 queries (CASSANDRA-4450)
 * Support native link w/o JNA in Java7 (CASSANDRA-3734)
 * Use SASL authentication in binary protocol v2 (CASSANDRA-5545)
 * Replace Thrift HsHa with LMAX Disruptor based implementation (CASSANDRA-5582)
 * cqlsh: Add row count to SELECT output (CASSANDRA-5636)
 * Include a timestamp with all read commands to determine column expiration
   (CASSANDRA-5149)
 * Streaming 2.0 (CASSANDRA-5286, 5699)
 * Conditional create/drop ks/table/index statements in CQL3 (CASSANDRA-2737)
 * more pre-table creation property validation (CASSANDRA-5693)
 * Redesign repair messages (CASSANDRA-5426)
 * Fix ALTER RENAME post-5125 (CASSANDRA-5702)
 * Disallow renaming a 2ndary indexed column (CASSANDRA-5705)
 * Rename Table to Keyspace (CASSANDRA-5613)
 * Ensure changing column_index_size_in_kb on different nodes don't corrupt the
   sstable (CASSANDRA-5454)
 * Move resultset type information into prepare, not execute (CASSANDRA-5649)
 * Auto paging in binary protocol (CASSANDRA-4415, 5714)
 * Don't tie client side use of AbstractType to JDBC (CASSANDRA-4495)
 * Adds new TimestampType to replace DateType (CASSANDRA-5723, CASSANDRA-5729)
Merged from 1.2:
 * make starting native protocol server idempotent (CASSANDRA-5728)
 * Fix loading key cache when a saved entry is no longer valid (CASSANDRA-5706)
 * Fix serialization of the LEFT gossip value (CASSANDRA-5696)
 * cqlsh: Don't show 'null' in place of empty values (CASSANDRA-5675)
 * Race condition in detecting version on a mixed 1.1/1.2 cluster
   (CASSANDRA-5692)
 * Fix skipping range tombstones with reverse queries (CASSANDRA-5712)
 * Expire entries out of ThriftSessionManager (CASSANRDA-5719)
 * Don't keep ancestor information in memory (CASSANDRA-5342)
 * cqlsh: fix handling of semicolons inside BATCH queries (CASSANDRA-5697)


1.2.6
 * Fix tracing when operation completes before all responses arrive 
   (CASSANDRA-5668)
 * Fix cross-DC mutation forwarding (CASSANDRA-5632)
 * Reduce SSTableLoader memory usage (CASSANDRA-5555)
 * Scale hinted_handoff_throttle_in_kb to cluster size (CASSANDRA-5272)
 * (Hadoop) Add CQL3 input/output formats (CASSANDRA-4421, 5622)
 * (Hadoop) Fix InputKeyRange in CFIF (CASSANDRA-5536)
 * Fix dealing with ridiculously large max sstable sizes in LCS (CASSANDRA-5589)
 * Ignore pre-truncate hints (CASSANDRA-4655)
 * Move System.exit on OOM into a separate thread (CASSANDRA-5273)
 * Write row markers when serializing schema (CASSANDRA-5572)
 * Check only SSTables for the requested range when streaming (CASSANDRA-5569)
 * Improve batchlog replay behavior and hint ttl handling (CASSANDRA-5314)
 * Exclude localTimestamp from validation for tombstones (CASSANDRA-5398)
 * cqlsh: add custom prompt support (CASSANDRA-5539)
 * Reuse prepared statements in hot auth queries (CASSANDRA-5594)
 * cqlsh: add vertical output option (see EXPAND) (CASSANDRA-5597)
 * Add a rate limit option to stress (CASSANDRA-5004)
 * have BulkLoader ignore snapshots directories (CASSANDRA-5587) 
 * fix SnitchProperties logging context (CASSANDRA-5602)
 * Expose whether jna is enabled and memory is locked via JMX (CASSANDRA-5508)
 * cqlsh: fix COPY FROM with ReversedType (CASSANDRA-5610)
 * Allow creating CUSTOM indexes on collections (CASSANDRA-5615)
 * Evaluate now() function at execution time (CASSANDRA-5616)
 * Expose detailed read repair metrics (CASSANDRA-5618)
 * Correct blob literal + ReversedType parsing (CASSANDRA-5629)
 * Allow GPFS to prefer the internal IP like EC2MRS (CASSANDRA-5630)
 * fix help text for -tspw cassandra-cli (CASSANDRA-5643)
 * don't throw away initial causes exceptions for internode encryption issues 
   (CASSANDRA-5644)
 * Fix message spelling errors for cql select statements (CASSANDRA-5647)
 * Suppress custom exceptions thru jmx (CASSANDRA-5652)
 * Update CREATE CUSTOM INDEX syntax (CASSANDRA-5639)
 * Fix PermissionDetails.equals() method (CASSANDRA-5655)
 * Never allow partition key ranges in CQL3 without token() (CASSANDRA-5666)
 * Gossiper incorrectly drops AppState for an upgrading node (CASSANDRA-5660)
 * Connection thrashing during multi-region ec2 during upgrade, due to 
   messaging version (CASSANDRA-5669)
 * Avoid over reconnecting in EC2MRS (CASSANDRA-5678)
 * Fix ReadResponseSerializer.serializedSize() for digest reads (CASSANDRA-5476)
 * allow sstable2json on 2i CFs (CASSANDRA-5694)
Merged from 1.1:
 * Remove buggy thrift max message length option (CASSANDRA-5529)
 * Fix NPE in Pig's widerow mode (CASSANDRA-5488)
 * Add split size parameter to Pig and disable split combination (CASSANDRA-5544)


1.2.5
 * make BytesToken.toString only return hex bytes (CASSANDRA-5566)
 * Ensure that submitBackground enqueues at least one task (CASSANDRA-5554)
 * fix 2i updates with identical values and timestamps (CASSANDRA-5540)
 * fix compaction throttling bursty-ness (CASSANDRA-4316)
 * reduce memory consumption of IndexSummary (CASSANDRA-5506)
 * remove per-row column name bloom filters (CASSANDRA-5492)
 * Include fatal errors in trace events (CASSANDRA-5447)
 * Ensure that PerRowSecondaryIndex is notified of row-level deletes
   (CASSANDRA-5445)
 * Allow empty blob literals in CQL3 (CASSANDRA-5452)
 * Fix streaming RangeTombstones at column index boundary (CASSANDRA-5418)
 * Fix preparing statements when current keyspace is not set (CASSANDRA-5468)
 * Fix SemanticVersion.isSupportedBy minor/patch handling (CASSANDRA-5496)
 * Don't provide oldCfId for post-1.1 system cfs (CASSANDRA-5490)
 * Fix primary range ignores replication strategy (CASSANDRA-5424)
 * Fix shutdown of binary protocol server (CASSANDRA-5507)
 * Fix repair -snapshot not working (CASSANDRA-5512)
 * Set isRunning flag later in binary protocol server (CASSANDRA-5467)
 * Fix use of CQL3 functions with descending clustering order (CASSANDRA-5472)
 * Disallow renaming columns one at a time for thrift table in CQL3
   (CASSANDRA-5531)
 * cqlsh: add CLUSTERING ORDER BY support to DESCRIBE (CASSANDRA-5528)
 * Add custom secondary index support to CQL3 (CASSANDRA-5484)
 * Fix repair hanging silently on unexpected error (CASSANDRA-5229)
 * Fix Ec2Snitch regression introduced by CASSANDRA-5171 (CASSANDRA-5432)
 * Add nodetool enablebackup/disablebackup (CASSANDRA-5556)
 * cqlsh: fix DESCRIBE after case insensitive USE (CASSANDRA-5567)
Merged from 1.1
 * Add retry mechanism to OTC for non-droppable_verbs (CASSANDRA-5393)
 * Use allocator information to improve memtable memory usage estimate
   (CASSANDRA-5497)
 * Fix trying to load deleted row into row cache on startup (CASSANDRA-4463)
 * fsync leveled manifest to avoid corruption (CASSANDRA-5535)
 * Fix Bound intersection computation (CASSANDRA-5551)
 * sstablescrub now respects max memory size in cassandra.in.sh (CASSANDRA-5562)


1.2.4
 * Ensure that PerRowSecondaryIndex updates see the most recent values
   (CASSANDRA-5397)
 * avoid duplicate index entries ind PrecompactedRow and 
   ParallelCompactionIterable (CASSANDRA-5395)
 * remove the index entry on oldColumn when new column is a tombstone 
   (CASSANDRA-5395)
 * Change default stream throughput from 400 to 200 mbps (CASSANDRA-5036)
 * Gossiper logs DOWN for symmetry with UP (CASSANDRA-5187)
 * Fix mixing prepared statements between keyspaces (CASSANDRA-5352)
 * Fix consistency level during bootstrap - strike 3 (CASSANDRA-5354)
 * Fix transposed arguments in AlreadyExistsException (CASSANDRA-5362)
 * Improve asynchronous hint delivery (CASSANDRA-5179)
 * Fix Guava dependency version (12.0 -> 13.0.1) for Maven (CASSANDRA-5364)
 * Validate that provided CQL3 collection value are < 64K (CASSANDRA-5355)
 * Make upgradeSSTable skip current version sstables by default (CASSANDRA-5366)
 * Optimize min/max timestamp collection (CASSANDRA-5373)
 * Invalid streamId in cql binary protocol when using invalid CL 
   (CASSANDRA-5164)
 * Fix validation for IN where clauses with collections (CASSANDRA-5376)
 * Copy resultSet on count query to avoid ConcurrentModificationException 
   (CASSANDRA-5382)
 * Correctly typecheck in CQL3 even with ReversedType (CASSANDRA-5386)
 * Fix streaming compressed files when using encryption (CASSANDRA-5391)
 * cassandra-all 1.2.0 pom missing netty dependency (CASSANDRA-5392)
 * Fix writetime/ttl functions on null values (CASSANDRA-5341)
 * Fix NPE during cql3 select with token() (CASSANDRA-5404)
 * IndexHelper.skipBloomFilters won't skip non-SHA filters (CASSANDRA-5385)
 * cqlsh: Print maps ordered by key, sort sets (CASSANDRA-5413)
 * Add null syntax support in CQL3 for inserts (CASSANDRA-3783)
 * Allow unauthenticated set_keyspace() calls (CASSANDRA-5423)
 * Fix potential incremental backups race (CASSANDRA-5410)
 * Fix prepared BATCH statements with batch-level timestamps (CASSANDRA-5415)
 * Allow overriding superuser setup delay (CASSANDRA-5430)
 * cassandra-shuffle with JMX usernames and passwords (CASSANDRA-5431)
Merged from 1.1:
 * cli: Quote ks and cf names in schema output when needed (CASSANDRA-5052)
 * Fix bad default for min/max timestamp in SSTableMetadata (CASSANDRA-5372)
 * Fix cf name extraction from manifest in Directories.migrateFile() 
   (CASSANDRA-5242)
 * Support pluggable internode authentication (CASSANDRA-5401)


1.2.3
 * add check for sstable overlap within a level on startup (CASSANDRA-5327)
 * replace ipv6 colons in jmx object names (CASSANDRA-5298, 5328)
 * Avoid allocating SSTableBoundedScanner during repair when the range does 
   not intersect the sstable (CASSANDRA-5249)
 * Don't lowercase property map keys (this breaks NTS) (CASSANDRA-5292)
 * Fix composite comparator with super columns (CASSANDRA-5287)
 * Fix insufficient validation of UPDATE queries against counter cfs
   (CASSANDRA-5300)
 * Fix PropertyFileSnitch default DC/Rack behavior (CASSANDRA-5285)
 * Handle null values when executing prepared statement (CASSANDRA-5081)
 * Add netty to pom dependencies (CASSANDRA-5181)
 * Include type arguments in Thrift CQLPreparedResult (CASSANDRA-5311)
 * Fix compaction not removing columns when bf_fp_ratio is 1 (CASSANDRA-5182)
 * cli: Warn about missing CQL3 tables in schema descriptions (CASSANDRA-5309)
 * Re-enable unknown option in replication/compaction strategies option for
   backward compatibility (CASSANDRA-4795)
 * Add binary protocol support to stress (CASSANDRA-4993)
 * cqlsh: Fix COPY FROM value quoting and null handling (CASSANDRA-5305)
 * Fix repair -pr for vnodes (CASSANDRA-5329)
 * Relax CL for auth queries for non-default users (CASSANDRA-5310)
 * Fix AssertionError during repair (CASSANDRA-5245)
 * Don't announce migrations to pre-1.2 nodes (CASSANDRA-5334)
Merged from 1.1:
 * Update offline scrub for 1.0 -> 1.1 directory structure (CASSANDRA-5195)
 * add tmp flag to Descriptor hashcode (CASSANDRA-4021)
 * fix logging of "Found table data in data directories" when only system tables
   are present (CASSANDRA-5289)
 * cli: Add JMX authentication support (CASSANDRA-5080)
 * nodetool: ability to repair specific range (CASSANDRA-5280)
 * Fix possible assertion triggered in SliceFromReadCommand (CASSANDRA-5284)
 * cqlsh: Add inet type support on Windows (ipv4-only) (CASSANDRA-4801)
 * Fix race when initializing ColumnFamilyStore (CASSANDRA-5350)
 * Add UseTLAB JVM flag (CASSANDRA-5361)


1.2.2
 * fix potential for multiple concurrent compactions of the same sstables
   (CASSANDRA-5256)
 * avoid no-op caching of byte[] on commitlog append (CASSANDRA-5199)
 * fix symlinks under data dir not working (CASSANDRA-5185)
 * fix bug in compact storage metadata handling (CASSANDRA-5189)
 * Validate login for USE queries (CASSANDRA-5207)
 * cli: remove default username and password (CASSANDRA-5208)
 * configure populate_io_cache_on_flush per-CF (CASSANDRA-4694)
 * allow configuration of internode socket buffer (CASSANDRA-3378)
 * Make sstable directory picking blacklist-aware again (CASSANDRA-5193)
 * Correctly expire gossip states for edge cases (CASSANDRA-5216)
 * Improve handling of directory creation failures (CASSANDRA-5196)
 * Expose secondary indicies to the rest of nodetool (CASSANDRA-4464)
 * Binary protocol: avoid sending notification for 0.0.0.0 (CASSANDRA-5227)
 * add UseCondCardMark XX jvm settings on jdk 1.7 (CASSANDRA-4366)
 * CQL3 refactor to allow conversion function (CASSANDRA-5226)
 * Fix drop of sstables in some circumstance (CASSANDRA-5232)
 * Implement caching of authorization results (CASSANDRA-4295)
 * Add support for LZ4 compression (CASSANDRA-5038)
 * Fix missing columns in wide rows queries (CASSANDRA-5225)
 * Simplify auth setup and make system_auth ks alterable (CASSANDRA-5112)
 * Stop compactions from hanging during bootstrap (CASSANDRA-5244)
 * fix compressed streaming sending extra chunk (CASSANDRA-5105)
 * Add CQL3-based implementations of IAuthenticator and IAuthorizer
   (CASSANDRA-4898)
 * Fix timestamp-based tomstone removal logic (CASSANDRA-5248)
 * cli: Add JMX authentication support (CASSANDRA-5080)
 * Fix forceFlush behavior (CASSANDRA-5241)
 * cqlsh: Add username autocompletion (CASSANDRA-5231)
 * Fix CQL3 composite partition key error (CASSANDRA-5240)
 * Allow IN clause on last clustering key (CASSANDRA-5230)
Merged from 1.1:
 * fix start key/end token validation for wide row iteration (CASSANDRA-5168)
 * add ConfigHelper support for Thrift frame and max message sizes (CASSANDRA-5188)
 * fix nodetool repair not fail on node down (CASSANDRA-5203)
 * always collect tombstone hints (CASSANDRA-5068)
 * Fix error when sourcing file in cqlsh (CASSANDRA-5235)


1.2.1
 * stream undelivered hints on decommission (CASSANDRA-5128)
 * GossipingPropertyFileSnitch loads saved dc/rack info if needed (CASSANDRA-5133)
 * drain should flush system CFs too (CASSANDRA-4446)
 * add inter_dc_tcp_nodelay setting (CASSANDRA-5148)
 * re-allow wrapping ranges for start_token/end_token range pairitspwng (CASSANDRA-5106)
 * fix validation compaction of empty rows (CASSANDRA-5136)
 * nodetool methods to enable/disable hint storage/delivery (CASSANDRA-4750)
 * disallow bloom filter false positive chance of 0 (CASSANDRA-5013)
 * add threadpool size adjustment methods to JMXEnabledThreadPoolExecutor and 
   CompactionManagerMBean (CASSANDRA-5044)
 * fix hinting for dropped local writes (CASSANDRA-4753)
 * off-heap cache doesn't need mutable column container (CASSANDRA-5057)
 * apply disk_failure_policy to bad disks on initial directory creation 
   (CASSANDRA-4847)
 * Optimize name-based queries to use ArrayBackedSortedColumns (CASSANDRA-5043)
 * Fall back to old manifest if most recent is unparseable (CASSANDRA-5041)
 * pool [Compressed]RandomAccessReader objects on the partitioned read path
   (CASSANDRA-4942)
 * Add debug logging to list filenames processed by Directories.migrateFile 
   method (CASSANDRA-4939)
 * Expose black-listed directories via JMX (CASSANDRA-4848)
 * Log compaction merge counts (CASSANDRA-4894)
 * Minimize byte array allocation by AbstractData{Input,Output} (CASSANDRA-5090)
 * Add SSL support for the binary protocol (CASSANDRA-5031)
 * Allow non-schema system ks modification for shuffle to work (CASSANDRA-5097)
 * cqlsh: Add default limit to SELECT statements (CASSANDRA-4972)
 * cqlsh: fix DESCRIBE for 1.1 cfs in CQL3 (CASSANDRA-5101)
 * Correctly gossip with nodes >= 1.1.7 (CASSANDRA-5102)
 * Ensure CL guarantees on digest mismatch (CASSANDRA-5113)
 * Validate correctly selects on composite partition key (CASSANDRA-5122)
 * Fix exception when adding collection (CASSANDRA-5117)
 * Handle states for non-vnode clusters correctly (CASSANDRA-5127)
 * Refuse unrecognized replication and compaction strategy options (CASSANDRA-4795)
 * Pick the correct value validator in sstable2json for cql3 tables (CASSANDRA-5134)
 * Validate login for describe_keyspace, describe_keyspaces and set_keyspace
   (CASSANDRA-5144)
 * Fix inserting empty maps (CASSANDRA-5141)
 * Don't remove tokens from System table for node we know (CASSANDRA-5121)
 * fix streaming progress report for compresed files (CASSANDRA-5130)
 * Coverage analysis for low-CL queries (CASSANDRA-4858)
 * Stop interpreting dates as valid timeUUID value (CASSANDRA-4936)
 * Adds E notation for floating point numbers (CASSANDRA-4927)
 * Detect (and warn) unintentional use of the cql2 thrift methods when cql3 was
   intended (CASSANDRA-5172)
 * cli: Quote ks and cf names in schema output when needed (CASSANDRA-5052)
 * Fix cf name extraction from manifest in Directories.migrateFile() (CASSANDRA-5242)
 * Replace mistaken usage of commons-logging with slf4j (CASSANDRA-5464)
 * Ensure Jackson dependency matches lib (CASSANDRA-5126)
 * Expose droppable tombstone ratio stats over JMX (CASSANDRA-5159)
Merged from 1.1:
 * Simplify CompressedRandomAccessReader to work around JDK FD bug (CASSANDRA-5088)
 * Improve handling a changing target throttle rate mid-compaction (CASSANDRA-5087)
 * Pig: correctly decode row keys in widerow mode (CASSANDRA-5098)
 * nodetool repair command now prints progress (CASSANDRA-4767)
 * fix user defined compaction to run against 1.1 data directory (CASSANDRA-5118)
 * Fix CQL3 BATCH authorization caching (CASSANDRA-5145)
 * fix get_count returns incorrect value with TTL (CASSANDRA-5099)
 * better handling for mid-compaction failure (CASSANDRA-5137)
 * convert default marshallers list to map for better readability (CASSANDRA-5109)
 * fix ConcurrentModificationException in getBootstrapSource (CASSANDRA-5170)
 * fix sstable maxtimestamp for row deletes and pre-1.1.1 sstables (CASSANDRA-5153)
 * Fix thread growth on node removal (CASSANDRA-5175)
 * Make Ec2Region's datacenter name configurable (CASSANDRA-5155)


1.2.0
 * Disallow counters in collections (CASSANDRA-5082)
 * cqlsh: add unit tests (CASSANDRA-3920)
 * fix default bloom_filter_fp_chance for LeveledCompactionStrategy (CASSANDRA-5093)
Merged from 1.1:
 * add validation for get_range_slices with start_key and end_token (CASSANDRA-5089)


1.2.0-rc2
 * fix nodetool ownership display with vnodes (CASSANDRA-5065)
 * cqlsh: add DESCRIBE KEYSPACES command (CASSANDRA-5060)
 * Fix potential infinite loop when reloading CFS (CASSANDRA-5064)
 * Fix SimpleAuthorizer example (CASSANDRA-5072)
 * cqlsh: force CL.ONE for tracing and system.schema* queries (CASSANDRA-5070)
 * Includes cassandra-shuffle in the debian package (CASSANDRA-5058)
Merged from 1.1:
 * fix multithreaded compaction deadlock (CASSANDRA-4492)
 * fix temporarily missing schema after upgrade from pre-1.1.5 (CASSANDRA-5061)
 * Fix ALTER TABLE overriding compression options with defaults
   (CASSANDRA-4996, 5066)
 * fix specifying and altering crc_check_chance (CASSANDRA-5053)
 * fix Murmur3Partitioner ownership% calculation (CASSANDRA-5076)
 * Don't expire columns sooner than they should in 2ndary indexes (CASSANDRA-5079)


1.2-rc1
 * rename rpc_timeout settings to request_timeout (CASSANDRA-5027)
 * add BF with 0.1 FP to LCS by default (CASSANDRA-5029)
 * Fix preparing insert queries (CASSANDRA-5016)
 * Fix preparing queries with counter increment (CASSANDRA-5022)
 * Fix preparing updates with collections (CASSANDRA-5017)
 * Don't generate UUID based on other node address (CASSANDRA-5002)
 * Fix message when trying to alter a clustering key type (CASSANDRA-5012)
 * Update IAuthenticator to match the new IAuthorizer (CASSANDRA-5003)
 * Fix inserting only a key in CQL3 (CASSANDRA-5040)
 * Fix CQL3 token() function when used with strings (CASSANDRA-5050)
Merged from 1.1:
 * reduce log spam from invalid counter shards (CASSANDRA-5026)
 * Improve schema propagation performance (CASSANDRA-5025)
 * Fix for IndexHelper.IndexFor throws OOB Exception (CASSANDRA-5030)
 * cqlsh: make it possible to describe thrift CFs (CASSANDRA-4827)
 * cqlsh: fix timestamp formatting on some platforms (CASSANDRA-5046)


1.2-beta3
 * make consistency level configurable in cqlsh (CASSANDRA-4829)
 * fix cqlsh rendering of blob fields (CASSANDRA-4970)
 * fix cqlsh DESCRIBE command (CASSANDRA-4913)
 * save truncation position in system table (CASSANDRA-4906)
 * Move CompressionMetadata off-heap (CASSANDRA-4937)
 * allow CLI to GET cql3 columnfamily data (CASSANDRA-4924)
 * Fix rare race condition in getExpireTimeForEndpoint (CASSANDRA-4402)
 * acquire references to overlapping sstables during compaction so bloom filter
   doesn't get free'd prematurely (CASSANDRA-4934)
 * Don't share slice query filter in CQL3 SelectStatement (CASSANDRA-4928)
 * Separate tracing from Log4J (CASSANDRA-4861)
 * Exclude gcable tombstones from merkle-tree computation (CASSANDRA-4905)
 * Better printing of AbstractBounds for tracing (CASSANDRA-4931)
 * Optimize mostRecentTombstone check in CC.collectAllData (CASSANDRA-4883)
 * Change stream session ID to UUID to avoid collision from same node (CASSANDRA-4813)
 * Use Stats.db when bulk loading if present (CASSANDRA-4957)
 * Skip repair on system_trace and keyspaces with RF=1 (CASSANDRA-4956)
 * (cql3) Remove arbitrary SELECT limit (CASSANDRA-4918)
 * Correctly handle prepared operation on collections (CASSANDRA-4945)
 * Fix CQL3 LIMIT (CASSANDRA-4877)
 * Fix Stress for CQL3 (CASSANDRA-4979)
 * Remove cassandra specific exceptions from JMX interface (CASSANDRA-4893)
 * (CQL3) Force using ALLOW FILTERING on potentially inefficient queries (CASSANDRA-4915)
 * (cql3) Fix adding column when the table has collections (CASSANDRA-4982)
 * (cql3) Fix allowing collections with compact storage (CASSANDRA-4990)
 * (cql3) Refuse ttl/writetime function on collections (CASSANDRA-4992)
 * Replace IAuthority with new IAuthorizer (CASSANDRA-4874)
 * clqsh: fix KEY pseudocolumn escaping when describing Thrift tables
   in CQL3 mode (CASSANDRA-4955)
 * add basic authentication support for Pig CassandraStorage (CASSANDRA-3042)
 * fix CQL2 ALTER TABLE compaction_strategy_class altering (CASSANDRA-4965)
Merged from 1.1:
 * Fall back to old describe_splits if d_s_ex is not available (CASSANDRA-4803)
 * Improve error reporting when streaming ranges fail (CASSANDRA-5009)
 * Fix cqlsh timestamp formatting of timezone info (CASSANDRA-4746)
 * Fix assertion failure with leveled compaction (CASSANDRA-4799)
 * Check for null end_token in get_range_slice (CASSANDRA-4804)
 * Remove all remnants of removed nodes (CASSANDRA-4840)
 * Add aut-reloading of the log4j file in debian package (CASSANDRA-4855)
 * Fix estimated row cache entry size (CASSANDRA-4860)
 * reset getRangeSlice filter after finishing a row for get_paged_slice
   (CASSANDRA-4919)
 * expunge row cache post-truncate (CASSANDRA-4940)
 * Allow static CF definition with compact storage (CASSANDRA-4910)
 * Fix endless loop/compaction of schema_* CFs due to broken timestamps (CASSANDRA-4880)
 * Fix 'wrong class type' assertion in CounterColumn (CASSANDRA-4976)


1.2-beta2
 * fp rate of 1.0 disables BF entirely; LCS defaults to 1.0 (CASSANDRA-4876)
 * off-heap bloom filters for row keys (CASSANDRA_4865)
 * add extension point for sstable components (CASSANDRA-4049)
 * improve tracing output (CASSANDRA-4852, 4862)
 * make TRACE verb droppable (CASSANDRA-4672)
 * fix BulkLoader recognition of CQL3 columnfamilies (CASSANDRA-4755)
 * Sort commitlog segments for replay by id instead of mtime (CASSANDRA-4793)
 * Make hint delivery asynchronous (CASSANDRA-4761)
 * Pluggable Thrift transport factories for CLI and cqlsh (CASSANDRA-4609, 4610)
 * cassandra-cli: allow Double value type to be inserted to a column (CASSANDRA-4661)
 * Add ability to use custom TServerFactory implementations (CASSANDRA-4608)
 * optimize batchlog flushing to skip successful batches (CASSANDRA-4667)
 * include metadata for system keyspace itself in schema tables (CASSANDRA-4416)
 * add check to PropertyFileSnitch to verify presence of location for
   local node (CASSANDRA-4728)
 * add PBSPredictor consistency modeler (CASSANDRA-4261)
 * remove vestiges of Thrift unframed mode (CASSANDRA-4729)
 * optimize single-row PK lookups (CASSANDRA-4710)
 * adjust blockFor calculation to account for pending ranges due to node 
   movement (CASSANDRA-833)
 * Change CQL version to 3.0.0 and stop accepting 3.0.0-beta1 (CASSANDRA-4649)
 * (CQL3) Make prepared statement global instead of per connection 
   (CASSANDRA-4449)
 * Fix scrubbing of CQL3 created tables (CASSANDRA-4685)
 * (CQL3) Fix validation when using counter and regular columns in the same 
   table (CASSANDRA-4706)
 * Fix bug starting Cassandra with simple authentication (CASSANDRA-4648)
 * Add support for batchlog in CQL3 (CASSANDRA-4545, 4738)
 * Add support for multiple column family outputs in CFOF (CASSANDRA-4208)
 * Support repairing only the local DC nodes (CASSANDRA-4747)
 * Use rpc_address for binary protocol and change default port (CASSANDRA-4751)
 * Fix use of collections in prepared statements (CASSANDRA-4739)
 * Store more information into peers table (CASSANDRA-4351, 4814)
 * Configurable bucket size for size tiered compaction (CASSANDRA-4704)
 * Run leveled compaction in parallel (CASSANDRA-4310)
 * Fix potential NPE during CFS reload (CASSANDRA-4786)
 * Composite indexes may miss results (CASSANDRA-4796)
 * Move consistency level to the protocol level (CASSANDRA-4734, 4824)
 * Fix Subcolumn slice ends not respected (CASSANDRA-4826)
 * Fix Assertion error in cql3 select (CASSANDRA-4783)
 * Fix list prepend logic (CQL3) (CASSANDRA-4835)
 * Add booleans as literals in CQL3 (CASSANDRA-4776)
 * Allow renaming PK columns in CQL3 (CASSANDRA-4822)
 * Fix binary protocol NEW_NODE event (CASSANDRA-4679)
 * Fix potential infinite loop in tombstone compaction (CASSANDRA-4781)
 * Remove system tables accounting from schema (CASSANDRA-4850)
 * (cql3) Force provided columns in clustering key order in 
   'CLUSTERING ORDER BY' (CASSANDRA-4881)
 * Fix composite index bug (CASSANDRA-4884)
 * Fix short read protection for CQL3 (CASSANDRA-4882)
 * Add tracing support to the binary protocol (CASSANDRA-4699)
 * (cql3) Don't allow prepared marker inside collections (CASSANDRA-4890)
 * Re-allow order by on non-selected columns (CASSANDRA-4645)
 * Bug when composite index is created in a table having collections (CASSANDRA-4909)
 * log index scan subject in CompositesSearcher (CASSANDRA-4904)
Merged from 1.1:
 * add get[Row|Key]CacheEntries to CacheServiceMBean (CASSANDRA-4859)
 * fix get_paged_slice to wrap to next row correctly (CASSANDRA-4816)
 * fix indexing empty column values (CASSANDRA-4832)
 * allow JdbcDate to compose null Date objects (CASSANDRA-4830)
 * fix possible stackoverflow when compacting 1000s of sstables
   (CASSANDRA-4765)
 * fix wrong leveled compaction progress calculation (CASSANDRA-4807)
 * add a close() method to CRAR to prevent leaking file descriptors (CASSANDRA-4820)
 * fix potential infinite loop in get_count (CASSANDRA-4833)
 * fix compositeType.{get/from}String methods (CASSANDRA-4842)
 * (CQL) fix CREATE COLUMNFAMILY permissions check (CASSANDRA-4864)
 * Fix DynamicCompositeType same type comparison (CASSANDRA-4711)
 * Fix duplicate SSTable reference when stream session failed (CASSANDRA-3306)
 * Allow static CF definition with compact storage (CASSANDRA-4910)
 * Fix endless loop/compaction of schema_* CFs due to broken timestamps (CASSANDRA-4880)
 * Fix 'wrong class type' assertion in CounterColumn (CASSANDRA-4976)


1.2-beta1
 * add atomic_batch_mutate (CASSANDRA-4542, -4635)
 * increase default max_hint_window_in_ms to 3h (CASSANDRA-4632)
 * include message initiation time to replicas so they can more
   accurately drop timed-out requests (CASSANDRA-2858)
 * fix clientutil.jar dependencies (CASSANDRA-4566)
 * optimize WriteResponse (CASSANDRA-4548)
 * new metrics (CASSANDRA-4009)
 * redesign KEYS indexes to avoid read-before-write (CASSANDRA-2897)
 * debug tracing (CASSANDRA-1123)
 * parallelize row cache loading (CASSANDRA-4282)
 * Make compaction, flush JBOD-aware (CASSANDRA-4292)
 * run local range scans on the read stage (CASSANDRA-3687)
 * clean up ioexceptions (CASSANDRA-2116)
 * add disk_failure_policy (CASSANDRA-2118)
 * Introduce new json format with row level deletion (CASSANDRA-4054)
 * remove redundant "name" column from schema_keyspaces (CASSANDRA-4433)
 * improve "nodetool ring" handling of multi-dc clusters (CASSANDRA-3047)
 * update NTS calculateNaturalEndpoints to be O(N log N) (CASSANDRA-3881)
 * split up rpc timeout by operation type (CASSANDRA-2819)
 * rewrite key cache save/load to use only sequential i/o (CASSANDRA-3762)
 * update MS protocol with a version handshake + broadcast address id
   (CASSANDRA-4311)
 * multithreaded hint replay (CASSANDRA-4189)
 * add inter-node message compression (CASSANDRA-3127)
 * remove COPP (CASSANDRA-2479)
 * Track tombstone expiration and compact when tombstone content is
   higher than a configurable threshold, default 20% (CASSANDRA-3442, 4234)
 * update MurmurHash to version 3 (CASSANDRA-2975)
 * (CLI) track elapsed time for `delete' operation (CASSANDRA-4060)
 * (CLI) jline version is bumped to 1.0 to properly  support
   'delete' key function (CASSANDRA-4132)
 * Save IndexSummary into new SSTable 'Summary' component (CASSANDRA-2392, 4289)
 * Add support for range tombstones (CASSANDRA-3708)
 * Improve MessagingService efficiency (CASSANDRA-3617)
 * Avoid ID conflicts from concurrent schema changes (CASSANDRA-3794)
 * Set thrift HSHA server thread limit to unlimited by default (CASSANDRA-4277)
 * Avoids double serialization of CF id in RowMutation messages
   (CASSANDRA-4293)
 * stream compressed sstables directly with java nio (CASSANDRA-4297)
 * Support multiple ranges in SliceQueryFilter (CASSANDRA-3885)
 * Add column metadata to system column families (CASSANDRA-4018)
 * (cql3) Always use composite types by default (CASSANDRA-4329)
 * (cql3) Add support for set, map and list (CASSANDRA-3647)
 * Validate date type correctly (CASSANDRA-4441)
 * (cql3) Allow definitions with only a PK (CASSANDRA-4361)
 * (cql3) Add support for row key composites (CASSANDRA-4179)
 * improve DynamicEndpointSnitch by using reservoir sampling (CASSANDRA-4038)
 * (cql3) Add support for 2ndary indexes (CASSANDRA-3680)
 * (cql3) fix defining more than one PK to be invalid (CASSANDRA-4477)
 * remove schema agreement checking from all external APIs (Thrift, CQL and CQL3) (CASSANDRA-4487)
 * add Murmur3Partitioner and make it default for new installations (CASSANDRA-3772, 4621)
 * (cql3) update pseudo-map syntax to use map syntax (CASSANDRA-4497)
 * Finer grained exceptions hierarchy and provides error code with exceptions (CASSANDRA-3979)
 * Adds events push to binary protocol (CASSANDRA-4480)
 * Rewrite nodetool help (CASSANDRA-2293)
 * Make CQL3 the default for CQL (CASSANDRA-4640)
 * update stress tool to be able to use CQL3 (CASSANDRA-4406)
 * Accept all thrift update on CQL3 cf but don't expose their metadata (CASSANDRA-4377)
 * Replace Throttle with Guava's RateLimiter for HintedHandOff (CASSANDRA-4541)
 * fix counter add/get using CQL2 and CQL3 in stress tool (CASSANDRA-4633)
 * Add sstable count per level to cfstats (CASSANDRA-4537)
 * (cql3) Add ALTER KEYSPACE statement (CASSANDRA-4611)
 * (cql3) Allow defining default consistency levels (CASSANDRA-4448)
 * (cql3) Fix queries using LIMIT missing results (CASSANDRA-4579)
 * fix cross-version gossip messaging (CASSANDRA-4576)
 * added inet data type (CASSANDRA-4627)


1.1.6
 * Wait for writes on synchronous read digest mismatch (CASSANDRA-4792)
 * fix commitlog replay for nanotime-infected sstables (CASSANDRA-4782)
 * preflight check ttl for maximum of 20 years (CASSANDRA-4771)
 * (Pig) fix widerow input with single column rows (CASSANDRA-4789)
 * Fix HH to compact with correct gcBefore, which avoids wiping out
   undelivered hints (CASSANDRA-4772)
 * LCS will merge up to 32 L0 sstables as intended (CASSANDRA-4778)
 * NTS will default unconfigured DC replicas to zero (CASSANDRA-4675)
 * use default consistency level in counter validation if none is
   explicitly provide (CASSANDRA-4700)
 * Improve IAuthority interface by introducing fine-grained
   access permissions and grant/revoke commands (CASSANDRA-4490, 4644)
 * fix assumption error in CLI when updating/describing keyspace 
   (CASSANDRA-4322)
 * Adds offline sstablescrub to debian packaging (CASSANDRA-4642)
 * Automatic fixing of overlapping leveled sstables (CASSANDRA-4644)
 * fix error when using ORDER BY with extended selections (CASSANDRA-4689)
 * (CQL3) Fix validation for IN queries for non-PK cols (CASSANDRA-4709)
 * fix re-created keyspace disappering after 1.1.5 upgrade 
   (CASSANDRA-4698, 4752)
 * (CLI) display elapsed time in 2 fraction digits (CASSANDRA-3460)
 * add authentication support to sstableloader (CASSANDRA-4712)
 * Fix CQL3 'is reversed' logic (CASSANDRA-4716, 4759)
 * (CQL3) Don't return ReversedType in result set metadata (CASSANDRA-4717)
 * Backport adding AlterKeyspace statement (CASSANDRA-4611)
 * (CQL3) Correcty accept upper-case data types (CASSANDRA-4770)
 * Add binary protocol events for schema changes (CASSANDRA-4684)
Merged from 1.0:
 * Switch from NBHM to CHM in MessagingService's callback map, which
   prevents OOM in long-running instances (CASSANDRA-4708)


1.1.5
 * add SecondaryIndex.reload API (CASSANDRA-4581)
 * use millis + atomicint for commitlog segment creation instead of
   nanotime, which has issues under some hypervisors (CASSANDRA-4601)
 * fix FD leak in slice queries (CASSANDRA-4571)
 * avoid recursion in leveled compaction (CASSANDRA-4587)
 * increase stack size under Java7 to 180K
 * Log(info) schema changes (CASSANDRA-4547)
 * Change nodetool setcachecapcity to manipulate global caches (CASSANDRA-4563)
 * (cql3) fix setting compaction strategy (CASSANDRA-4597)
 * fix broken system.schema_* timestamps on system startup (CASSANDRA-4561)
 * fix wrong skip of cache saving (CASSANDRA-4533)
 * Avoid NPE when lost+found is in data dir (CASSANDRA-4572)
 * Respect five-minute flush moratorium after initial CL replay (CASSANDRA-4474)
 * Adds ntp as recommended in debian packaging (CASSANDRA-4606)
 * Configurable transport in CF Record{Reader|Writer} (CASSANDRA-4558)
 * (cql3) fix potential NPE with both equal and unequal restriction (CASSANDRA-4532)
 * (cql3) improves ORDER BY validation (CASSANDRA-4624)
 * Fix potential deadlock during counter writes (CASSANDRA-4578)
 * Fix cql error with ORDER BY when using IN (CASSANDRA-4612)
Merged from 1.0:
 * increase Xss to 160k to accomodate latest 1.6 JVMs (CASSANDRA-4602)
 * fix toString of hint destination tokens (CASSANDRA-4568)
 * Fix multiple values for CurrentLocal NodeID (CASSANDRA-4626)


1.1.4
 * fix offline scrub to catch >= out of order rows (CASSANDRA-4411)
 * fix cassandra-env.sh on RHEL and other non-dash-based systems 
   (CASSANDRA-4494)
Merged from 1.0:
 * (Hadoop) fix setting key length for old-style mapred api (CASSANDRA-4534)
 * (Hadoop) fix iterating through a resultset consisting entirely
   of tombstoned rows (CASSANDRA-4466)


1.1.3
 * (cqlsh) add COPY TO (CASSANDRA-4434)
 * munmap commitlog segments before rename (CASSANDRA-4337)
 * (JMX) rename getRangeKeySample to sampleKeyRange to avoid returning
   multi-MB results as an attribute (CASSANDRA-4452)
 * flush based on data size, not throughput; overwritten columns no 
   longer artificially inflate liveRatio (CASSANDRA-4399)
 * update default commitlog segment size to 32MB and total commitlog
   size to 32/1024 MB for 32/64 bit JVMs, respectively (CASSANDRA-4422)
 * avoid using global partitioner to estimate ranges in index sstables
   (CASSANDRA-4403)
 * restore pre-CASSANDRA-3862 approach to removing expired tombstones
   from row cache during compaction (CASSANDRA-4364)
 * (stress) support for CQL prepared statements (CASSANDRA-3633)
 * Correctly catch exception when Snappy cannot be loaded (CASSANDRA-4400)
 * (cql3) Support ORDER BY when IN condition is given in WHERE clause (CASSANDRA-4327)
 * (cql3) delete "component_index" column on DROP TABLE call (CASSANDRA-4420)
 * change nanoTime() to currentTimeInMillis() in schema related code (CASSANDRA-4432)
 * add a token generation tool (CASSANDRA-3709)
 * Fix LCS bug with sstable containing only 1 row (CASSANDRA-4411)
 * fix "Can't Modify Index Name" problem on CF update (CASSANDRA-4439)
 * Fix assertion error in getOverlappingSSTables during repair (CASSANDRA-4456)
 * fix nodetool's setcompactionthreshold command (CASSANDRA-4455)
 * Ensure compacted files are never used, to avoid counter overcount (CASSANDRA-4436)
Merged from 1.0:
 * Push the validation of secondary index values to the SecondaryIndexManager (CASSANDRA-4240)
 * allow dropping columns shadowed by not-yet-expired supercolumn or row
   tombstones in PrecompactedRow (CASSANDRA-4396)


1.1.2
 * Fix cleanup not deleting index entries (CASSANDRA-4379)
 * Use correct partitioner when saving + loading caches (CASSANDRA-4331)
 * Check schema before trying to export sstable (CASSANDRA-2760)
 * Raise a meaningful exception instead of NPE when PFS encounters
   an unconfigured node + no default (CASSANDRA-4349)
 * fix bug in sstable blacklisting with LCS (CASSANDRA-4343)
 * LCS no longer promotes tiny sstables out of L0 (CASSANDRA-4341)
 * skip tombstones during hint replay (CASSANDRA-4320)
 * fix NPE in compactionstats (CASSANDRA-4318)
 * enforce 1m min keycache for auto (CASSANDRA-4306)
 * Have DeletedColumn.isMFD always return true (CASSANDRA-4307)
 * (cql3) exeption message for ORDER BY constraints said primary filter can be
    an IN clause, which is misleading (CASSANDRA-4319)
 * (cql3) Reject (not yet supported) creation of 2ndardy indexes on tables with
   composite primary keys (CASSANDRA-4328)
 * Set JVM stack size to 160k for java 7 (CASSANDRA-4275)
 * cqlsh: add COPY command to load data from CSV flat files (CASSANDRA-4012)
 * CFMetaData.fromThrift to throw ConfigurationException upon error (CASSANDRA-4353)
 * Use CF comparator to sort indexed columns in SecondaryIndexManager
   (CASSANDRA-4365)
 * add strategy_options to the KSMetaData.toString() output (CASSANDRA-4248)
 * (cql3) fix range queries containing unqueried results (CASSANDRA-4372)
 * (cql3) allow updating column_alias types (CASSANDRA-4041)
 * (cql3) Fix deletion bug (CASSANDRA-4193)
 * Fix computation of overlapping sstable for leveled compaction (CASSANDRA-4321)
 * Improve scrub and allow to run it offline (CASSANDRA-4321)
 * Fix assertionError in StorageService.bulkLoad (CASSANDRA-4368)
 * (cqlsh) add option to authenticate to a keyspace at startup (CASSANDRA-4108)
 * (cqlsh) fix ASSUME functionality (CASSANDRA-4352)
 * Fix ColumnFamilyRecordReader to not return progress > 100% (CASSANDRA-3942)
Merged from 1.0:
 * Set gc_grace on index CF to 0 (CASSANDRA-4314)


1.1.1
 * add populate_io_cache_on_flush option (CASSANDRA-2635)
 * allow larger cache capacities than 2GB (CASSANDRA-4150)
 * add getsstables command to nodetool (CASSANDRA-4199)
 * apply parent CF compaction settings to secondary index CFs (CASSANDRA-4280)
 * preserve commitlog size cap when recycling segments at startup
   (CASSANDRA-4201)
 * (Hadoop) fix split generation regression (CASSANDRA-4259)
 * ignore min/max compactions settings in LCS, while preserving
   behavior that min=max=0 disables autocompaction (CASSANDRA-4233)
 * log number of rows read from saved cache (CASSANDRA-4249)
 * calculate exact size required for cleanup operations (CASSANDRA-1404)
 * avoid blocking additional writes during flush when the commitlog
   gets behind temporarily (CASSANDRA-1991)
 * enable caching on index CFs based on data CF cache setting (CASSANDRA-4197)
 * warn on invalid replication strategy creation options (CASSANDRA-4046)
 * remove [Freeable]Memory finalizers (CASSANDRA-4222)
 * include tombstone size in ColumnFamily.size, which can prevent OOM
   during sudden mass delete operations by yielding a nonzero liveRatio
   (CASSANDRA-3741)
 * Open 1 sstableScanner per level for leveled compaction (CASSANDRA-4142)
 * Optimize reads when row deletion timestamps allow us to restrict
   the set of sstables we check (CASSANDRA-4116)
 * add support for commitlog archiving and point-in-time recovery
   (CASSANDRA-3690)
 * avoid generating redundant compaction tasks during streaming
   (CASSANDRA-4174)
 * add -cf option to nodetool snapshot, and takeColumnFamilySnapshot to
   StorageService mbean (CASSANDRA-556)
 * optimize cleanup to drop entire sstables where possible (CASSANDRA-4079)
 * optimize truncate when autosnapshot is disabled (CASSANDRA-4153)
 * update caches to use byte[] keys to reduce memory overhead (CASSANDRA-3966)
 * add column limit to cli (CASSANDRA-3012, 4098)
 * clean up and optimize DataOutputBuffer, used by CQL compression and
   CompositeType (CASSANDRA-4072)
 * optimize commitlog checksumming (CASSANDRA-3610)
 * identify and blacklist corrupted SSTables from future compactions 
   (CASSANDRA-2261)
 * Move CfDef and KsDef validation out of thrift (CASSANDRA-4037)
 * Expose API to repair a user provided range (CASSANDRA-3912)
 * Add way to force the cassandra-cli to refresh its schema (CASSANDRA-4052)
 * Avoid having replicate on write tasks stacking up at CL.ONE (CASSANDRA-2889)
 * (cql3) Backwards compatibility for composite comparators in non-cql3-aware
   clients (CASSANDRA-4093)
 * (cql3) Fix order by for reversed queries (CASSANDRA-4160)
 * (cql3) Add ReversedType support (CASSANDRA-4004)
 * (cql3) Add timeuuid type (CASSANDRA-4194)
 * (cql3) Minor fixes (CASSANDRA-4185)
 * (cql3) Fix prepared statement in BATCH (CASSANDRA-4202)
 * (cql3) Reduce the list of reserved keywords (CASSANDRA-4186)
 * (cql3) Move max/min compaction thresholds to compaction strategy options
   (CASSANDRA-4187)
 * Fix exception during move when localhost is the only source (CASSANDRA-4200)
 * (cql3) Allow paging through non-ordered partitioner results (CASSANDRA-3771)
 * (cql3) Fix drop index (CASSANDRA-4192)
 * (cql3) Don't return range ghosts anymore (CASSANDRA-3982)
 * fix re-creating Keyspaces/ColumnFamilies with the same name as dropped
   ones (CASSANDRA-4219)
 * fix SecondaryIndex LeveledManifest save upon snapshot (CASSANDRA-4230)
 * fix missing arrayOffset in FBUtilities.hash (CASSANDRA-4250)
 * (cql3) Add name of parameters in CqlResultSet (CASSANDRA-4242)
 * (cql3) Correctly validate order by queries (CASSANDRA-4246)
 * rename stress to cassandra-stress for saner packaging (CASSANDRA-4256)
 * Fix exception on colum metadata with non-string comparator (CASSANDRA-4269)
 * Check for unknown/invalid compression options (CASSANDRA-4266)
 * (cql3) Adds simple access to column timestamp and ttl (CASSANDRA-4217)
 * (cql3) Fix range queries with secondary indexes (CASSANDRA-4257)
 * Better error messages from improper input in cli (CASSANDRA-3865)
 * Try to stop all compaction upon Keyspace or ColumnFamily drop (CASSANDRA-4221)
 * (cql3) Allow keyspace properties to contain hyphens (CASSANDRA-4278)
 * (cql3) Correctly validate keyspace access in create table (CASSANDRA-4296)
 * Avoid deadlock in migration stage (CASSANDRA-3882)
 * Take supercolumn names and deletion info into account in memtable throughput
   (CASSANDRA-4264)
 * Add back backward compatibility for old style replication factor (CASSANDRA-4294)
 * Preserve compatibility with pre-1.1 index queries (CASSANDRA-4262)
Merged from 1.0:
 * Fix super columns bug where cache is not updated (CASSANDRA-4190)
 * fix maxTimestamp to include row tombstones (CASSANDRA-4116)
 * (CLI) properly handle quotes in create/update keyspace commands (CASSANDRA-4129)
 * Avoids possible deadlock during bootstrap (CASSANDRA-4159)
 * fix stress tool that hangs forever on timeout or error (CASSANDRA-4128)
 * stress tool to return appropriate exit code on failure (CASSANDRA-4188)
 * fix compaction NPE when out of disk space and assertions disabled
   (CASSANDRA-3985)
 * synchronize LCS getEstimatedTasks to avoid CME (CASSANDRA-4255)
 * ensure unique streaming session id's (CASSANDRA-4223)
 * kick off background compaction when min/max thresholds change 
   (CASSANDRA-4279)
 * improve ability of STCS.getBuckets to deal with 100s of 1000s of
   sstables, such as when convertinb back from LCS (CASSANDRA-4287)
 * Oversize integer in CQL throws NumberFormatException (CASSANDRA-4291)
 * fix 1.0.x node join to mixed version cluster, other nodes >= 1.1 (CASSANDRA-4195)
 * Fix LCS splitting sstable base on uncompressed size (CASSANDRA-4419)
 * Push the validation of secondary index values to the SecondaryIndexManager (CASSANDRA-4240)
 * Don't purge columns during upgradesstables (CASSANDRA-4462)
 * Make cqlsh work with piping (CASSANDRA-4113)
 * Validate arguments for nodetool decommission (CASSANDRA-4061)
 * Report thrift status in nodetool info (CASSANDRA-4010)


1.1.0-final
 * average a reduced liveRatio estimate with the previous one (CASSANDRA-4065)
 * Allow KS and CF names up to 48 characters (CASSANDRA-4157)
 * fix stress build (CASSANDRA-4140)
 * add time remaining estimate to nodetool compactionstats (CASSANDRA-4167)
 * (cql) fix NPE in cql3 ALTER TABLE (CASSANDRA-4163)
 * (cql) Add support for CL.TWO and CL.THREE in CQL (CASSANDRA-4156)
 * (cql) Fix type in CQL3 ALTER TABLE preventing update (CASSANDRA-4170)
 * (cql) Throw invalid exception from CQL3 on obsolete options (CASSANDRA-4171)
 * (cqlsh) fix recognizing uppercase SELECT keyword (CASSANDRA-4161)
 * Pig: wide row support (CASSANDRA-3909)
Merged from 1.0:
 * avoid streaming empty files with bulk loader if sstablewriter errors out
   (CASSANDRA-3946)


1.1-rc1
 * Include stress tool in binary builds (CASSANDRA-4103)
 * (Hadoop) fix wide row iteration when last row read was deleted
   (CASSANDRA-4154)
 * fix read_repair_chance to really default to 0.1 in the cli (CASSANDRA-4114)
 * Adds caching and bloomFilterFpChange to CQL options (CASSANDRA-4042)
 * Adds posibility to autoconfigure size of the KeyCache (CASSANDRA-4087)
 * fix KEYS index from skipping results (CASSANDRA-3996)
 * Remove sliced_buffer_size_in_kb dead option (CASSANDRA-4076)
 * make loadNewSStable preserve sstable version (CASSANDRA-4077)
 * Respect 1.0 cache settings as much as possible when upgrading 
   (CASSANDRA-4088)
 * relax path length requirement for sstable files when upgrading on 
   non-Windows platforms (CASSANDRA-4110)
 * fix terminination of the stress.java when errors were encountered
   (CASSANDRA-4128)
 * Move CfDef and KsDef validation out of thrift (CASSANDRA-4037)
 * Fix get_paged_slice (CASSANDRA-4136)
 * CQL3: Support slice with exclusive start and stop (CASSANDRA-3785)
Merged from 1.0:
 * support PropertyFileSnitch in bulk loader (CASSANDRA-4145)
 * add auto_snapshot option allowing disabling snapshot before drop/truncate
   (CASSANDRA-3710)
 * allow short snitch names (CASSANDRA-4130)


1.1-beta2
 * rename loaded sstables to avoid conflicts with local snapshots
   (CASSANDRA-3967)
 * start hint replay as soon as FD notifies that the target is back up
   (CASSANDRA-3958)
 * avoid unproductive deserializing of cached rows during compaction
   (CASSANDRA-3921)
 * fix concurrency issues with CQL keyspace creation (CASSANDRA-3903)
 * Show Effective Owership via Nodetool ring <keyspace> (CASSANDRA-3412)
 * Update ORDER BY syntax for CQL3 (CASSANDRA-3925)
 * Fix BulkRecordWriter to not throw NPE if reducer gets no map data from Hadoop (CASSANDRA-3944)
 * Fix bug with counters in super columns (CASSANDRA-3821)
 * Remove deprecated merge_shard_chance (CASSANDRA-3940)
 * add a convenient way to reset a node's schema (CASSANDRA-2963)
 * fix for intermittent SchemaDisagreementException (CASSANDRA-3884)
 * CLI `list <CF>` to limit number of columns and their order (CASSANDRA-3012)
 * ignore deprecated KsDef/CfDef/ColumnDef fields in native schema (CASSANDRA-3963)
 * CLI to report when unsupported column_metadata pair was given (CASSANDRA-3959)
 * reincarnate removed and deprecated KsDef/CfDef attributes (CASSANDRA-3953)
 * Fix race between writes and read for cache (CASSANDRA-3862)
 * perform static initialization of StorageProxy on start-up (CASSANDRA-3797)
 * support trickling fsync() on writes (CASSANDRA-3950)
 * expose counters for unavailable/timeout exceptions given to thrift clients (CASSANDRA-3671)
 * avoid quadratic startup time in LeveledManifest (CASSANDRA-3952)
 * Add type information to new schema_ columnfamilies and remove thrift
   serialization for schema (CASSANDRA-3792)
 * add missing column validator options to the CLI help (CASSANDRA-3926)
 * skip reading saved key cache if CF's caching strategy is NONE or ROWS_ONLY (CASSANDRA-3954)
 * Unify migration code (CASSANDRA-4017)
Merged from 1.0:
 * cqlsh: guess correct version of Python for Arch Linux (CASSANDRA-4090)
 * (CLI) properly handle quotes in create/update keyspace commands (CASSANDRA-4129)
 * Avoids possible deadlock during bootstrap (CASSANDRA-4159)
 * fix stress tool that hangs forever on timeout or error (CASSANDRA-4128)
 * Fix super columns bug where cache is not updated (CASSANDRA-4190)
 * stress tool to return appropriate exit code on failure (CASSANDRA-4188)


1.0.9
 * improve index sampling performance (CASSANDRA-4023)
 * always compact away deleted hints immediately after handoff (CASSANDRA-3955)
 * delete hints from dropped ColumnFamilies on handoff instead of
   erroring out (CASSANDRA-3975)
 * add CompositeType ref to the CLI doc for create/update column family (CASSANDRA-3980)
 * Pig: support Counter ColumnFamilies (CASSANDRA-3973)
 * Pig: Composite column support (CASSANDRA-3684)
 * Avoid NPE during repair when a keyspace has no CFs (CASSANDRA-3988)
 * Fix division-by-zero error on get_slice (CASSANDRA-4000)
 * don't change manifest level for cleanup, scrub, and upgradesstables
   operations under LeveledCompactionStrategy (CASSANDRA-3989, 4112)
 * fix race leading to super columns assertion failure (CASSANDRA-3957)
 * fix NPE on invalid CQL delete command (CASSANDRA-3755)
 * allow custom types in CLI's assume command (CASSANDRA-4081)
 * fix totalBytes count for parallel compactions (CASSANDRA-3758)
 * fix intermittent NPE in get_slice (CASSANDRA-4095)
 * remove unnecessary asserts in native code interfaces (CASSANDRA-4096)
 * Validate blank keys in CQL to avoid assertion errors (CASSANDRA-3612)
 * cqlsh: fix bad decoding of some column names (CASSANDRA-4003)
 * cqlsh: fix incorrect padding with unicode chars (CASSANDRA-4033)
 * Fix EC2 snitch incorrectly reporting region (CASSANDRA-4026)
 * Shut down thrift during decommission (CASSANDRA-4086)
 * Expose nodetool cfhistograms for 2ndary indexes (CASSANDRA-4063)
Merged from 0.8:
 * Fix ConcurrentModificationException in gossiper (CASSANDRA-4019)


1.1-beta1
 * (cqlsh)
   + add SOURCE and CAPTURE commands, and --file option (CASSANDRA-3479)
   + add ALTER COLUMNFAMILY WITH (CASSANDRA-3523)
   + bundle Python dependencies with Cassandra (CASSANDRA-3507)
   + added to Debian package (CASSANDRA-3458)
   + display byte data instead of erroring out on decode failure 
     (CASSANDRA-3874)
 * add nodetool rebuild_index (CASSANDRA-3583)
 * add nodetool rangekeysample (CASSANDRA-2917)
 * Fix streaming too much data during move operations (CASSANDRA-3639)
 * Nodetool and CLI connect to localhost by default (CASSANDRA-3568)
 * Reduce memory used by primary index sample (CASSANDRA-3743)
 * (Hadoop) separate input/output configurations (CASSANDRA-3197, 3765)
 * avoid returning internal Cassandra classes over JMX (CASSANDRA-2805)
 * add row-level isolation via SnapTree (CASSANDRA-2893)
 * Optimize key count estimation when opening sstable on startup
   (CASSANDRA-2988)
 * multi-dc replication optimization supporting CL > ONE (CASSANDRA-3577)
 * add command to stop compactions (CASSANDRA-1740, 3566, 3582)
 * multithreaded streaming (CASSANDRA-3494)
 * removed in-tree redhat spec (CASSANDRA-3567)
 * "defragment" rows for name-based queries under STCS, again (CASSANDRA-2503)
 * Recycle commitlog segments for improved performance 
   (CASSANDRA-3411, 3543, 3557, 3615)
 * update size-tiered compaction to prioritize small tiers (CASSANDRA-2407)
 * add message expiration logic to OutboundTcpConnection (CASSANDRA-3005)
 * off-heap cache to use sun.misc.Unsafe instead of JNA (CASSANDRA-3271)
 * EACH_QUORUM is only supported for writes (CASSANDRA-3272)
 * replace compactionlock use in schema migration by checking CFS.isValid
   (CASSANDRA-3116)
 * recognize that "SELECT first ... *" isn't really "SELECT *" (CASSANDRA-3445)
 * Use faster bytes comparison (CASSANDRA-3434)
 * Bulk loader is no longer a fat client, (HADOOP) bulk load output format
   (CASSANDRA-3045)
 * (Hadoop) add support for KeyRange.filter
 * remove assumption that keys and token are in bijection
   (CASSANDRA-1034, 3574, 3604)
 * always remove endpoints from delevery queue in HH (CASSANDRA-3546)
 * fix race between cf flush and its 2ndary indexes flush (CASSANDRA-3547)
 * fix potential race in AES when a repair fails (CASSANDRA-3548)
 * Remove columns shadowed by a deleted container even when we cannot purge
   (CASSANDRA-3538)
 * Improve memtable slice iteration performance (CASSANDRA-3545)
 * more efficient allocation of small bloom filters (CASSANDRA-3618)
 * Use separate writer thread in SSTableSimpleUnsortedWriter (CASSANDRA-3619)
 * fsync the directory after new sstable or commitlog segment are created (CASSANDRA-3250)
 * fix minor issues reported by FindBugs (CASSANDRA-3658)
 * global key/row caches (CASSANDRA-3143, 3849)
 * optimize memtable iteration during range scan (CASSANDRA-3638)
 * introduce 'crc_check_chance' in CompressionParameters to support
   a checksum percentage checking chance similarly to read-repair (CASSANDRA-3611)
 * a way to deactivate global key/row cache on per-CF basis (CASSANDRA-3667)
 * fix LeveledCompactionStrategy broken because of generation pre-allocation
   in LeveledManifest (CASSANDRA-3691)
 * finer-grained control over data directories (CASSANDRA-2749)
 * Fix ClassCastException during hinted handoff (CASSANDRA-3694)
 * Upgrade Thrift to 0.7 (CASSANDRA-3213)
 * Make stress.java insert operation to use microseconds (CASSANDRA-3725)
 * Allows (internally) doing a range query with a limit of columns instead of
   rows (CASSANDRA-3742)
 * Allow rangeSlice queries to be start/end inclusive/exclusive (CASSANDRA-3749)
 * Fix BulkLoader to support new SSTable layout and add stream
   throttling to prevent an NPE when there is no yaml config (CASSANDRA-3752)
 * Allow concurrent schema migrations (CASSANDRA-1391, 3832)
 * Add SnapshotCommand to trigger snapshot on remote node (CASSANDRA-3721)
 * Make CFMetaData conversions to/from thrift/native schema inverses
   (CASSANDRA_3559)
 * Add initial code for CQL 3.0-beta (CASSANDRA-2474, 3781, 3753)
 * Add wide row support for ColumnFamilyInputFormat (CASSANDRA-3264)
 * Allow extending CompositeType comparator (CASSANDRA-3657)
 * Avoids over-paging during get_count (CASSANDRA-3798)
 * Add new command to rebuild a node without (repair) merkle tree calculations
   (CASSANDRA-3483, 3922)
 * respect not only row cache capacity but caching mode when
   trying to read data (CASSANDRA-3812)
 * fix system tests (CASSANDRA-3827)
 * CQL support for altering row key type in ALTER TABLE (CASSANDRA-3781)
 * turn compression on by default (CASSANDRA-3871)
 * make hexToBytes refuse invalid input (CASSANDRA-2851)
 * Make secondary indexes CF inherit compression and compaction from their
   parent CF (CASSANDRA-3877)
 * Finish cleanup up tombstone purge code (CASSANDRA-3872)
 * Avoid NPE on aboarted stream-out sessions (CASSANDRA-3904)
 * BulkRecordWriter throws NPE for counter columns (CASSANDRA-3906)
 * Support compression using BulkWriter (CASSANDRA-3907)


1.0.8
 * fix race between cleanup and flush on secondary index CFSes (CASSANDRA-3712)
 * avoid including non-queried nodes in rangeslice read repair
   (CASSANDRA-3843)
 * Only snapshot CF being compacted for snapshot_before_compaction 
   (CASSANDRA-3803)
 * Log active compactions in StatusLogger (CASSANDRA-3703)
 * Compute more accurate compaction score per level (CASSANDRA-3790)
 * Return InvalidRequest when using a keyspace that doesn't exist
   (CASSANDRA-3764)
 * disallow user modification of System keyspace (CASSANDRA-3738)
 * allow using sstable2json on secondary index data (CASSANDRA-3738)
 * (cqlsh) add DESCRIBE COLUMNFAMILIES (CASSANDRA-3586)
 * (cqlsh) format blobs correctly and use colors to improve output
   readability (CASSANDRA-3726)
 * synchronize BiMap of bootstrapping tokens (CASSANDRA-3417)
 * show index options in CLI (CASSANDRA-3809)
 * add optional socket timeout for streaming (CASSANDRA-3838)
 * fix truncate not to leave behind non-CFS backed secondary indexes
   (CASSANDRA-3844)
 * make CLI `show schema` to use output stream directly instead
   of StringBuilder (CASSANDRA-3842)
 * remove the wait on hint future during write (CASSANDRA-3870)
 * (cqlsh) ignore missing CfDef opts (CASSANDRA-3933)
 * (cqlsh) look for cqlshlib relative to realpath (CASSANDRA-3767)
 * Fix short read protection (CASSANDRA-3934)
 * Make sure infered and actual schema match (CASSANDRA-3371)
 * Fix NPE during HH delivery (CASSANDRA-3677)
 * Don't put boostrapping node in 'hibernate' status (CASSANDRA-3737)
 * Fix double quotes in windows bat files (CASSANDRA-3744)
 * Fix bad validator lookup (CASSANDRA-3789)
 * Fix soft reset in EC2MultiRegionSnitch (CASSANDRA-3835)
 * Don't leave zombie connections with THSHA thrift server (CASSANDRA-3867)
 * (cqlsh) fix deserialization of data (CASSANDRA-3874)
 * Fix removetoken force causing an inconsistent state (CASSANDRA-3876)
 * Fix ahndling of some types with Pig (CASSANDRA-3886)
 * Don't allow to drop the system keyspace (CASSANDRA-3759)
 * Make Pig deletes disabled by default and configurable (CASSANDRA-3628)
Merged from 0.8:
 * (Pig) fix CassandraStorage to use correct comparator in Super ColumnFamily
   case (CASSANDRA-3251)
 * fix thread safety issues in commitlog replay, primarily affecting
   systems with many (100s) of CF definitions (CASSANDRA-3751)
 * Fix relevant tombstone ignored with super columns (CASSANDRA-3875)


1.0.7
 * fix regression in HH page size calculation (CASSANDRA-3624)
 * retry failed stream on IOException (CASSANDRA-3686)
 * allow configuring bloom_filter_fp_chance (CASSANDRA-3497)
 * attempt hint delivery every ten minutes, or when failure detector
   notifies us that a node is back up, whichever comes first.  hint
   handoff throttle delay default changed to 1ms, from 50 (CASSANDRA-3554)
 * add nodetool setstreamthroughput (CASSANDRA-3571)
 * fix assertion when dropping a columnfamily with no sstables (CASSANDRA-3614)
 * more efficient allocation of small bloom filters (CASSANDRA-3618)
 * CLibrary.createHardLinkWithExec() to check for errors (CASSANDRA-3101)
 * Avoid creating empty and non cleaned writer during compaction (CASSANDRA-3616)
 * stop thrift service in shutdown hook so we can quiesce MessagingService
   (CASSANDRA-3335)
 * (CQL) compaction_strategy_options and compression_parameters for
   CREATE COLUMNFAMILY statement (CASSANDRA-3374)
 * Reset min/max compaction threshold when creating size tiered compaction
   strategy (CASSANDRA-3666)
 * Don't ignore IOException during compaction (CASSANDRA-3655)
 * Fix assertion error for CF with gc_grace=0 (CASSANDRA-3579)
 * Shutdown ParallelCompaction reducer executor after use (CASSANDRA-3711)
 * Avoid < 0 value for pending tasks in leveled compaction (CASSANDRA-3693)
 * (Hadoop) Support TimeUUID in Pig CassandraStorage (CASSANDRA-3327)
 * Check schema is ready before continuing boostrapping (CASSANDRA-3629)
 * Catch overflows during parsing of chunk_length_kb (CASSANDRA-3644)
 * Improve stream protocol mismatch errors (CASSANDRA-3652)
 * Avoid multiple thread doing HH to the same target (CASSANDRA-3681)
 * Add JMX property for rp_timeout_in_ms (CASSANDRA-2940)
 * Allow DynamicCompositeType to compare component of different types
   (CASSANDRA-3625)
 * Flush non-cfs backed secondary indexes (CASSANDRA-3659)
 * Secondary Indexes should report memory consumption (CASSANDRA-3155)
 * fix for SelectStatement start/end key are not set correctly
   when a key alias is involved (CASSANDRA-3700)
 * fix CLI `show schema` command insert of an extra comma in
   column_metadata (CASSANDRA-3714)
Merged from 0.8:
 * avoid logging (harmless) exception when GC takes < 1ms (CASSANDRA-3656)
 * prevent new nodes from thinking down nodes are up forever (CASSANDRA-3626)
 * use correct list of replicas for LOCAL_QUORUM reads when read repair
   is disabled (CASSANDRA-3696)
 * block on flush before compacting hints (may prevent OOM) (CASSANDRA-3733)


1.0.6
 * (CQL) fix cqlsh support for replicate_on_write (CASSANDRA-3596)
 * fix adding to leveled manifest after streaming (CASSANDRA-3536)
 * filter out unavailable cipher suites when using encryption (CASSANDRA-3178)
 * (HADOOP) add old-style api support for CFIF and CFRR (CASSANDRA-2799)
 * Support TimeUUIDType column names in Stress.java tool (CASSANDRA-3541)
 * (CQL) INSERT/UPDATE/DELETE/TRUNCATE commands should allow CF names to
   be qualified by keyspace (CASSANDRA-3419)
 * always remove endpoints from delevery queue in HH (CASSANDRA-3546)
 * fix race between cf flush and its 2ndary indexes flush (CASSANDRA-3547)
 * fix potential race in AES when a repair fails (CASSANDRA-3548)
 * fix default value validation usage in CLI SET command (CASSANDRA-3553)
 * Optimize componentsFor method for compaction and startup time
   (CASSANDRA-3532)
 * (CQL) Proper ColumnFamily metadata validation on CREATE COLUMNFAMILY 
   (CASSANDRA-3565)
 * fix compression "chunk_length_kb" option to set correct kb value for 
   thrift/avro (CASSANDRA-3558)
 * fix missing response during range slice repair (CASSANDRA-3551)
 * 'describe ring' moved from CLI to nodetool and available through JMX (CASSANDRA-3220)
 * add back partitioner to sstable metadata (CASSANDRA-3540)
 * fix NPE in get_count for counters (CASSANDRA-3601)
Merged from 0.8:
 * remove invalid assertion that table was opened before dropping it
   (CASSANDRA-3580)
 * range and index scans now only send requests to enough replicas to
   satisfy requested CL + RR (CASSANDRA-3598)
 * use cannonical host for local node in nodetool info (CASSANDRA-3556)
 * remove nonlocal DC write optimization since it only worked with
   CL.ONE or CL.LOCAL_QUORUM (CASSANDRA-3577, 3585)
 * detect misuses of CounterColumnType (CASSANDRA-3422)
 * turn off string interning in json2sstable, take 2 (CASSANDRA-2189)
 * validate compression parameters on add/update of the ColumnFamily 
   (CASSANDRA-3573)
 * Check for 0.0.0.0 is incorrect in CFIF (CASSANDRA-3584)
 * Increase vm.max_map_count in debian packaging (CASSANDRA-3563)
 * gossiper will never add itself to saved endpoints (CASSANDRA-3485)


1.0.5
 * revert CASSANDRA-3407 (see CASSANDRA-3540)
 * fix assertion error while forwarding writes to local nodes (CASSANDRA-3539)


1.0.4
 * fix self-hinting of timed out read repair updates and make hinted handoff
   less prone to OOMing a coordinator (CASSANDRA-3440)
 * expose bloom filter sizes via JMX (CASSANDRA-3495)
 * enforce RP tokens 0..2**127 (CASSANDRA-3501)
 * canonicalize paths exposed through JMX (CASSANDRA-3504)
 * fix "liveSize" stat when sstables are removed (CASSANDRA-3496)
 * add bloom filter FP rates to nodetool cfstats (CASSANDRA-3347)
 * record partitioner in sstable metadata component (CASSANDRA-3407)
 * add new upgradesstables nodetool command (CASSANDRA-3406)
 * skip --debug requirement to see common exceptions in CLI (CASSANDRA-3508)
 * fix incorrect query results due to invalid max timestamp (CASSANDRA-3510)
 * make sstableloader recognize compressed sstables (CASSANDRA-3521)
 * avoids race in OutboundTcpConnection in multi-DC setups (CASSANDRA-3530)
 * use SETLOCAL in cassandra.bat (CASSANDRA-3506)
 * fix ConcurrentModificationException in Table.all() (CASSANDRA-3529)
Merged from 0.8:
 * fix concurrence issue in the FailureDetector (CASSANDRA-3519)
 * fix array out of bounds error in counter shard removal (CASSANDRA-3514)
 * avoid dropping tombstones when they might still be needed to shadow
   data in a different sstable (CASSANDRA-2786)


1.0.3
 * revert name-based query defragmentation aka CASSANDRA-2503 (CASSANDRA-3491)
 * fix invalidate-related test failures (CASSANDRA-3437)
 * add next-gen cqlsh to bin/ (CASSANDRA-3188, 3131, 3493)
 * (CQL) fix handling of rows with no columns (CASSANDRA-3424, 3473)
 * fix querying supercolumns by name returning only a subset of
   subcolumns or old subcolumn versions (CASSANDRA-3446)
 * automatically compute sha1 sum for uncompressed data files (CASSANDRA-3456)
 * fix reading metadata/statistics component for version < h (CASSANDRA-3474)
 * add sstable forward-compatibility (CASSANDRA-3478)
 * report compression ratio in CFSMBean (CASSANDRA-3393)
 * fix incorrect size exception during streaming of counters (CASSANDRA-3481)
 * (CQL) fix for counter decrement syntax (CASSANDRA-3418)
 * Fix race introduced by CASSANDRA-2503 (CASSANDRA-3482)
 * Fix incomplete deletion of delivered hints (CASSANDRA-3466)
 * Avoid rescheduling compactions when no compaction was executed 
   (CASSANDRA-3484)
 * fix handling of the chunk_length_kb compression options (CASSANDRA-3492)
Merged from 0.8:
 * fix updating CF row_cache_provider (CASSANDRA-3414)
 * CFMetaData.convertToThrift method to set RowCacheProvider (CASSANDRA-3405)
 * acquire compactionlock during truncate (CASSANDRA-3399)
 * fix displaying cfdef entries for super columnfamilies (CASSANDRA-3415)
 * Make counter shard merging thread safe (CASSANDRA-3178)
 * Revert CASSANDRA-2855
 * Fix bug preventing the use of efficient cross-DC writes (CASSANDRA-3472)
 * `describe ring` command for CLI (CASSANDRA-3220)
 * (Hadoop) skip empty rows when entire row is requested, redux (CASSANDRA-2855)


1.0.2
 * "defragment" rows for name-based queries under STCS (CASSANDRA-2503)
 * Add timing information to cassandra-cli GET/SET/LIST queries (CASSANDRA-3326)
 * Only create one CompressionMetadata object per sstable (CASSANDRA-3427)
 * cleanup usage of StorageService.setMode() (CASSANDRA-3388)
 * Avoid large array allocation for compressed chunk offsets (CASSANDRA-3432)
 * fix DecimalType bytebuffer marshalling (CASSANDRA-3421)
 * fix bug that caused first column in per row indexes to be ignored 
   (CASSANDRA-3441)
 * add JMX call to clean (failed) repair sessions (CASSANDRA-3316)
 * fix sstableloader reference acquisition bug (CASSANDRA-3438)
 * fix estimated row size regression (CASSANDRA-3451)
 * make sure we don't return more columns than asked (CASSANDRA-3303, 3395)
Merged from 0.8:
 * acquire compactionlock during truncate (CASSANDRA-3399)
 * fix displaying cfdef entries for super columnfamilies (CASSANDRA-3415)


1.0.1
 * acquire references during index build to prevent delete problems
   on Windows (CASSANDRA-3314)
 * describe_ring should include datacenter/topology information (CASSANDRA-2882)
 * Thrift sockets are not properly buffered (CASSANDRA-3261)
 * performance improvement for bytebufferutil compare function (CASSANDRA-3286)
 * add system.versions ColumnFamily (CASSANDRA-3140)
 * reduce network copies (CASSANDRA-3333, 3373)
 * limit nodetool to 32MB of heap (CASSANDRA-3124)
 * (CQL) update parser to accept "timestamp" instead of "date" (CASSANDRA-3149)
 * Fix CLI `show schema` to include "compression_options" (CASSANDRA-3368)
 * Snapshot to include manifest under LeveledCompactionStrategy (CASSANDRA-3359)
 * (CQL) SELECT query should allow CF name to be qualified by keyspace (CASSANDRA-3130)
 * (CQL) Fix internal application error specifying 'using consistency ...'
   in lower case (CASSANDRA-3366)
 * fix Deflate compression when compression actually makes the data bigger
   (CASSANDRA-3370)
 * optimize UUIDGen to avoid lock contention on InetAddress.getLocalHost 
   (CASSANDRA-3387)
 * tolerate index being dropped mid-mutation (CASSANDRA-3334, 3313)
 * CompactionManager is now responsible for checking for new candidates
   post-task execution, enabling more consistent leveled compaction 
   (CASSANDRA-3391)
 * Cache HSHA threads (CASSANDRA-3372)
 * use CF/KS names as snapshot prefix for drop + truncate operations
   (CASSANDRA-2997)
 * Break bloom filters up to avoid heap fragmentation (CASSANDRA-2466)
 * fix cassandra hanging on jsvc stop (CASSANDRA-3302)
 * Avoid leveled compaction getting blocked on errors (CASSANDRA-3408)
 * Make reloading the compaction strategy safe (CASSANDRA-3409)
 * ignore 0.8 hints even if compaction begins before we try to purge
   them (CASSANDRA-3385)
 * remove procrun (bin\daemon) from Cassandra source tree and 
   artifacts (CASSANDRA-3331)
 * make cassandra compile under JDK7 (CASSANDRA-3275)
 * remove dependency of clientutil.jar to FBUtilities (CASSANDRA-3299)
 * avoid truncation errors by using long math on long values (CASSANDRA-3364)
 * avoid clock drift on some Windows machine (CASSANDRA-3375)
 * display cache provider in cli 'describe keyspace' command (CASSANDRA-3384)
 * fix incomplete topology information in describe_ring (CASSANDRA-3403)
 * expire dead gossip states based on time (CASSANDRA-2961)
 * improve CompactionTask extensibility (CASSANDRA-3330)
 * Allow one leveled compaction task to kick off another (CASSANDRA-3363)
 * allow encryption only between datacenters (CASSANDRA-2802)
Merged from 0.8:
 * fix truncate allowing data to be replayed post-restart (CASSANDRA-3297)
 * make iwriter final in IndexWriter to avoid NPE (CASSANDRA-2863)
 * (CQL) update grammar to require key clause in DELETE statement
   (CASSANDRA-3349)
 * (CQL) allow numeric keyspace names in USE statement (CASSANDRA-3350)
 * (Hadoop) skip empty rows when slicing the entire row (CASSANDRA-2855)
 * Fix handling of tombstone by SSTableExport/Import (CASSANDRA-3357)
 * fix ColumnIndexer to use long offsets (CASSANDRA-3358)
 * Improved CLI exceptions (CASSANDRA-3312)
 * Fix handling of tombstone by SSTableExport/Import (CASSANDRA-3357)
 * Only count compaction as active (for throttling) when they have
   successfully acquired the compaction lock (CASSANDRA-3344)
 * Display CLI version string on startup (CASSANDRA-3196)
 * (Hadoop) make CFIF try rpc_address or fallback to listen_address
   (CASSANDRA-3214)
 * (Hadoop) accept comma delimited lists of initial thrift connections
   (CASSANDRA-3185)
 * ColumnFamily min_compaction_threshold should be >= 2 (CASSANDRA-3342)
 * (Pig) add 0.8+ types and key validation type in schema (CASSANDRA-3280)
 * Fix completely removing column metadata using CLI (CASSANDRA-3126)
 * CLI `describe cluster;` output should be on separate lines for separate versions
   (CASSANDRA-3170)
 * fix changing durable_writes keyspace option during CF creation
   (CASSANDRA-3292)
 * avoid locking on update when no indexes are involved (CASSANDRA-3386)
 * fix assertionError during repair with ordered partitioners (CASSANDRA-3369)
 * correctly serialize key_validation_class for avro (CASSANDRA-3391)
 * don't expire counter tombstone after streaming (CASSANDRA-3394)
 * prevent nodes that failed to join from hanging around forever 
   (CASSANDRA-3351)
 * remove incorrect optimization from slice read path (CASSANDRA-3390)
 * Fix race in AntiEntropyService (CASSANDRA-3400)


1.0.0-final
 * close scrubbed sstable fd before deleting it (CASSANDRA-3318)
 * fix bug preventing obsolete commitlog segments from being removed
   (CASSANDRA-3269)
 * tolerate whitespace in seed CDL (CASSANDRA-3263)
 * Change default heap thresholds to max(min(1/2 ram, 1G), min(1/4 ram, 8GB))
   (CASSANDRA-3295)
 * Fix broken CompressedRandomAccessReaderTest (CASSANDRA-3298)
 * (CQL) fix type information returned for wildcard queries (CASSANDRA-3311)
 * add estimated tasks to LeveledCompactionStrategy (CASSANDRA-3322)
 * avoid including compaction cache-warming in keycache stats (CASSANDRA-3325)
 * run compaction and hinted handoff threads at MIN_PRIORITY (CASSANDRA-3308)
 * default hsha thrift server to cpu core count in rpc pool (CASSANDRA-3329)
 * add bin\daemon to binary tarball for Windows service (CASSANDRA-3331)
 * Fix places where uncompressed size of sstables was use in place of the
   compressed one (CASSANDRA-3338)
 * Fix hsha thrift server (CASSANDRA-3346)
 * Make sure repair only stream needed sstables (CASSANDRA-3345)


1.0.0-rc2
 * Log a meaningful warning when a node receives a message for a repair session
   that doesn't exist anymore (CASSANDRA-3256)
 * test for NUMA policy support as well as numactl presence (CASSANDRA-3245)
 * Fix FD leak when internode encryption is enabled (CASSANDRA-3257)
 * Remove incorrect assertion in mergeIterator (CASSANDRA-3260)
 * FBUtilities.hexToBytes(String) to throw NumberFormatException when string
   contains non-hex characters (CASSANDRA-3231)
 * Keep SimpleSnitch proximity ordering unchanged from what the Strategy
   generates, as intended (CASSANDRA-3262)
 * remove Scrub from compactionstats when finished (CASSANDRA-3255)
 * fix counter entry in jdbc TypesMap (CASSANDRA-3268)
 * fix full queue scenario for ParallelCompactionIterator (CASSANDRA-3270)
 * fix bootstrap process (CASSANDRA-3285)
 * don't try delivering hints if when there isn't any (CASSANDRA-3176)
 * CLI documentation change for ColumnFamily `compression_options` (CASSANDRA-3282)
 * ignore any CF ids sent by client for adding CF/KS (CASSANDRA-3288)
 * remove obsolete hints on first startup (CASSANDRA-3291)
 * use correct ISortedColumns for time-optimized reads (CASSANDRA-3289)
 * Evict gossip state immediately when a token is taken over by a new IP 
   (CASSANDRA-3259)


1.0.0-rc1
 * Update CQL to generate microsecond timestamps by default (CASSANDRA-3227)
 * Fix counting CFMetadata towards Memtable liveRatio (CASSANDRA-3023)
 * Kill server on wrapped OOME such as from FileChannel.map (CASSANDRA-3201)
 * remove unnecessary copy when adding to row cache (CASSANDRA-3223)
 * Log message when a full repair operation completes (CASSANDRA-3207)
 * Fix streamOutSession keeping sstables references forever if the remote end
   dies (CASSANDRA-3216)
 * Remove dynamic_snitch boolean from example configuration (defaulting to 
   true) and set default badness threshold to 0.1 (CASSANDRA-3229)
 * Base choice of random or "balanced" token on bootstrap on whether
   schema definitions were found (CASSANDRA-3219)
 * Fixes for LeveledCompactionStrategy score computation, prioritization,
   scheduling, and performance (CASSANDRA-3224, 3234)
 * parallelize sstable open at server startup (CASSANDRA-2988)
 * fix handling of exceptions writing to OutboundTcpConnection (CASSANDRA-3235)
 * Allow using quotes in "USE <keyspace>;" CLI command (CASSANDRA-3208)
 * Don't allow any cache loading exceptions to halt startup (CASSANDRA-3218)
 * Fix sstableloader --ignores option (CASSANDRA-3247)
 * File descriptor limit increased in packaging (CASSANDRA-3206)
 * Fix deadlock in commit log during flush (CASSANDRA-3253) 


1.0.0-beta1
 * removed binarymemtable (CASSANDRA-2692)
 * add commitlog_total_space_in_mb to prevent fragmented logs (CASSANDRA-2427)
 * removed commitlog_rotation_threshold_in_mb configuration (CASSANDRA-2771)
 * make AbstractBounds.normalize de-overlapp overlapping ranges (CASSANDRA-2641)
 * replace CollatingIterator, ReducingIterator with MergeIterator 
   (CASSANDRA-2062)
 * Fixed the ability to set compaction strategy in cli using create column 
   family command (CASSANDRA-2778)
 * clean up tmp files after failed compaction (CASSANDRA-2468)
 * restrict repair streaming to specific columnfamilies (CASSANDRA-2280)
 * don't bother persisting columns shadowed by a row tombstone (CASSANDRA-2589)
 * reset CF and SC deletion times after gc_grace (CASSANDRA-2317)
 * optimize away seek when compacting wide rows (CASSANDRA-2879)
 * single-pass streaming (CASSANDRA-2677, 2906, 2916, 3003)
 * use reference counting for deleting sstables instead of relying on GC
   (CASSANDRA-2521, 3179)
 * store hints as serialized mutations instead of pointers to data row
   (CASSANDRA-2045)
 * store hints in the coordinator node instead of in the closest replica 
   (CASSANDRA-2914)
 * add row_cache_keys_to_save CF option (CASSANDRA-1966)
 * check column family validity in nodetool repair (CASSANDRA-2933)
 * use lazy initialization instead of class initialization in NodeId
   (CASSANDRA-2953)
 * add paging to get_count (CASSANDRA-2894)
 * fix "short reads" in [multi]get (CASSANDRA-2643, 3157, 3192)
 * add optional compression for sstables (CASSANDRA-47, 2994, 3001, 3128)
 * add scheduler JMX metrics (CASSANDRA-2962)
 * add block level checksum for compressed data (CASSANDRA-1717)
 * make column family backed column map pluggable and introduce unsynchronized
   ArrayList backed one to speedup reads (CASSANDRA-2843, 3165, 3205)
 * refactoring of the secondary index api (CASSANDRA-2982)
 * make CL > ONE reads wait for digest reconciliation before returning
   (CASSANDRA-2494)
 * fix missing logging for some exceptions (CASSANDRA-2061)
 * refactor and optimize ColumnFamilyStore.files(...) and Descriptor.fromFilename(String)
   and few other places responsible for work with SSTable files (CASSANDRA-3040)
 * Stop reading from sstables once we know we have the most recent columns,
   for query-by-name requests (CASSANDRA-2498)
 * Add query-by-column mode to stress.java (CASSANDRA-3064)
 * Add "install" command to cassandra.bat (CASSANDRA-292)
 * clean up KSMetadata, CFMetadata from unnecessary
   Thrift<->Avro conversion methods (CASSANDRA-3032)
 * Add timeouts to client request schedulers (CASSANDRA-3079, 3096)
 * Cli to use hashes rather than array of hashes for strategy options (CASSANDRA-3081)
 * LeveledCompactionStrategy (CASSANDRA-1608, 3085, 3110, 3087, 3145, 3154, 3182)
 * Improvements of the CLI `describe` command (CASSANDRA-2630)
 * reduce window where dropped CF sstables may not be deleted (CASSANDRA-2942)
 * Expose gossip/FD info to JMX (CASSANDRA-2806)
 * Fix streaming over SSL when compressed SSTable involved (CASSANDRA-3051)
 * Add support for pluggable secondary index implementations (CASSANDRA-3078)
 * remove compaction_thread_priority setting (CASSANDRA-3104)
 * generate hints for replicas that timeout, not just replicas that are known
   to be down before starting (CASSANDRA-2034)
 * Add throttling for internode streaming (CASSANDRA-3080)
 * make the repair of a range repair all replica (CASSANDRA-2610, 3194)
 * expose the ability to repair the first range (as returned by the
   partitioner) of a node (CASSANDRA-2606)
 * Streams Compression (CASSANDRA-3015)
 * add ability to use multiple threads during a single compaction
   (CASSANDRA-2901)
 * make AbstractBounds.normalize support overlapping ranges (CASSANDRA-2641)
 * fix of the CQL count() behavior (CASSANDRA-3068)
 * use TreeMap backed column families for the SSTable simple writers
   (CASSANDRA-3148)
 * fix inconsistency of the CLI syntax when {} should be used instead of [{}]
   (CASSANDRA-3119)
 * rename CQL type names to match expected SQL behavior (CASSANDRA-3149, 3031)
 * Arena-based allocation for memtables (CASSANDRA-2252, 3162, 3163, 3168)
 * Default RR chance to 0.1 (CASSANDRA-3169)
 * Add RowLevel support to secondary index API (CASSANDRA-3147)
 * Make SerializingCacheProvider the default if JNA is available (CASSANDRA-3183)
 * Fix backwards compatibilty for CQL memtable properties (CASSANDRA-3190)
 * Add five-minute delay before starting compactions on a restarted server
   (CASSANDRA-3181)
 * Reduce copies done for intra-host messages (CASSANDRA-1788, 3144)
 * support of compaction strategy option for stress.java (CASSANDRA-3204)
 * make memtable throughput and column count thresholds no-ops (CASSANDRA-2449)
 * Return schema information along with the resultSet in CQL (CASSANDRA-2734)
 * Add new DecimalType (CASSANDRA-2883)
 * Fix assertion error in RowRepairResolver (CASSANDRA-3156)
 * Reduce unnecessary high buffer sizes (CASSANDRA-3171)
 * Pluggable compaction strategy (CASSANDRA-1610)
 * Add new broadcast_address config option (CASSANDRA-2491)


0.8.7
 * Kill server on wrapped OOME such as from FileChannel.map (CASSANDRA-3201)
 * Allow using quotes in "USE <keyspace>;" CLI command (CASSANDRA-3208)
 * Log message when a full repair operation completes (CASSANDRA-3207)
 * Don't allow any cache loading exceptions to halt startup (CASSANDRA-3218)
 * Fix sstableloader --ignores option (CASSANDRA-3247)
 * File descriptor limit increased in packaging (CASSANDRA-3206)
 * Log a meaningfull warning when a node receive a message for a repair session
   that doesn't exist anymore (CASSANDRA-3256)
 * Fix FD leak when internode encryption is enabled (CASSANDRA-3257)
 * FBUtilities.hexToBytes(String) to throw NumberFormatException when string
   contains non-hex characters (CASSANDRA-3231)
 * Keep SimpleSnitch proximity ordering unchanged from what the Strategy
   generates, as intended (CASSANDRA-3262)
 * remove Scrub from compactionstats when finished (CASSANDRA-3255)
 * Fix tool .bat files when CASSANDRA_HOME contains spaces (CASSANDRA-3258)
 * Force flush of status table when removing/updating token (CASSANDRA-3243)
 * Evict gossip state immediately when a token is taken over by a new IP (CASSANDRA-3259)
 * Fix bug where the failure detector can take too long to mark a host
   down (CASSANDRA-3273)
 * (Hadoop) allow wrapping ranges in queries (CASSANDRA-3137)
 * (Hadoop) check all interfaces for a match with split location
   before falling back to random replica (CASSANDRA-3211)
 * (Hadoop) Make Pig storage handle implements LoadMetadata (CASSANDRA-2777)
 * (Hadoop) Fix exception during PIG 'dump' (CASSANDRA-2810)
 * Fix stress COUNTER_GET option (CASSANDRA-3301)
 * Fix missing fields in CLI `show schema` output (CASSANDRA-3304)
 * Nodetool no longer leaks threads and closes JMX connections (CASSANDRA-3309)
 * fix truncate allowing data to be replayed post-restart (CASSANDRA-3297)
 * Move SimpleAuthority and SimpleAuthenticator to examples (CASSANDRA-2922)
 * Fix handling of tombstone by SSTableExport/Import (CASSANDRA-3357)
 * Fix transposition in cfHistograms (CASSANDRA-3222)
 * Allow using number as DC name when creating keyspace in CQL (CASSANDRA-3239)
 * Force flush of system table after updating/removing a token (CASSANDRA-3243)


0.8.6
 * revert CASSANDRA-2388
 * change TokenRange.endpoints back to listen/broadcast address to match
   pre-1777 behavior, and add TokenRange.rpc_endpoints instead (CASSANDRA-3187)
 * avoid trying to watch cassandra-topology.properties when loaded from jar
   (CASSANDRA-3138)
 * prevent users from creating keyspaces with LocalStrategy replication
   (CASSANDRA-3139)
 * fix CLI `show schema;` to output correct keyspace definition statement
   (CASSANDRA-3129)
 * CustomTThreadPoolServer to log TTransportException at DEBUG level
   (CASSANDRA-3142)
 * allow topology sort to work with non-unique rack names between 
   datacenters (CASSANDRA-3152)
 * Improve caching of same-version Messages on digest and repair paths
   (CASSANDRA-3158)
 * Randomize choice of first replica for counter increment (CASSANDRA-2890)
 * Fix using read_repair_chance instead of merge_shard_change (CASSANDRA-3202)
 * Avoid streaming data to nodes that already have it, on move as well as
   decommission (CASSANDRA-3041)
 * Fix divide by zero error in GCInspector (CASSANDRA-3164)
 * allow quoting of the ColumnFamily name in CLI `create column family`
   statement (CASSANDRA-3195)
 * Fix rolling upgrade from 0.7 to 0.8 problem (CASSANDRA-3166)
 * Accomodate missing encryption_options in IncomingTcpConnection.stream
   (CASSANDRA-3212)


0.8.5
 * fix NPE when encryption_options is unspecified (CASSANDRA-3007)
 * include column name in validation failure exceptions (CASSANDRA-2849)
 * make sure truncate clears out the commitlog so replay won't re-
   populate with truncated data (CASSANDRA-2950)
 * fix NPE when debug logging is enabled and dropped CF is present
   in a commitlog segment (CASSANDRA-3021)
 * fix cassandra.bat when CASSANDRA_HOME contains spaces (CASSANDRA-2952)
 * fix to SSTableSimpleUnsortedWriter bufferSize calculation (CASSANDRA-3027)
 * make cleanup and normal compaction able to skip empty rows
   (rows containing nothing but expired tombstones) (CASSANDRA-3039)
 * work around native memory leak in com.sun.management.GarbageCollectorMXBean
   (CASSANDRA-2868)
 * validate that column names in column_metadata are not equal to key_alias
   on create/update of the ColumnFamily and CQL 'ALTER' statement (CASSANDRA-3036)
 * return an InvalidRequestException if an indexed column is assigned
   a value larger than 64KB (CASSANDRA-3057)
 * fix of numeric-only and string column names handling in CLI "drop index" 
   (CASSANDRA-3054)
 * prune index scan resultset back to original request for lazy
   resultset expansion case (CASSANDRA-2964)
 * (Hadoop) fail jobs when Cassandra node has failed but TaskTracker
   has not (CASSANDRA-2388)
 * fix dynamic snitch ignoring nodes when read_repair_chance is zero
   (CASSANDRA-2662)
 * avoid retaining references to dropped CFS objects in 
   CompactionManager.estimatedCompactions (CASSANDRA-2708)
 * expose rpc timeouts per host in MessagingServiceMBean (CASSANDRA-2941)
 * avoid including cwd in classpath for deb and rpm packages (CASSANDRA-2881)
 * remove gossip state when a new IP takes over a token (CASSANDRA-3071)
 * allow sstable2json to work on index sstable files (CASSANDRA-3059)
 * always hint counters (CASSANDRA-3099)
 * fix log4j initialization in EmbeddedCassandraService (CASSANDRA-2857)
 * remove gossip state when a new IP takes over a token (CASSANDRA-3071)
 * work around native memory leak in com.sun.management.GarbageCollectorMXBean
    (CASSANDRA-2868)
 * fix UnavailableException with writes at CL.EACH_QUORM (CASSANDRA-3084)
 * fix parsing of the Keyspace and ColumnFamily names in numeric
   and string representations in CLI (CASSANDRA-3075)
 * fix corner cases in Range.differenceToFetch (CASSANDRA-3084)
 * fix ip address String representation in the ring cache (CASSANDRA-3044)
 * fix ring cache compatibility when mixing pre-0.8.4 nodes with post-
   in the same cluster (CASSANDRA-3023)
 * make repair report failure when a node participating dies (instead of
   hanging forever) (CASSANDRA-2433)
 * fix handling of the empty byte buffer by ReversedType (CASSANDRA-3111)
 * Add validation that Keyspace names are case-insensitively unique (CASSANDRA-3066)
 * catch invalid key_validation_class before instantiating UpdateColumnFamily (CASSANDRA-3102)
 * make Range and Bounds objects client-safe (CASSANDRA-3108)
 * optionally skip log4j configuration (CASSANDRA-3061)
 * bundle sstableloader with the debian package (CASSANDRA-3113)
 * don't try to build secondary indexes when there is none (CASSANDRA-3123)
 * improve SSTableSimpleUnsortedWriter speed for large rows (CASSANDRA-3122)
 * handle keyspace arguments correctly in nodetool snapshot (CASSANDRA-3038)
 * Fix SSTableImportTest on windows (CASSANDRA-3043)
 * expose compactionThroughputMbPerSec through JMX (CASSANDRA-3117)
 * log keyspace and CF of large rows being compacted


0.8.4
 * change TokenRing.endpoints to be a list of rpc addresses instead of 
   listen/broadcast addresses (CASSANDRA-1777)
 * include files-to-be-streamed in StreamInSession.getSources (CASSANDRA-2972)
 * use JAVA env var in cassandra-env.sh (CASSANDRA-2785, 2992)
 * avoid doing read for no-op replicate-on-write at CL=1 (CASSANDRA-2892)
 * refuse counter write for CL.ANY (CASSANDRA-2990)
 * switch back to only logging recent dropped messages (CASSANDRA-3004)
 * always deserialize RowMutation for counters (CASSANDRA-3006)
 * ignore saved replication_factor strategy_option for NTS (CASSANDRA-3011)
 * make sure pre-truncate CL segments are discarded (CASSANDRA-2950)


0.8.3
 * add ability to drop local reads/writes that are going to timeout
   (CASSANDRA-2943)
 * revamp token removal process, keep gossip states for 3 days (CASSANDRA-2496)
 * don't accept extra args for 0-arg nodetool commands (CASSANDRA-2740)
 * log unavailableexception details at debug level (CASSANDRA-2856)
 * expose data_dir though jmx (CASSANDRA-2770)
 * don't include tmp files as sstable when create cfs (CASSANDRA-2929)
 * log Java classpath on startup (CASSANDRA-2895)
 * keep gossipped version in sync with actual on migration coordinator 
   (CASSANDRA-2946)
 * use lazy initialization instead of class initialization in NodeId
   (CASSANDRA-2953)
 * check column family validity in nodetool repair (CASSANDRA-2933)
 * speedup bytes to hex conversions dramatically (CASSANDRA-2850)
 * Flush memtables on shutdown when durable writes are disabled 
   (CASSANDRA-2958)
 * improved POSIX compatibility of start scripts (CASsANDRA-2965)
 * add counter support to Hadoop InputFormat (CASSANDRA-2981)
 * fix bug where dirty commitlog segments were removed (and avoid keeping 
   segments with no post-flush activity permanently dirty) (CASSANDRA-2829)
 * fix throwing exception with batch mutation of counter super columns
   (CASSANDRA-2949)
 * ignore system tables during repair (CASSANDRA-2979)
 * throw exception when NTS is given replication_factor as an option
   (CASSANDRA-2960)
 * fix assertion error during compaction of counter CFs (CASSANDRA-2968)
 * avoid trying to create index names, when no index exists (CASSANDRA-2867)
 * don't sample the system table when choosing a bootstrap token
   (CASSANDRA-2825)
 * gossiper notifies of local state changes (CASSANDRA-2948)
 * add asynchronous and half-sync/half-async (hsha) thrift servers 
   (CASSANDRA-1405)
 * fix potential use of free'd native memory in SerializingCache 
   (CASSANDRA-2951)
 * prune index scan resultset back to original request for lazy
   resultset expansion case (CASSANDRA-2964)
 * (Hadoop) fail jobs when Cassandra node has failed but TaskTracker
    has not (CASSANDRA-2388)


0.8.2
 * CQL: 
   - include only one row per unique key for IN queries (CASSANDRA-2717)
   - respect client timestamp on full row deletions (CASSANDRA-2912)
 * improve thread-safety in StreamOutSession (CASSANDRA-2792)
 * allow deleting a row and updating indexed columns in it in the
   same mutation (CASSANDRA-2773)
 * Expose number of threads blocked on submitting memtable to flush
   in JMX (CASSANDRA-2817)
 * add ability to return "endpoints" to nodetool (CASSANDRA-2776)
 * Add support for multiple (comma-delimited) coordinator addresses
   to ColumnFamilyInputFormat (CASSANDRA-2807)
 * fix potential NPE while scheduling read repair for range slice
   (CASSANDRA-2823)
 * Fix race in SystemTable.getCurrentLocalNodeId (CASSANDRA-2824)
 * Correctly set default for replicate_on_write (CASSANDRA-2835)
 * improve nodetool compactionstats formatting (CASSANDRA-2844)
 * fix index-building status display (CASSANDRA-2853)
 * fix CLI perpetuating obsolete KsDef.replication_factor (CASSANDRA-2846)
 * improve cli treatment of multiline comments (CASSANDRA-2852)
 * handle row tombstones correctly in EchoedRow (CASSANDRA-2786)
 * add MessagingService.get[Recently]DroppedMessages and
   StorageService.getExceptionCount (CASSANDRA-2804)
 * fix possibility of spurious UnavailableException for LOCAL_QUORUM
   reads with dynamic snitch + read repair disabled (CASSANDRA-2870)
 * add ant-optional as dependence for the debian package (CASSANDRA-2164)
 * add option to specify limit for get_slice in the CLI (CASSANDRA-2646)
 * decrease HH page size (CASSANDRA-2832)
 * reset cli keyspace after dropping the current one (CASSANDRA-2763)
 * add KeyRange option to Hadoop inputformat (CASSANDRA-1125)
 * fix protocol versioning (CASSANDRA-2818, 2860)
 * support spaces in path to log4j configuration (CASSANDRA-2383)
 * avoid including inferred types in CF update (CASSANDRA-2809)
 * fix JMX bulkload call (CASSANDRA-2908)
 * fix updating KS with durable_writes=false (CASSANDRA-2907)
 * add simplified facade to SSTableWriter for bulk loading use
   (CASSANDRA-2911)
 * fix re-using index CF sstable names after drop/recreate (CASSANDRA-2872)
 * prepend CF to default index names (CASSANDRA-2903)
 * fix hint replay (CASSANDRA-2928)
 * Properly synchronize repair's merkle tree computation (CASSANDRA-2816)


0.8.1
 * CQL:
   - support for insert, delete in BATCH (CASSANDRA-2537)
   - support for IN to SELECT, UPDATE (CASSANDRA-2553)
   - timestamp support for INSERT, UPDATE, and BATCH (CASSANDRA-2555)
   - TTL support (CASSANDRA-2476)
   - counter support (CASSANDRA-2473)
   - ALTER COLUMNFAMILY (CASSANDRA-1709)
   - DROP INDEX (CASSANDRA-2617)
   - add SCHEMA/TABLE as aliases for KS/CF (CASSANDRA-2743)
   - server handles wait-for-schema-agreement (CASSANDRA-2756)
   - key alias support (CASSANDRA-2480)
 * add support for comparator parameters and a generic ReverseType
   (CASSANDRA-2355)
 * add CompositeType and DynamicCompositeType (CASSANDRA-2231)
 * optimize batches containing multiple updates to the same row
   (CASSANDRA-2583)
 * adjust hinted handoff page size to avoid OOM with large columns 
   (CASSANDRA-2652)
 * mark BRAF buffer invalid post-flush so we don't re-flush partial
   buffers again, especially on CL writes (CASSANDRA-2660)
 * add DROP INDEX support to CLI (CASSANDRA-2616)
 * don't perform HH to client-mode [storageproxy] nodes (CASSANDRA-2668)
 * Improve forceDeserialize/getCompactedRow encapsulation (CASSANDRA-2659)
 * Don't write CounterUpdateColumn to disk in tests (CASSANDRA-2650)
 * Add sstable bulk loading utility (CASSANDRA-1278)
 * avoid replaying hints to dropped columnfamilies (CASSANDRA-2685)
 * add placeholders for missing rows in range query pseudo-RR (CASSANDRA-2680)
 * remove no-op HHOM.renameHints (CASSANDRA-2693)
 * clone super columns to avoid modifying them during flush (CASSANDRA-2675)
 * allow writes to bypass the commitlog for certain keyspaces (CASSANDRA-2683)
 * avoid NPE when bypassing commitlog during memtable flush (CASSANDRA-2781)
 * Added support for making bootstrap retry if nodes flap (CASSANDRA-2644)
 * Added statusthrift to nodetool to report if thrift server is running (CASSANDRA-2722)
 * Fixed rows being cached if they do not exist (CASSANDRA-2723)
 * Support passing tableName and cfName to RowCacheProviders (CASSANDRA-2702)
 * close scrub file handles (CASSANDRA-2669)
 * throttle migration replay (CASSANDRA-2714)
 * optimize column serializer creation (CASSANDRA-2716)
 * Added support for making bootstrap retry if nodes flap (CASSANDRA-2644)
 * Added statusthrift to nodetool to report if thrift server is running
   (CASSANDRA-2722)
 * Fixed rows being cached if they do not exist (CASSANDRA-2723)
 * fix truncate/compaction race (CASSANDRA-2673)
 * workaround large resultsets causing large allocation retention
   by nio sockets (CASSANDRA-2654)
 * fix nodetool ring use with Ec2Snitch (CASSANDRA-2733)
 * fix removing columns and subcolumns that are supressed by a row or
   supercolumn tombstone during replica resolution (CASSANDRA-2590)
 * support sstable2json against snapshot sstables (CASSANDRA-2386)
 * remove active-pull schema requests (CASSANDRA-2715)
 * avoid marking entire list of sstables as actively being compacted
   in multithreaded compaction (CASSANDRA-2765)
 * seek back after deserializing a row to update cache with (CASSANDRA-2752)
 * avoid skipping rows in scrub for counter column family (CASSANDRA-2759)
 * fix ConcurrentModificationException in repair when dealing with 0.7 node
   (CASSANDRA-2767)
 * use threadsafe collections for StreamInSession (CASSANDRA-2766)
 * avoid infinite loop when creating merkle tree (CASSANDRA-2758)
 * avoids unmarking compacting sstable prematurely in cleanup (CASSANDRA-2769)
 * fix NPE when the commit log is bypassed (CASSANDRA-2718)
 * don't throw an exception in SS.isRPCServerRunning (CASSANDRA-2721)
 * make stress.jar executable (CASSANDRA-2744)
 * add daemon mode to java stress (CASSANDRA-2267)
 * expose the DC and rack of a node through JMX and nodetool ring (CASSANDRA-2531)
 * fix cache mbean getSize (CASSANDRA-2781)
 * Add Date, Float, Double, and Boolean types (CASSANDRA-2530)
 * Add startup flag to renew counter node id (CASSANDRA-2788)
 * add jamm agent to cassandra.bat (CASSANDRA-2787)
 * fix repair hanging if a neighbor has nothing to send (CASSANDRA-2797)
 * purge tombstone even if row is in only one sstable (CASSANDRA-2801)
 * Fix wrong purge of deleted cf during compaction (CASSANDRA-2786)
 * fix race that could result in Hadoop writer failing to throw an
   exception encountered after close() (CASSANDRA-2755)
 * fix scan wrongly throwing assertion error (CASSANDRA-2653)
 * Always use even distribution for merkle tree with RandomPartitionner
   (CASSANDRA-2841)
 * fix describeOwnership for OPP (CASSANDRA-2800)
 * ensure that string tokens do not contain commas (CASSANDRA-2762)


0.8.0-final
 * fix CQL grammar warning and cqlsh regression from CASSANDRA-2622
 * add ant generate-cql-html target (CASSANDRA-2526)
 * update CQL consistency levels (CASSANDRA-2566)
 * debian packaging fixes (CASSANDRA-2481, 2647)
 * fix UUIDType, IntegerType for direct buffers (CASSANDRA-2682, 2684)
 * switch to native Thrift for Hadoop map/reduce (CASSANDRA-2667)
 * fix StackOverflowError when building from eclipse (CASSANDRA-2687)
 * only provide replication_factor to strategy_options "help" for
   SimpleStrategy, OldNetworkTopologyStrategy (CASSANDRA-2678, 2713)
 * fix exception adding validators to non-string columns (CASSANDRA-2696)
 * avoid instantiating DatabaseDescriptor in JDBC (CASSANDRA-2694)
 * fix potential stack overflow during compaction (CASSANDRA-2626)
 * clone super columns to avoid modifying them during flush (CASSANDRA-2675)
 * reset underlying iterator in EchoedRow constructor (CASSANDRA-2653)


0.8.0-rc1
 * faster flushes and compaction from fixing excessively pessimistic 
   rebuffering in BRAF (CASSANDRA-2581)
 * fix returning null column values in the python cql driver (CASSANDRA-2593)
 * fix merkle tree splitting exiting early (CASSANDRA-2605)
 * snapshot_before_compaction directory name fix (CASSANDRA-2598)
 * Disable compaction throttling during bootstrap (CASSANDRA-2612) 
 * fix CQL treatment of > and < operators in range slices (CASSANDRA-2592)
 * fix potential double-application of counter updates on commitlog replay
   by moving replay position from header to sstable metadata (CASSANDRA-2419)
 * JDBC CQL driver exposes getColumn for access to timestamp
 * JDBC ResultSetMetadata properties added to AbstractType
 * r/m clustertool (CASSANDRA-2607)
 * add support for presenting row key as a column in CQL result sets 
   (CASSANDRA-2622)
 * Don't allow {LOCAL|EACH}_QUORUM unless strategy is NTS (CASSANDRA-2627)
 * validate keyspace strategy_options during CQL create (CASSANDRA-2624)
 * fix empty Result with secondary index when limit=1 (CASSANDRA-2628)
 * Fix regression where bootstrapping a node with no schema fails
   (CASSANDRA-2625)
 * Allow removing LocationInfo sstables (CASSANDRA-2632)
 * avoid attempting to replay mutations from dropped keyspaces (CASSANDRA-2631)
 * avoid using cached position of a key when GT is requested (CASSANDRA-2633)
 * fix counting bloom filter true positives (CASSANDRA-2637)
 * initialize local ep state prior to gossip startup if needed (CASSANDRA-2638)
 * fix counter increment lost after restart (CASSANDRA-2642)
 * add quote-escaping via backslash to CLI (CASSANDRA-2623)
 * fix pig example script (CASSANDRA-2487)
 * fix dynamic snitch race in adding latencies (CASSANDRA-2618)
 * Start/stop cassandra after more important services such as mdadm in
   debian packaging (CASSANDRA-2481)


0.8.0-beta2
 * fix NPE compacting index CFs (CASSANDRA-2528)
 * Remove checking all column families on startup for compaction candidates 
   (CASSANDRA-2444)
 * validate CQL create keyspace options (CASSANDRA-2525)
 * fix nodetool setcompactionthroughput (CASSANDRA-2550)
 * move	gossip heartbeat back to its own thread (CASSANDRA-2554)
 * validate cql TRUNCATE columnfamily before truncating (CASSANDRA-2570)
 * fix batch_mutate for mixed standard-counter mutations (CASSANDRA-2457)
 * disallow making schema changes to system keyspace (CASSANDRA-2563)
 * fix sending mutation messages multiple times (CASSANDRA-2557)
 * fix incorrect use of NBHM.size in ReadCallback that could cause
   reads to time out even when responses were received (CASSANDRA-2552)
 * trigger read repair correctly for LOCAL_QUORUM reads (CASSANDRA-2556)
 * Allow configuring the number of compaction thread (CASSANDRA-2558)
 * forceUserDefinedCompaction will attempt to compact what it is given
   even if the pessimistic estimate is that there is not enough disk space;
   automatic compactions will only compact 2 or more sstables (CASSANDRA-2575)
 * refuse to apply migrations with older timestamps than the current 
   schema (CASSANDRA-2536)
 * remove unframed Thrift transport option
 * include indexes in snapshots (CASSANDRA-2596)
 * improve ignoring of obsolete mutations in index maintenance (CASSANDRA-2401)
 * recognize attempt to drop just the index while leaving the column
   definition alone (CASSANDRA-2619)
  

0.8.0-beta1
 * remove Avro RPC support (CASSANDRA-926)
 * support for columns that act as incr/decr counters 
   (CASSANDRA-1072, 1937, 1944, 1936, 2101, 2093, 2288, 2105, 2384, 2236, 2342,
   2454)
 * CQL (CASSANDRA-1703, 1704, 1705, 1706, 1707, 1708, 1710, 1711, 1940, 
   2124, 2302, 2277, 2493)
 * avoid double RowMutation serialization on write path (CASSANDRA-1800)
 * make NetworkTopologyStrategy the default (CASSANDRA-1960)
 * configurable internode encryption (CASSANDRA-1567, 2152)
 * human readable column names in sstable2json output (CASSANDRA-1933)
 * change default JMX port to 7199 (CASSANDRA-2027)
 * backwards compatible internal messaging (CASSANDRA-1015)
 * atomic switch of memtables and sstables (CASSANDRA-2284)
 * add pluggable SeedProvider (CASSANDRA-1669)
 * Fix clustertool to not throw exception when calling get_endpoints (CASSANDRA-2437)
 * upgrade to thrift 0.6 (CASSANDRA-2412) 
 * repair works on a token range instead of full ring (CASSANDRA-2324)
 * purge tombstones from row cache (CASSANDRA-2305)
 * push replication_factor into strategy_options (CASSANDRA-1263)
 * give snapshots the same name on each node (CASSANDRA-1791)
 * remove "nodetool loadbalance" (CASSANDRA-2448)
 * multithreaded compaction (CASSANDRA-2191)
 * compaction throttling (CASSANDRA-2156)
 * add key type information and alias (CASSANDRA-2311, 2396)
 * cli no longer divides read_repair_chance by 100 (CASSANDRA-2458)
 * made CompactionInfo.getTaskType return an enum (CASSANDRA-2482)
 * add a server-wide cap on measured memtable memory usage and aggressively
   flush to keep under that threshold (CASSANDRA-2006)
 * add unified UUIDType (CASSANDRA-2233)
 * add off-heap row cache support (CASSANDRA-1969)


0.7.5
 * improvements/fixes to PIG driver (CASSANDRA-1618, CASSANDRA-2387,
   CASSANDRA-2465, CASSANDRA-2484)
 * validate index names (CASSANDRA-1761)
 * reduce contention on Table.flusherLock (CASSANDRA-1954)
 * try harder to detect failures during streaming, cleaning up temporary
   files more reliably (CASSANDRA-2088)
 * shut down server for OOM on a Thrift thread (CASSANDRA-2269)
 * fix tombstone handling in repair and sstable2json (CASSANDRA-2279)
 * preserve version when streaming data from old sstables (CASSANDRA-2283)
 * don't start repair if a neighboring node is marked as dead (CASSANDRA-2290)
 * purge tombstones from row cache (CASSANDRA-2305)
 * Avoid seeking when sstable2json exports the entire file (CASSANDRA-2318)
 * clear Built flag in system table when dropping an index (CASSANDRA-2320)
 * don't allow arbitrary argument for stress.java (CASSANDRA-2323)
 * validate values for index predicates in get_indexed_slice (CASSANDRA-2328)
 * queue secondary indexes for flush before the parent (CASSANDRA-2330)
 * allow job configuration to set the CL used in Hadoop jobs (CASSANDRA-2331)
 * add memtable_flush_queue_size defaulting to 4 (CASSANDRA-2333)
 * Allow overriding of initial_token, storage_port and rpc_port from system
   properties (CASSANDRA-2343)
 * fix comparator used for non-indexed secondary expressions in index scan
   (CASSANDRA-2347)
 * ensure size calculation and write phase of large-row compaction use
   the same threshold for TTL expiration (CASSANDRA-2349)
 * fix race when iterating CFs during add/drop (CASSANDRA-2350)
 * add ConsistencyLevel command to CLI (CASSANDRA-2354)
 * allow negative numbers in the cli (CASSANDRA-2358)
 * hard code serialVersionUID for tokens class (CASSANDRA-2361)
 * fix potential infinite loop in ByteBufferUtil.inputStream (CASSANDRA-2365)
 * fix encoding bugs in HintedHandoffManager, SystemTable when default
   charset is not UTF8 (CASSANDRA-2367)
 * avoids having removed node reappearing in Gossip (CASSANDRA-2371)
 * fix incorrect truncation of long to int when reading columns via block
   index (CASSANDRA-2376)
 * fix NPE during stream session (CASSANDRA-2377)
 * fix race condition that could leave orphaned data files when dropping CF or
   KS (CASSANDRA-2381)
 * fsync statistics component on write (CASSANDRA-2382)
 * fix duplicate results from CFS.scan (CASSANDRA-2406)
 * add IntegerType to CLI help (CASSANDRA-2414)
 * avoid caching token-only decoratedkeys (CASSANDRA-2416)
 * convert mmap assertion to if/throw so scrub can catch it (CASSANDRA-2417)
 * don't overwrite gc log (CASSANDR-2418)
 * invalidate row cache for streamed row to avoid inconsitencies
   (CASSANDRA-2420)
 * avoid copies in range/index scans (CASSANDRA-2425)
 * make sure we don't wipe data during cleanup if the node has not join
   the ring (CASSANDRA-2428)
 * Try harder to close files after compaction (CASSANDRA-2431)
 * re-set bootstrapped flag after move finishes (CASSANDRA-2435)
 * display validation_class in CLI 'describe keyspace' (CASSANDRA-2442)
 * make cleanup compactions cleanup the row cache (CASSANDRA-2451)
 * add column fields validation to scrub (CASSANDRA-2460)
 * use 64KB flush buffer instead of in_memory_compaction_limit (CASSANDRA-2463)
 * fix backslash substitutions in CLI (CASSANDRA-2492)
 * disable cache saving for system CFS (CASSANDRA-2502)
 * fixes for verifying destination availability under hinted conditions
   so UE can be thrown intead of timing out (CASSANDRA-2514)
 * fix update of validation class in column metadata (CASSANDRA-2512)
 * support LOCAL_QUORUM, EACH_QUORUM CLs outside of NTS (CASSANDRA-2516)
 * preserve version when streaming data from old sstables (CASSANDRA-2283)
 * fix backslash substitutions in CLI (CASSANDRA-2492)
 * count a row deletion as one operation towards memtable threshold 
   (CASSANDRA-2519)
 * support LOCAL_QUORUM, EACH_QUORUM CLs outside of NTS (CASSANDRA-2516)


0.7.4
 * add nodetool join command (CASSANDRA-2160)
 * fix secondary indexes on pre-existing or streamed data (CASSANDRA-2244)
 * initialize endpoint in gossiper earlier (CASSANDRA-2228)
 * add ability to write to Cassandra from Pig (CASSANDRA-1828)
 * add rpc_[min|max]_threads (CASSANDRA-2176)
 * add CL.TWO, CL.THREE (CASSANDRA-2013)
 * avoid exporting an un-requested row in sstable2json, when exporting 
   a key that does not exist (CASSANDRA-2168)
 * add incremental_backups option (CASSANDRA-1872)
 * add configurable row limit to Pig loadfunc (CASSANDRA-2276)
 * validate column values in batches as well as single-Column inserts
   (CASSANDRA-2259)
 * move sample schema from cassandra.yaml to schema-sample.txt,
   a cli scripts (CASSANDRA-2007)
 * avoid writing empty rows when scrubbing tombstoned rows (CASSANDRA-2296)
 * fix assertion error in range and index scans for CL < ALL
   (CASSANDRA-2282)
 * fix commitlog replay when flush position refers to data that didn't
   get synced before server died (CASSANDRA-2285)
 * fix fd leak in sstable2json with non-mmap'd i/o (CASSANDRA-2304)
 * reduce memory use during streaming of multiple sstables (CASSANDRA-2301)
 * purge tombstoned rows from cache after GCGraceSeconds (CASSANDRA-2305)
 * allow zero replicas in a NTS datacenter (CASSANDRA-1924)
 * make range queries respect snitch for local replicas (CASSANDRA-2286)
 * fix HH delivery when column index is larger than 2GB (CASSANDRA-2297)
 * make 2ary indexes use parent CF flush thresholds during initial build
   (CASSANDRA-2294)
 * update memtable_throughput to be a long (CASSANDRA-2158)


0.7.3
 * Keep endpoint state until aVeryLongTime (CASSANDRA-2115)
 * lower-latency read repair (CASSANDRA-2069)
 * add hinted_handoff_throttle_delay_in_ms option (CASSANDRA-2161)
 * fixes for cache save/load (CASSANDRA-2172, -2174)
 * Handle whole-row deletions in CFOutputFormat (CASSANDRA-2014)
 * Make memtable_flush_writers flush in parallel (CASSANDRA-2178)
 * Add compaction_preheat_key_cache option (CASSANDRA-2175)
 * refactor stress.py to have only one copy of the format string 
   used for creating row keys (CASSANDRA-2108)
 * validate index names for \w+ (CASSANDRA-2196)
 * Fix Cassandra cli to respect timeout if schema does not settle 
   (CASSANDRA-2187)
 * fix for compaction and cleanup writing old-format data into new-version 
   sstable (CASSANDRA-2211, -2216)
 * add nodetool scrub (CASSANDRA-2217, -2240)
 * fix sstable2json large-row pagination (CASSANDRA-2188)
 * fix EOFing on requests for the last bytes in a file (CASSANDRA-2213)
 * fix BufferedRandomAccessFile bugs (CASSANDRA-2218, -2241)
 * check for memtable flush_after_mins exceeded every 10s (CASSANDRA-2183)
 * fix cache saving on Windows (CASSANDRA-2207)
 * add validateSchemaAgreement call + synchronization to schema
   modification operations (CASSANDRA-2222)
 * fix for reversed slice queries on large rows (CASSANDRA-2212)
 * fat clients were writing local data (CASSANDRA-2223)
 * set DEFAULT_MEMTABLE_LIFETIME_IN_MINS to 24h
 * improve detection and cleanup of partially-written sstables 
   (CASSANDRA-2206)
 * fix supercolumn de/serialization when subcolumn comparator is different
   from supercolumn's (CASSANDRA-2104)
 * fix starting up on Windows when CASSANDRA_HOME contains whitespace
   (CASSANDRA-2237)
 * add [get|set][row|key]cacheSavePeriod to JMX (CASSANDRA-2100)
 * fix Hadoop ColumnFamilyOutputFormat dropping of mutations
   when batch fills up (CASSANDRA-2255)
 * move file deletions off of scheduledtasks executor (CASSANDRA-2253)


0.7.2
 * copy DecoratedKey.key when inserting into caches to avoid retaining
   a reference to the underlying buffer (CASSANDRA-2102)
 * format subcolumn names with subcomparator (CASSANDRA-2136)
 * fix column bloom filter deserialization (CASSANDRA-2165)


0.7.1
 * refactor MessageDigest creation code. (CASSANDRA-2107)
 * buffer network stack to avoid inefficient small TCP messages while avoiding
   the nagle/delayed ack problem (CASSANDRA-1896)
 * check log4j configuration for changes every 10s (CASSANDRA-1525, 1907)
 * more-efficient cross-DC replication (CASSANDRA-1530, -2051, -2138)
 * avoid polluting page cache with commitlog or sstable writes
   and seq scan operations (CASSANDRA-1470)
 * add RMI authentication options to nodetool (CASSANDRA-1921)
 * make snitches configurable at runtime (CASSANDRA-1374)
 * retry hadoop split requests on connection failure (CASSANDRA-1927)
 * implement describeOwnership for BOP, COPP (CASSANDRA-1928)
 * make read repair behave as expected for ConsistencyLevel > ONE
   (CASSANDRA-982, 2038)
 * distributed test harness (CASSANDRA-1859, 1964)
 * reduce flush lock contention (CASSANDRA-1930)
 * optimize supercolumn deserialization (CASSANDRA-1891)
 * fix CFMetaData.apply to only compare objects of the same class 
   (CASSANDRA-1962)
 * allow specifying specific SSTables to compact from JMX (CASSANDRA-1963)
 * fix race condition in MessagingService.targets (CASSANDRA-1959, 2094, 2081)
 * refuse to open sstables from a future version (CASSANDRA-1935)
 * zero-copy reads (CASSANDRA-1714)
 * fix copy bounds for word Text in wordcount demo (CASSANDRA-1993)
 * fixes for contrib/javautils (CASSANDRA-1979)
 * check more frequently for memtable expiration (CASSANDRA-2000)
 * fix writing SSTable column count statistics (CASSANDRA-1976)
 * fix streaming of multiple CFs during bootstrap (CASSANDRA-1992)
 * explicitly set JVM GC new generation size with -Xmn (CASSANDRA-1968)
 * add short options for CLI flags (CASSANDRA-1565)
 * make keyspace argument to "describe keyspace" in CLI optional
   when authenticated to keyspace already (CASSANDRA-2029)
 * added option to specify -Dcassandra.join_ring=false on startup
   to allow "warm spare" nodes or performing JMX maintenance before
   joining the ring (CASSANDRA-526)
 * log migrations at INFO (CASSANDRA-2028)
 * add CLI verbose option in file mode (CASSANDRA-2030)
 * add single-line "--" comments to CLI (CASSANDRA-2032)
 * message serialization tests (CASSANDRA-1923)
 * switch from ivy to maven-ant-tasks (CASSANDRA-2017)
 * CLI attempts to block for new schema to propagate (CASSANDRA-2044)
 * fix potential overflow in nodetool cfstats (CASSANDRA-2057)
 * add JVM shutdownhook to sync commitlog (CASSANDRA-1919)
 * allow nodes to be up without being part of  normal traffic (CASSANDRA-1951)
 * fix CLI "show keyspaces" with null options on NTS (CASSANDRA-2049)
 * fix possible ByteBuffer race conditions (CASSANDRA-2066)
 * reduce garbage generated by MessagingService to prevent load spikes
   (CASSANDRA-2058)
 * fix math in RandomPartitioner.describeOwnership (CASSANDRA-2071)
 * fix deletion of sstable non-data components (CASSANDRA-2059)
 * avoid blocking gossip while deleting handoff hints (CASSANDRA-2073)
 * ignore messages from newer versions, keep track of nodes in gossip 
   regardless of version (CASSANDRA-1970)
 * cache writing moved to CompactionManager to reduce i/o contention and
   updated to use non-cache-polluting writes (CASSANDRA-2053)
 * page through large rows when exporting to JSON (CASSANDRA-2041)
 * add flush_largest_memtables_at and reduce_cache_sizes_at options
   (CASSANDRA-2142)
 * add cli 'describe cluster' command (CASSANDRA-2127)
 * add cli support for setting username/password at 'connect' command 
   (CASSANDRA-2111)
 * add -D option to Stress.java to allow reading hosts from a file 
   (CASSANDRA-2149)
 * bound hints CF throughput between 32M and 256M (CASSANDRA-2148)
 * continue starting when invalid saved cache entries are encountered
   (CASSANDRA-2076)
 * add max_hint_window_in_ms option (CASSANDRA-1459)


0.7.0-final
 * fix offsets to ByteBuffer.get (CASSANDRA-1939)


0.7.0-rc4
 * fix cli crash after backgrounding (CASSANDRA-1875)
 * count timeouts in storageproxy latencies, and include latency 
   histograms in StorageProxyMBean (CASSANDRA-1893)
 * fix CLI get recognition of supercolumns (CASSANDRA-1899)
 * enable keepalive on intra-cluster sockets (CASSANDRA-1766)
 * count timeouts towards dynamicsnitch latencies (CASSANDRA-1905)
 * Expose index-building status in JMX + cli schema description
   (CASSANDRA-1871)
 * allow [LOCAL|EACH]_QUORUM to be used with non-NetworkTopology 
   replication Strategies
 * increased amount of index locks for faster commitlog replay
 * collect secondary index tombstones immediately (CASSANDRA-1914)
 * revert commitlog changes from #1780 (CASSANDRA-1917)
 * change RandomPartitioner min token to -1 to avoid collision w/
   tokens on actual nodes (CASSANDRA-1901)
 * examine the right nibble when validating TimeUUID (CASSANDRA-1910)
 * include secondary indexes in cleanup (CASSANDRA-1916)
 * CFS.scrubDataDirectories should also cleanup invalid secondary indexes
   (CASSANDRA-1904)
 * ability to disable/enable gossip on nodes to force them down
   (CASSANDRA-1108)


0.7.0-rc3
 * expose getNaturalEndpoints in StorageServiceMBean taking byte[]
   key; RMI cannot serialize ByteBuffer (CASSANDRA-1833)
 * infer org.apache.cassandra.locator for replication strategy classes
   when not otherwise specified
 * validation that generates less garbage (CASSANDRA-1814)
 * add TTL support to CLI (CASSANDRA-1838)
 * cli defaults to bytestype for subcomparator when creating
   column families (CASSANDRA-1835)
 * unregister index MBeans when index is dropped (CASSANDRA-1843)
 * make ByteBufferUtil.clone thread-safe (CASSANDRA-1847)
 * change exception for read requests during bootstrap from 
   InvalidRequest to Unavailable (CASSANDRA-1862)
 * respect row-level tombstones post-flush in range scans
   (CASSANDRA-1837)
 * ReadResponseResolver check digests against each other (CASSANDRA-1830)
 * return InvalidRequest when remove of subcolumn without supercolumn
   is requested (CASSANDRA-1866)
 * flush before repair (CASSANDRA-1748)
 * SSTableExport validates key order (CASSANDRA-1884)
 * large row support for SSTableExport (CASSANDRA-1867)
 * Re-cache hot keys post-compaction without hitting disk (CASSANDRA-1878)
 * manage read repair in coordinator instead of data source, to
   provide latency information to dynamic snitch (CASSANDRA-1873)


0.7.0-rc2
 * fix live-column-count of slice ranges including tombstoned supercolumn 
   with live subcolumn (CASSANDRA-1591)
 * rename o.a.c.internal.AntientropyStage -> AntiEntropyStage,
   o.a.c.request.Request_responseStage -> RequestResponseStage,
   o.a.c.internal.Internal_responseStage -> InternalResponseStage
 * add AbstractType.fromString (CASSANDRA-1767)
 * require index_type to be present when specifying index_name
   on ColumnDef (CASSANDRA-1759)
 * fix add/remove index bugs in CFMetadata (CASSANDRA-1768)
 * rebuild Strategy during system_update_keyspace (CASSANDRA-1762)
 * cli updates prompt to ... in continuation lines (CASSANDRA-1770)
 * support multiple Mutations per key in hadoop ColumnFamilyOutputFormat
   (CASSANDRA-1774)
 * improvements to Debian init script (CASSANDRA-1772)
 * use local classloader to check for version.properties (CASSANDRA-1778)
 * Validate that column names in column_metadata are valid for the
   defined comparator, and decode properly in cli (CASSANDRA-1773)
 * use cross-platform newlines in cli (CASSANDRA-1786)
 * add ExpiringColumn support to sstable import/export (CASSANDRA-1754)
 * add flush for each append to periodic commitlog mode; added
   periodic_without_flush option to disable this (CASSANDRA-1780)
 * close file handle used for post-flush truncate (CASSANDRA-1790)
 * various code cleanup (CASSANDRA-1793, -1794, -1795)
 * fix range queries against wrapped range (CASSANDRA-1781)
 * fix consistencylevel calculations for NetworkTopologyStrategy
   (CASSANDRA-1804)
 * cli support index type enum names (CASSANDRA-1810)
 * improved validation of column_metadata (CASSANDRA-1813)
 * reads at ConsistencyLevel > 1 throw UnavailableException
   immediately if insufficient live nodes exist (CASSANDRA-1803)
 * copy bytebuffers for local writes to avoid retaining the entire
   Thrift frame (CASSANDRA-1801)
 * fix NPE adding index to column w/o prior metadata (CASSANDRA-1764)
 * reduce fat client timeout (CASSANDRA-1730)
 * fix botched merge of CASSANDRA-1316


0.7.0-rc1
 * fix compaction and flush races with schema updates (CASSANDRA-1715)
 * add clustertool, config-converter, sstablekeys, and schematool 
   Windows .bat files (CASSANDRA-1723)
 * reject range queries received during bootstrap (CASSANDRA-1739)
 * fix wrapping-range queries on non-minimum token (CASSANDRA-1700)
 * add nodetool cfhistogram (CASSANDRA-1698)
 * limit repaired ranges to what the nodes have in common (CASSANDRA-1674)
 * index scan treats missing columns as not matching secondary
   expressions (CASSANDRA-1745)
 * Fix misuse of DataOutputBuffer.getData in AntiEntropyService
   (CASSANDRA-1729)
 * detect and warn when obsolete version of JNA is present (CASSANDRA-1760)
 * reduce fat client timeout (CASSANDRA-1730)
 * cleanup smallest CFs first to increase free temp space for larger ones
   (CASSANDRA-1811)
 * Update windows .bat files to work outside of main Cassandra
   directory (CASSANDRA-1713)
 * fix read repair regression from 0.6.7 (CASSANDRA-1727)
 * more-efficient read repair (CASSANDRA-1719)
 * fix hinted handoff replay (CASSANDRA-1656)
 * log type of dropped messages (CASSANDRA-1677)
 * upgrade to SLF4J 1.6.1
 * fix ByteBuffer bug in ExpiringColumn.updateDigest (CASSANDRA-1679)
 * fix IntegerType.getString (CASSANDRA-1681)
 * make -Djava.net.preferIPv4Stack=true the default (CASSANDRA-628)
 * add INTERNAL_RESPONSE verb to differentiate from responses related
   to client requests (CASSANDRA-1685)
 * log tpstats when dropping messages (CASSANDRA-1660)
 * include unreachable nodes in describeSchemaVersions (CASSANDRA-1678)
 * Avoid dropping messages off the client request path (CASSANDRA-1676)
 * fix jna errno reporting (CASSANDRA-1694)
 * add friendlier error for UnknownHostException on startup (CASSANDRA-1697)
 * include jna dependency in RPM package (CASSANDRA-1690)
 * add --skip-keys option to stress.py (CASSANDRA-1696)
 * improve cli handling of non-string keys and column names 
   (CASSANDRA-1701, -1693)
 * r/m extra subcomparator line in cli keyspaces output (CASSANDRA-1712)
 * add read repair chance to cli "show keyspaces"
 * upgrade to ConcurrentLinkedHashMap 1.1 (CASSANDRA-975)
 * fix index scan routing (CASSANDRA-1722)
 * fix tombstoning of supercolumns in range queries (CASSANDRA-1734)
 * clear endpoint cache after updating keyspace metadata (CASSANDRA-1741)
 * fix wrapping-range queries on non-minimum token (CASSANDRA-1700)
 * truncate includes secondary indexes (CASSANDRA-1747)
 * retain reference to PendingFile sstables (CASSANDRA-1749)
 * fix sstableimport regression (CASSANDRA-1753)
 * fix for bootstrap when no non-system tables are defined (CASSANDRA-1732)
 * handle replica unavailability in index scan (CASSANDRA-1755)
 * fix service initialization order deadlock (CASSANDRA-1756)
 * multi-line cli commands (CASSANDRA-1742)
 * fix race between snapshot and compaction (CASSANDRA-1736)
 * add listEndpointsPendingHints, deleteHintsForEndpoint JMX methods 
   (CASSANDRA-1551)


0.7.0-beta3
 * add strategy options to describe_keyspace output (CASSANDRA-1560)
 * log warning when using randomly generated token (CASSANDRA-1552)
 * re-organize JMX into .db, .net, .internal, .request (CASSANDRA-1217)
 * allow nodes to change IPs between restarts (CASSANDRA-1518)
 * remember ring state between restarts by default (CASSANDRA-1518)
 * flush index built flag so we can read it before log replay (CASSANDRA-1541)
 * lock row cache updates to prevent race condition (CASSANDRA-1293)
 * remove assertion causing rare (and harmless) error messages in
   commitlog (CASSANDRA-1330)
 * fix moving nodes with no keyspaces defined (CASSANDRA-1574)
 * fix unbootstrap when no data is present in a transfer range (CASSANDRA-1573)
 * take advantage of AVRO-495 to simplify our avro IDL (CASSANDRA-1436)
 * extend authorization hierarchy to column family (CASSANDRA-1554)
 * deletion support in secondary indexes (CASSANDRA-1571)
 * meaningful error message for invalid replication strategy class 
   (CASSANDRA-1566)
 * allow keyspace creation with RF > N (CASSANDRA-1428)
 * improve cli error handling (CASSANDRA-1580)
 * add cache save/load ability (CASSANDRA-1417, 1606, 1647)
 * add StorageService.getDrainProgress (CASSANDRA-1588)
 * Disallow bootstrap to an in-use token (CASSANDRA-1561)
 * Allow dynamic secondary index creation and destruction (CASSANDRA-1532)
 * log auto-guessed memtable thresholds (CASSANDRA-1595)
 * add ColumnDef support to cli (CASSANDRA-1583)
 * reduce index sample time by 75% (CASSANDRA-1572)
 * add cli support for column, strategy metadata (CASSANDRA-1578, 1612)
 * add cli support for schema modification (CASSANDRA-1584)
 * delete temp files on failed compactions (CASSANDRA-1596)
 * avoid blocking for dead nodes during removetoken (CASSANDRA-1605)
 * remove ConsistencyLevel.ZERO (CASSANDRA-1607)
 * expose in-progress compaction type in jmx (CASSANDRA-1586)
 * removed IClock & related classes from internals (CASSANDRA-1502)
 * fix removing tokens from SystemTable on decommission and removetoken
   (CASSANDRA-1609)
 * include CF metadata in cli 'show keyspaces' (CASSANDRA-1613)
 * switch from Properties to HashMap in PropertyFileSnitch to
   avoid synchronization bottleneck (CASSANDRA-1481)
 * PropertyFileSnitch configuration file renamed to 
   cassandra-topology.properties
 * add cli support for get_range_slices (CASSANDRA-1088, CASSANDRA-1619)
 * Make memtable flush thresholds per-CF instead of global 
   (CASSANDRA-1007, 1637)
 * add cli support for binary data without CfDef hints (CASSANDRA-1603)
 * fix building SSTable statistics post-stream (CASSANDRA-1620)
 * fix potential infinite loop in 2ary index queries (CASSANDRA-1623)
 * allow creating NTS keyspaces with no replicas configured (CASSANDRA-1626)
 * add jmx histogram of sstables accessed per read (CASSANDRA-1624)
 * remove system_rename_column_family and system_rename_keyspace from the
   client API until races can be fixed (CASSANDRA-1630, CASSANDRA-1585)
 * add cli sanity tests (CASSANDRA-1582)
 * update GC settings in cassandra.bat (CASSANDRA-1636)
 * cli support for index queries (CASSANDRA-1635)
 * cli support for updating schema memtable settings (CASSANDRA-1634)
 * cli --file option (CASSANDRA-1616)
 * reduce automatically chosen memtable sizes by 50% (CASSANDRA-1641)
 * move endpoint cache from snitch to strategy (CASSANDRA-1643)
 * fix commitlog recovery deleting the newly-created segment as well as
   the old ones (CASSANDRA-1644)
 * upgrade to Thrift 0.5 (CASSANDRA-1367)
 * renamed CL.DCQUORUM to LOCAL_QUORUM and DCQUORUMSYNC to EACH_QUORUM
 * cli truncate support (CASSANDRA-1653)
 * update GC settings in cassandra.bat (CASSANDRA-1636)
 * avoid logging when a node's ip/token is gossipped back to it (CASSANDRA-1666)


0.7-beta2
 * always use UTF-8 for hint keys (CASSANDRA-1439)
 * remove cassandra.yaml dependency from Hadoop and Pig (CASSADRA-1322)
 * expose CfDef metadata in describe_keyspaces (CASSANDRA-1363)
 * restore use of mmap_index_only option (CASSANDRA-1241)
 * dropping a keyspace with no column families generated an error 
   (CASSANDRA-1378)
 * rename RackAwareStrategy to OldNetworkTopologyStrategy, RackUnawareStrategy 
   to SimpleStrategy, DatacenterShardStrategy to NetworkTopologyStrategy,
   AbstractRackAwareSnitch to AbstractNetworkTopologySnitch (CASSANDRA-1392)
 * merge StorageProxy.mutate, mutateBlocking (CASSANDRA-1396)
 * faster UUIDType, LongType comparisons (CASSANDRA-1386, 1393)
 * fix setting read_repair_chance from CLI addColumnFamily (CASSANDRA-1399)
 * fix updates to indexed columns (CASSANDRA-1373)
 * fix race condition leaving to FileNotFoundException (CASSANDRA-1382)
 * fix sharded lock hash on index write path (CASSANDRA-1402)
 * add support for GT/E, LT/E in subordinate index clauses (CASSANDRA-1401)
 * cfId counter got out of sync when CFs were added (CASSANDRA-1403)
 * less chatty schema updates (CASSANDRA-1389)
 * rename column family mbeans. 'type' will now include either 
   'IndexColumnFamilies' or 'ColumnFamilies' depending on the CFS type.
   (CASSANDRA-1385)
 * disallow invalid keyspace and column family names. This includes name that
   matches a '^\w+' regex. (CASSANDRA-1377)
 * use JNA, if present, to take snapshots (CASSANDRA-1371)
 * truncate hints if starting 0.7 for the first time (CASSANDRA-1414)
 * fix FD leak in single-row slicepredicate queries (CASSANDRA-1416)
 * allow index expressions against columns that are not part of the 
   SlicePredicate (CASSANDRA-1410)
 * config-converter properly handles snitches and framed support 
   (CASSANDRA-1420)
 * remove keyspace argument from multiget_count (CASSANDRA-1422)
 * allow specifying cassandra.yaml location as (local or remote) URL
   (CASSANDRA-1126)
 * fix using DynamicEndpointSnitch with NetworkTopologyStrategy
   (CASSANDRA-1429)
 * Add CfDef.default_validation_class (CASSANDRA-891)
 * fix EstimatedHistogram.max (CASSANDRA-1413)
 * quorum read optimization (CASSANDRA-1622)
 * handle zero-length (or missing) rows during HH paging (CASSANDRA-1432)
 * include secondary indexes during schema migrations (CASSANDRA-1406)
 * fix commitlog header race during schema change (CASSANDRA-1435)
 * fix ColumnFamilyStoreMBeanIterator to use new type name (CASSANDRA-1433)
 * correct filename generated by xml->yaml converter (CASSANDRA-1419)
 * add CMSInitiatingOccupancyFraction=75 and UseCMSInitiatingOccupancyOnly
   to default JVM options
 * decrease jvm heap for cassandra-cli (CASSANDRA-1446)
 * ability to modify keyspaces and column family definitions on a live cluster
   (CASSANDRA-1285)
 * support for Hadoop Streaming [non-jvm map/reduce via stdin/out]
   (CASSANDRA-1368)
 * Move persistent sstable stats from the system table to an sstable component
   (CASSANDRA-1430)
 * remove failed bootstrap attempt from pending ranges when gossip times
   it out after 1h (CASSANDRA-1463)
 * eager-create tcp connections to other cluster members (CASSANDRA-1465)
 * enumerate stages and derive stage from message type instead of 
   transmitting separately (CASSANDRA-1465)
 * apply reversed flag during collation from different data sources
   (CASSANDRA-1450)
 * make failure to remove commitlog segment non-fatal (CASSANDRA-1348)
 * correct ordering of drain operations so CL.recover is no longer 
   necessary (CASSANDRA-1408)
 * removed keyspace from describe_splits method (CASSANDRA-1425)
 * rename check_schema_agreement to describe_schema_versions
   (CASSANDRA-1478)
 * fix QUORUM calculation for RF > 3 (CASSANDRA-1487)
 * remove tombstones during non-major compactions when bloom filter
   verifies that row does not exist in other sstables (CASSANDRA-1074)
 * nodes that coordinated a loadbalance in the past could not be seen by
   newly added nodes (CASSANDRA-1467)
 * exposed endpoint states (gossip details) via jmx (CASSANDRA-1467)
 * ensure that compacted sstables are not included when new readers are
   instantiated (CASSANDRA-1477)
 * by default, calculate heap size and memtable thresholds at runtime (CASSANDRA-1469)
 * fix races dealing with adding/dropping keyspaces and column families in
   rapid succession (CASSANDRA-1477)
 * clean up of Streaming system (CASSANDRA-1503, 1504, 1506)
 * add options to configure Thrift socket keepalive and buffer sizes (CASSANDRA-1426)
 * make contrib CassandraServiceDataCleaner recursive (CASSANDRA-1509)
 * min, max compaction threshold are configurable and persistent 
   per-ColumnFamily (CASSANDRA-1468)
 * fix replaying the last mutation in a commitlog unnecessarily 
   (CASSANDRA-1512)
 * invoke getDefaultUncaughtExceptionHandler from DTPE with the original
   exception rather than the ExecutionException wrapper (CASSANDRA-1226)
 * remove Clock from the Thrift (and Avro) API (CASSANDRA-1501)
 * Close intra-node sockets when connection is broken (CASSANDRA-1528)
 * RPM packaging spec file (CASSANDRA-786)
 * weighted request scheduler (CASSANDRA-1485)
 * treat expired columns as deleted (CASSANDRA-1539)
 * make IndexInterval configurable (CASSANDRA-1488)
 * add describe_snitch to Thrift API (CASSANDRA-1490)
 * MD5 authenticator compares plain text submitted password with MD5'd
   saved property, instead of vice versa (CASSANDRA-1447)
 * JMX MessagingService pending and completed counts (CASSANDRA-1533)
 * fix race condition processing repair responses (CASSANDRA-1511)
 * make repair blocking (CASSANDRA-1511)
 * create EndpointSnitchInfo and MBean to expose rack and DC (CASSANDRA-1491)
 * added option to contrib/word_count to output results back to Cassandra
   (CASSANDRA-1342)
 * rewrite Hadoop ColumnFamilyRecordWriter to pool connections, retry to
   multiple Cassandra nodes, and smooth impact on the Cassandra cluster
   by using smaller batch sizes (CASSANDRA-1434)
 * fix setting gc_grace_seconds via CLI (CASSANDRA-1549)
 * support TTL'd index values (CASSANDRA-1536)
 * make removetoken work like decommission (CASSANDRA-1216)
 * make cli comparator-aware and improve quote rules (CASSANDRA-1523,-1524)
 * make nodetool compact and cleanup blocking (CASSANDRA-1449)
 * add memtable, cache information to GCInspector logs (CASSANDRA-1558)
 * enable/disable HintedHandoff via JMX (CASSANDRA-1550)
 * Ignore stray files in the commit log directory (CASSANDRA-1547)
 * Disallow bootstrap to an in-use token (CASSANDRA-1561)


0.7-beta1
 * sstable versioning (CASSANDRA-389)
 * switched to slf4j logging (CASSANDRA-625)
 * add (optional) expiration time for column (CASSANDRA-699)
 * access levels for authentication/authorization (CASSANDRA-900)
 * add ReadRepairChance to CF definition (CASSANDRA-930)
 * fix heisenbug in system tests, especially common on OS X (CASSANDRA-944)
 * convert to byte[] keys internally and all public APIs (CASSANDRA-767)
 * ability to alter schema definitions on a live cluster (CASSANDRA-44)
 * renamed configuration file to cassandra.xml, and log4j.properties to
   log4j-server.properties, which must now be loaded from
   the classpath (which is how our scripts in bin/ have always done it)
   (CASSANDRA-971)
 * change get_count to require a SlicePredicate. create multi_get_count
   (CASSANDRA-744)
 * re-organized endpointsnitch implementations and added SimpleSnitch
   (CASSANDRA-994)
 * Added preload_row_cache option (CASSANDRA-946)
 * add CRC to commitlog header (CASSANDRA-999)
 * removed deprecated batch_insert and get_range_slice methods (CASSANDRA-1065)
 * add truncate thrift method (CASSANDRA-531)
 * http mini-interface using mx4j (CASSANDRA-1068)
 * optimize away copy of sliced row on memtable read path (CASSANDRA-1046)
 * replace constant-size 2GB mmaped segments and special casing for index 
   entries spanning segment boundaries, with SegmentedFile that computes 
   segments that always contain entire entries/rows (CASSANDRA-1117)
 * avoid reading large rows into memory during compaction (CASSANDRA-16)
 * added hadoop OutputFormat (CASSANDRA-1101)
 * efficient Streaming (no more anticompaction) (CASSANDRA-579)
 * split commitlog header into separate file and add size checksum to
   mutations (CASSANDRA-1179)
 * avoid allocating a new byte[] for each mutation on replay (CASSANDRA-1219)
 * revise HH schema to be per-endpoint (CASSANDRA-1142)
 * add joining/leaving status to nodetool ring (CASSANDRA-1115)
 * allow multiple repair sessions per node (CASSANDRA-1190)
 * optimize away MessagingService for local range queries (CASSANDRA-1261)
 * make framed transport the default so malformed requests can't OOM the 
   server (CASSANDRA-475)
 * significantly faster reads from row cache (CASSANDRA-1267)
 * take advantage of row cache during range queries (CASSANDRA-1302)
 * make GCGraceSeconds a per-ColumnFamily value (CASSANDRA-1276)
 * keep persistent row size and column count statistics (CASSANDRA-1155)
 * add IntegerType (CASSANDRA-1282)
 * page within a single row during hinted handoff (CASSANDRA-1327)
 * push DatacenterShardStrategy configuration into keyspace definition,
   eliminating datacenter.properties. (CASSANDRA-1066)
 * optimize forward slices starting with '' and single-index-block name 
   queries by skipping the column index (CASSANDRA-1338)
 * streaming refactor (CASSANDRA-1189)
 * faster comparison for UUID types (CASSANDRA-1043)
 * secondary index support (CASSANDRA-749 and subtasks)
 * make compaction buckets deterministic (CASSANDRA-1265)


0.6.6
 * Allow using DynamicEndpointSnitch with RackAwareStrategy (CASSANDRA-1429)
 * remove the remaining vestiges of the unfinished DatacenterShardStrategy 
   (replaced by NetworkTopologyStrategy in 0.7)
   

0.6.5
 * fix key ordering in range query results with RandomPartitioner
   and ConsistencyLevel > ONE (CASSANDRA-1145)
 * fix for range query starting with the wrong token range (CASSANDRA-1042)
 * page within a single row during hinted handoff (CASSANDRA-1327)
 * fix compilation on non-sun JDKs (CASSANDRA-1061)
 * remove String.trim() call on row keys in batch mutations (CASSANDRA-1235)
 * Log summary of dropped messages instead of spamming log (CASSANDRA-1284)
 * add dynamic endpoint snitch (CASSANDRA-981)
 * fix streaming for keyspaces with hyphens in their name (CASSANDRA-1377)
 * fix errors in hard-coded bloom filter optKPerBucket by computing it
   algorithmically (CASSANDRA-1220
 * remove message deserialization stage, and uncap read/write stages
   so slow reads/writes don't block gossip processing (CASSANDRA-1358)
 * add jmx port configuration to Debian package (CASSANDRA-1202)
 * use mlockall via JNA, if present, to prevent Linux from swapping
   out parts of the JVM (CASSANDRA-1214)


0.6.4
 * avoid queuing multiple hint deliveries for the same endpoint
   (CASSANDRA-1229)
 * better performance for and stricter checking of UTF8 column names
   (CASSANDRA-1232)
 * extend option to lower compaction priority to hinted handoff
   as well (CASSANDRA-1260)
 * log errors in gossip instead of re-throwing (CASSANDRA-1289)
 * avoid aborting commitlog replay prematurely if a flushed-but-
   not-removed commitlog segment is encountered (CASSANDRA-1297)
 * fix duplicate rows being read during mapreduce (CASSANDRA-1142)
 * failure detection wasn't closing command sockets (CASSANDRA-1221)
 * cassandra-cli.bat works on windows (CASSANDRA-1236)
 * pre-emptively drop requests that cannot be processed within RPCTimeout
   (CASSANDRA-685)
 * add ack to Binary write verb and update CassandraBulkLoader
   to wait for acks for each row (CASSANDRA-1093)
 * added describe_partitioner Thrift method (CASSANDRA-1047)
 * Hadoop jobs no longer require the Cassandra storage-conf.xml
   (CASSANDRA-1280, CASSANDRA-1047)
 * log thread pool stats when GC is excessive (CASSANDRA-1275)
 * remove gossip message size limit (CASSANDRA-1138)
 * parallelize local and remote reads during multiget, and respect snitch 
   when determining whether to do local read for CL.ONE (CASSANDRA-1317)
 * fix read repair to use requested consistency level on digest mismatch,
   rather than assuming QUORUM (CASSANDRA-1316)
 * process digest mismatch re-reads in parallel (CASSANDRA-1323)
 * switch hints CF comparator to BytesType (CASSANDRA-1274)


0.6.3
 * retry to make streaming connections up to 8 times. (CASSANDRA-1019)
 * reject describe_ring() calls on invalid keyspaces (CASSANDRA-1111)
 * fix cache size calculation for size of 100% (CASSANDRA-1129)
 * fix cache capacity only being recalculated once (CASSANDRA-1129)
 * remove hourly scan of all hints on the off chance that the gossiper
   missed a status change; instead, expose deliverHintsToEndpoint to JMX
   so it can be done manually, if necessary (CASSANDRA-1141)
 * don't reject reads at CL.ALL (CASSANDRA-1152)
 * reject deletions to supercolumns in CFs containing only standard
   columns (CASSANDRA-1139)
 * avoid preserving login information after client disconnects
   (CASSANDRA-1057)
 * prefer sun jdk to openjdk in debian init script (CASSANDRA-1174)
 * detect partioner config changes between restarts and fail fast 
   (CASSANDRA-1146)
 * use generation time to resolve node token reassignment disagreements
   (CASSANDRA-1118)
 * restructure the startup ordering of Gossiper and MessageService to avoid
   timing anomalies (CASSANDRA-1160)
 * detect incomplete commit log hearders (CASSANDRA-1119)
 * force anti-entropy service to stream files on the stream stage to avoid
   sending streams out of order (CASSANDRA-1169)
 * remove inactive stream managers after AES streams files (CASSANDRA-1169)
 * allow removing entire row through batch_mutate Deletion (CASSANDRA-1027)
 * add JMX metrics for row-level bloom filter false positives (CASSANDRA-1212)
 * added a redhat init script to contrib (CASSANDRA-1201)
 * use midpoint when bootstrapping a new machine into range with not
   much data yet instead of random token (CASSANDRA-1112)
 * kill server on OOM in executor stage as well as Thrift (CASSANDRA-1226)
 * remove opportunistic repairs, when two machines with overlapping replica
   responsibilities happen to finish major compactions of the same CF near
   the same time.  repairs are now fully manual (CASSANDRA-1190)
 * add ability to lower compaction priority (default is no change from 0.6.2)
   (CASSANDRA-1181)


0.6.2
 * fix contrib/word_count build. (CASSANDRA-992)
 * split CommitLogExecutorService into BatchCommitLogExecutorService and 
   PeriodicCommitLogExecutorService (CASSANDRA-1014)
 * add latency histograms to CFSMBean (CASSANDRA-1024)
 * make resolving timestamp ties deterministic by using value bytes
   as a tiebreaker (CASSANDRA-1039)
 * Add option to turn off Hinted Handoff (CASSANDRA-894)
 * fix windows startup (CASSANDRA-948)
 * make concurrent_reads, concurrent_writes configurable at runtime via JMX
   (CASSANDRA-1060)
 * disable GCInspector on non-Sun JVMs (CASSANDRA-1061)
 * fix tombstone handling in sstable rows with no other data (CASSANDRA-1063)
 * fix size of row in spanned index entries (CASSANDRA-1056)
 * install json2sstable, sstable2json, and sstablekeys to Debian package
 * StreamingService.StreamDestinations wouldn't empty itself after streaming
   finished (CASSANDRA-1076)
 * added Collections.shuffle(splits) before returning the splits in 
   ColumnFamilyInputFormat (CASSANDRA-1096)
 * do not recalculate cache capacity post-compaction if it's been manually 
   modified (CASSANDRA-1079)
 * better defaults for flush sorter + writer executor queue sizes
   (CASSANDRA-1100)
 * windows scripts for SSTableImport/Export (CASSANDRA-1051)
 * windows script for nodetool (CASSANDRA-1113)
 * expose PhiConvictThreshold (CASSANDRA-1053)
 * make repair of RF==1 a no-op (CASSANDRA-1090)
 * improve default JVM GC options (CASSANDRA-1014)
 * fix SlicePredicate serialization inside Hadoop jobs (CASSANDRA-1049)
 * close Thrift sockets in Hadoop ColumnFamilyRecordReader (CASSANDRA-1081)


0.6.1
 * fix NPE in sstable2json when no excluded keys are given (CASSANDRA-934)
 * keep the replica set constant throughout the read repair process
   (CASSANDRA-937)
 * allow querying getAllRanges with empty token list (CASSANDRA-933)
 * fix command line arguments inversion in clustertool (CASSANDRA-942)
 * fix race condition that could trigger a false-positive assertion
   during post-flush discard of old commitlog segments (CASSANDRA-936)
 * fix neighbor calculation for anti-entropy repair (CASSANDRA-924)
 * perform repair even for small entropy differences (CASSANDRA-924)
 * Use hostnames in CFInputFormat to allow Hadoop's naive string-based
   locality comparisons to work (CASSANDRA-955)
 * cache read-only BufferedRandomAccessFile length to avoid
   3 system calls per invocation (CASSANDRA-950)
 * nodes with IPv6 (and no IPv4) addresses could not join cluster
   (CASSANDRA-969)
 * Retrieve the correct number of undeleted columns, if any, from
   a supercolumn in a row that had been deleted previously (CASSANDRA-920)
 * fix index scans that cross the 2GB mmap boundaries for both mmap
   and standard i/o modes (CASSANDRA-866)
 * expose drain via nodetool (CASSANDRA-978)


0.6.0-RC1
 * JMX drain to flush memtables and run through commit log (CASSANDRA-880)
 * Bootstrapping can skip ranges under the right conditions (CASSANDRA-902)
 * fix merging row versions in range_slice for CL > ONE (CASSANDRA-884)
 * default write ConsistencyLeven chaned from ZERO to ONE
 * fix for index entries spanning mmap buffer boundaries (CASSANDRA-857)
 * use lexical comparison if time part of TimeUUIDs are the same 
   (CASSANDRA-907)
 * bound read, mutation, and response stages to fix possible OOM
   during log replay (CASSANDRA-885)
 * Use microseconds-since-epoch (UTC) in cli, instead of milliseconds
 * Treat batch_mutate Deletion with null supercolumn as "apply this predicate 
   to top level supercolumns" (CASSANDRA-834)
 * Streaming destination nodes do not update their JMX status (CASSANDRA-916)
 * Fix internal RPC timeout calculation (CASSANDRA-911)
 * Added Pig loadfunc to contrib/pig (CASSANDRA-910)


0.6.0-beta3
 * fix compaction bucketing bug (CASSANDRA-814)
 * update windows batch file (CASSANDRA-824)
 * deprecate KeysCachedFraction configuration directive in favor
   of KeysCached; move to unified-per-CF key cache (CASSANDRA-801)
 * add invalidateRowCache to ColumnFamilyStoreMBean (CASSANDRA-761)
 * send Handoff hints to natural locations to reduce load on
   remaining nodes in a failure scenario (CASSANDRA-822)
 * Add RowWarningThresholdInMB configuration option to warn before very 
   large rows get big enough to threaten node stability, and -x option to
   be able to remove them with sstable2json if the warning is unheeded
   until it's too late (CASSANDRA-843)
 * Add logging of GC activity (CASSANDRA-813)
 * fix ConcurrentModificationException in commitlog discard (CASSANDRA-853)
 * Fix hardcoded row count in Hadoop RecordReader (CASSANDRA-837)
 * Add a jmx status to the streaming service and change several DEBUG
   messages to INFO (CASSANDRA-845)
 * fix classpath in cassandra-cli.bat for Windows (CASSANDRA-858)
 * allow re-specifying host, port to cassandra-cli if invalid ones
   are first tried (CASSANDRA-867)
 * fix race condition handling rpc timeout in the coordinator
   (CASSANDRA-864)
 * Remove CalloutLocation and StagingFileDirectory from storage-conf files 
   since those settings are no longer used (CASSANDRA-878)
 * Parse a long from RowWarningThresholdInMB instead of an int (CASSANDRA-882)
 * Remove obsolete ControlPort code from DatabaseDescriptor (CASSANDRA-886)
 * move skipBytes side effect out of assert (CASSANDRA-899)
 * add "double getLoad" to StorageServiceMBean (CASSANDRA-898)
 * track row stats per CF at compaction time (CASSANDRA-870)
 * disallow CommitLogDirectory matching a DataFileDirectory (CASSANDRA-888)
 * default key cache size is 200k entries, changed from 10% (CASSANDRA-863)
 * add -Dcassandra-foreground=yes to cassandra.bat
 * exit if cluster name is changed unexpectedly (CASSANDRA-769)


0.6.0-beta1/beta2
 * add batch_mutate thrift command, deprecating batch_insert (CASSANDRA-336)
 * remove get_key_range Thrift API, deprecated in 0.5 (CASSANDRA-710)
 * add optional login() Thrift call for authentication (CASSANDRA-547)
 * support fat clients using gossiper and StorageProxy to perform
   replication in-process [jvm-only] (CASSANDRA-535)
 * support mmapped I/O for reads, on by default on 64bit JVMs 
   (CASSANDRA-408, CASSANDRA-669)
 * improve insert concurrency, particularly during Hinted Handoff
   (CASSANDRA-658)
 * faster network code (CASSANDRA-675)
 * stress.py moved to contrib (CASSANDRA-635)
 * row caching [must be explicitly enabled per-CF in config] (CASSANDRA-678)
 * present a useful measure of compaction progress in JMX (CASSANDRA-599)
 * add bin/sstablekeys (CASSNADRA-679)
 * add ConsistencyLevel.ANY (CASSANDRA-687)
 * make removetoken remove nodes from gossip entirely (CASSANDRA-644)
 * add ability to set cache sizes at runtime (CASSANDRA-708)
 * report latency and cache hit rate statistics with lifetime totals
   instead of average over the last minute (CASSANDRA-702)
 * support get_range_slice for RandomPartitioner (CASSANDRA-745)
 * per-keyspace replication factory and replication strategy (CASSANDRA-620)
 * track latency in microseconds (CASSANDRA-733)
 * add describe_ Thrift methods, deprecating get_string_property and 
   get_string_list_property
 * jmx interface for tracking operation mode and streams in general.
   (CASSANDRA-709)
 * keep memtables in sorted order to improve range query performance
   (CASSANDRA-799)
 * use while loop instead of recursion when trimming sstables compaction list 
   to avoid blowing stack in pathological cases (CASSANDRA-804)
 * basic Hadoop map/reduce support (CASSANDRA-342)


0.5.1
 * ensure all files for an sstable are streamed to the same directory.
   (CASSANDRA-716)
 * more accurate load estimate for bootstrapping (CASSANDRA-762)
 * tolerate dead or unavailable bootstrap target on write (CASSANDRA-731)
 * allow larger numbers of keys (> 140M) in a sstable bloom filter
   (CASSANDRA-790)
 * include jvm argument improvements from CASSANDRA-504 in debian package
 * change streaming chunk size to 32MB to accomodate Windows XP limitations
   (was 64MB) (CASSANDRA-795)
 * fix get_range_slice returning results in the wrong order (CASSANDRA-781)
 

0.5.0 final
 * avoid attempting to delete temporary bootstrap files twice (CASSANDRA-681)
 * fix bogus NaN in nodeprobe cfstats output (CASSANDRA-646)
 * provide a policy for dealing with single thread executors w/ a full queue
   (CASSANDRA-694)
 * optimize inner read in MessagingService, vastly improving multiple-node
   performance (CASSANDRA-675)
 * wait for table flush before streaming data back to a bootstrapping node.
   (CASSANDRA-696)
 * keep track of bootstrapping sources by table so that bootstrapping doesn't 
   give the indication of finishing early (CASSANDRA-673)


0.5.0 RC3
 * commit the correct version of the patch for CASSANDRA-663


0.5.0 RC2 (unreleased)
 * fix bugs in converting get_range_slice results to Thrift 
   (CASSANDRA-647, CASSANDRA-649)
 * expose java.util.concurrent.TimeoutException in StorageProxy methods
   (CASSANDRA-600)
 * TcpConnectionManager was holding on to disconnected connections, 
   giving the false indication they were being used. (CASSANDRA-651)
 * Remove duplicated write. (CASSANDRA-662)
 * Abort bootstrap if IP is already in the token ring (CASSANDRA-663)
 * increase default commitlog sync period, and wait for last sync to 
   finish before submitting another (CASSANDRA-668)


0.5.0 RC1
 * Fix potential NPE in get_range_slice (CASSANDRA-623)
 * add CRC32 to commitlog entries (CASSANDRA-605)
 * fix data streaming on windows (CASSANDRA-630)
 * GC compacted sstables after cleanup and compaction (CASSANDRA-621)
 * Speed up anti-entropy validation (CASSANDRA-629)
 * Fix anti-entropy assertion error (CASSANDRA-639)
 * Fix pending range conflicts when bootstapping or moving
   multiple nodes at once (CASSANDRA-603)
 * Handle obsolete gossip related to node movement in the case where
   one or more nodes is down when the movement occurs (CASSANDRA-572)
 * Include dead nodes in gossip to avoid a variety of problems
   and fix HH to removed nodes (CASSANDRA-634)
 * return an InvalidRequestException for mal-formed SlicePredicates
   (CASSANDRA-643)
 * fix bug determining closest neighbor for use in multiple datacenters
   (CASSANDRA-648)
 * Vast improvements in anticompaction speed (CASSANDRA-607)
 * Speed up log replay and writes by avoiding redundant serializations
   (CASSANDRA-652)


0.5.0 beta 2
 * Bootstrap improvements (several tickets)
 * add nodeprobe repair anti-entropy feature (CASSANDRA-193, CASSANDRA-520)
 * fix possibility of partition when many nodes restart at once
   in clusters with multiple seeds (CASSANDRA-150)
 * fix NPE in get_range_slice when no data is found (CASSANDRA-578)
 * fix potential NPE in hinted handoff (CASSANDRA-585)
 * fix cleanup of local "system" keyspace (CASSANDRA-576)
 * improve computation of cluster load balance (CASSANDRA-554)
 * added super column read/write, column count, and column/row delete to
   cassandra-cli (CASSANDRA-567, CASSANDRA-594)
 * fix returning live subcolumns of deleted supercolumns (CASSANDRA-583)
 * respect JAVA_HOME in bin/ scripts (several tickets)
 * add StorageService.initClient for fat clients on the JVM (CASSANDRA-535)
   (see contrib/client_only for an example of use)
 * make consistency_level functional in get_range_slice (CASSANDRA-568)
 * optimize key deserialization for RandomPartitioner (CASSANDRA-581)
 * avoid GCing tombstones except on major compaction (CASSANDRA-604)
 * increase failure conviction threshold, resulting in less nodes
   incorrectly (and temporarily) marked as down (CASSANDRA-610)
 * respect memtable thresholds during log replay (CASSANDRA-609)
 * support ConsistencyLevel.ALL on read (CASSANDRA-584)
 * add nodeprobe removetoken command (CASSANDRA-564)


0.5.0 beta
 * Allow multiple simultaneous flushes, improving flush throughput 
   on multicore systems (CASSANDRA-401)
 * Split up locks to improve write and read throughput on multicore systems
   (CASSANDRA-444, CASSANDRA-414)
 * More efficient use of memory during compaction (CASSANDRA-436)
 * autobootstrap option: when enabled, all non-seed nodes will attempt
   to bootstrap when started, until bootstrap successfully
   completes. -b option is removed.  (CASSANDRA-438)
 * Unless a token is manually specified in the configuration xml,
   a bootstraping node will use a token that gives it half the
   keys from the most-heavily-loaded node in the cluster,
   instead of generating a random token. 
   (CASSANDRA-385, CASSANDRA-517)
 * Miscellaneous bootstrap fixes (several tickets)
 * Ability to change a node's token even after it has data on it
   (CASSANDRA-541)
 * Ability to decommission a live node from the ring (CASSANDRA-435)
 * Semi-automatic loadbalancing via nodeprobe (CASSANDRA-192)
 * Add ability to set compaction thresholds at runtime via
   JMX / nodeprobe.  (CASSANDRA-465)
 * Add "comment" field to ColumnFamily definition. (CASSANDRA-481)
 * Additional JMX metrics (CASSANDRA-482)
 * JSON based export and import tools (several tickets)
 * Hinted Handoff fixes (several tickets)
 * Add key cache to improve read performance (CASSANDRA-423)
 * Simplified construction of custom ReplicationStrategy classes
   (CASSANDRA-497)
 * Graphical application (Swing) for ring integrity verification and 
   visualization was added to contrib (CASSANDRA-252)
 * Add DCQUORUM, DCQUORUMSYNC consistency levels and corresponding
   ReplicationStrategy / EndpointSnitch classes.  Experimental.
   (CASSANDRA-492)
 * Web client interface added to contrib (CASSANDRA-457)
 * More-efficient flush for Random, CollatedOPP partitioners 
   for normal writes (CASSANDRA-446) and bulk load (CASSANDRA-420)
 * Add MemtableFlushAfterMinutes, a global replacement for the old 
   per-CF FlushPeriodInMinutes setting (CASSANDRA-463)
 * optimizations to slice reading (CASSANDRA-350) and supercolumn
   queries (CASSANDRA-510)
 * force binding to given listenaddress for nodes with multiple
   interfaces (CASSANDRA-546)
 * stress.py benchmarking tool improvements (several tickets)
 * optimized replica placement code (CASSANDRA-525)
 * faster log replay on restart (CASSANDRA-539, CASSANDRA-540)
 * optimized local-node writes (CASSANDRA-558)
 * added get_range_slice, deprecating get_key_range (CASSANDRA-344)
 * expose TimedOutException to thrift (CASSANDRA-563)
 

0.4.2
 * Add validation disallowing null keys (CASSANDRA-486)
 * Fix race conditions in TCPConnectionManager (CASSANDRA-487)
 * Fix using non-utf8-aware comparison as a sanity check.
   (CASSANDRA-493)
 * Improve default garbage collector options (CASSANDRA-504)
 * Add "nodeprobe flush" (CASSANDRA-505)
 * remove NotFoundException from get_slice throws list (CASSANDRA-518)
 * fix get (not get_slice) of entire supercolumn (CASSANDRA-508)
 * fix null token during bootstrap (CASSANDRA-501)


0.4.1
 * Fix FlushPeriod columnfamily configuration regression
   (CASSANDRA-455)
 * Fix long column name support (CASSANDRA-460)
 * Fix for serializing a row that only contains tombstones
   (CASSANDRA-458)
 * Fix for discarding unneeded commitlog segments (CASSANDRA-459)
 * Add SnapshotBeforeCompaction configuration option (CASSANDRA-426)
 * Fix compaction abort under insufficient disk space (CASSANDRA-473)
 * Fix reading subcolumn slice from tombstoned CF (CASSANDRA-484)
 * Fix race condition in RVH causing occasional NPE (CASSANDRA-478)


0.4.0
 * fix get_key_range problems when a node is down (CASSANDRA-440)
   and add UnavailableException to more Thrift methods
 * Add example EndPointSnitch contrib code (several tickets)


0.4.0 RC2
 * fix SSTable generation clash during compaction (CASSANDRA-418)
 * reject method calls with null parameters (CASSANDRA-308)
 * properly order ranges in nodeprobe output (CASSANDRA-421)
 * fix logging of certain errors on executor threads (CASSANDRA-425)


0.4.0 RC1
 * Bootstrap feature is live; use -b on startup (several tickets)
 * Added multiget api (CASSANDRA-70)
 * fix Deadlock with SelectorManager.doProcess and TcpConnection.write
   (CASSANDRA-392)
 * remove key cache b/c of concurrency bugs in third-party
   CLHM library (CASSANDRA-405)
 * update non-major compaction logic to use two threshold values
   (CASSANDRA-407)
 * add periodic / batch commitlog sync modes (several tickets)
 * inline BatchMutation into batch_insert params (CASSANDRA-403)
 * allow setting the logging level at runtime via mbean (CASSANDRA-402)
 * change default comparator to BytesType (CASSANDRA-400)
 * add forwards-compatible ConsistencyLevel parameter to get_key_range
   (CASSANDRA-322)
 * r/m special case of blocking for local destination when writing with 
   ConsistencyLevel.ZERO (CASSANDRA-399)
 * Fixes to make BinaryMemtable [bulk load interface] useful (CASSANDRA-337);
   see contrib/bmt_example for an example of using it.
 * More JMX properties added (several tickets)
 * Thrift changes (several tickets)
    - Merged _super get methods with the normal ones; return values
      are now of ColumnOrSuperColumn.
    - Similarly, merged batch_insert_super into batch_insert.



0.4.0 beta
 * On-disk data format has changed to allow billions of keys/rows per
   node instead of only millions
 * Multi-keyspace support
 * Scan all sstables for all queries to avoid situations where
   different types of operation on the same ColumnFamily could
   disagree on what data was present
 * Snapshot support via JMX
 * Thrift API has changed a _lot_:
    - removed time-sorted CFs; instead, user-defined comparators
      may be defined on the column names, which are now byte arrays.
      Default comparators are provided for UTF8, Bytes, Ascii, Long (i64),
      and UUID types.
    - removed colon-delimited strings in thrift api in favor of explicit
      structs such as ColumnPath, ColumnParent, etc.  Also normalized
      thrift struct and argument naming.
    - Added columnFamily argument to get_key_range.
    - Change signature of get_slice to accept starting and ending
      columns as well as an offset.  (This allows use of indexes.)
      Added "ascending" flag to allow reasonably-efficient reverse
      scans as well.  Removed get_slice_by_range as redundant.
    - get_key_range operates on one CF at a time
    - changed `block` boolean on insert methods to ConsistencyLevel enum,
      with options of NONE, ONE, QUORUM, and ALL.
    - added similar consistency_level parameter to read methods
    - column-name-set slice with no names given now returns zero columns
      instead of all of them.  ("all" can run your server out of memory.
      use a range-based slice with a high max column count instead.)
 * Removed the web interface. Node information can now be obtained by 
   using the newly introduced nodeprobe utility.
 * More JMX stats
 * Remove magic values from internals (e.g. special key to indicate
   when to flush memtables)
 * Rename configuration "table" to "keyspace"
 * Moved to crash-only design; no more shutdown (just kill the process)
 * Lots of bug fixes

Full list of issues resolved in 0.4 is at https://issues.apache.org/jira/secure/IssueNavigator.jspa?reset=true&&pid=12310865&fixfor=12313862&resolution=1&sorter/field=issuekey&sorter/order=DESC


0.3.0 RC3
 * Fix potential deadlock under load in TCPConnection.
   (CASSANDRA-220)


0.3.0 RC2
 * Fix possible data loss when server is stopped after replaying
   log but before new inserts force memtable flush.
   (CASSANDRA-204)
 * Added BUGS file


0.3.0 RC1
 * Range queries on keys, including user-defined key collation
 * Remove support
 * Workarounds for a weird bug in JDK select/register that seems
   particularly common on VM environments. Cassandra should deploy
   fine on EC2 now
 * Much improved infrastructure: the beginnings of a decent test suite
   ("ant test" for unit tests; "nosetests" for system tests), code
   coverage reporting, etc.
 * Expanded node status reporting via JMX
 * Improved error reporting/logging on both server and client
 * Reduced memory footprint in default configuration
 * Combined blocking and non-blocking versions of insert APIs
 * Added FlushPeriodInMinutes configuration parameter to force
   flushing of infrequently-updated ColumnFamilies<|MERGE_RESOLUTION|>--- conflicted
+++ resolved
@@ -1,4 +1,3 @@
-<<<<<<< HEAD
 3.0.18
  * Add a script to make running the cqlsh tests in cassandra repo easier (CASSANDRA-14951)
  * If SizeEstimatesRecorder misses a 'onDropTable' notification, the size_estimates table will never be cleared for that table. (CASSANDRA-14905)
@@ -32,10 +31,7 @@
  * sstableloader should use discovered broadcast address to connect intra-cluster (CASSANDRA-14522)
  * Fix reading columns with non-UTF names from schema (CASSANDRA-14468)
  Merged from 2.2:
-=======
-2.2.14
  * CircleCI docker image should bake in more dependencies (CASSANDRA-14985)
->>>>>>> 1d06b668
  * Don't enable client transports when bootstrap is pending (CASSANDRA-14525)
  * MigrationManager attempts to pull schema from different major version nodes (CASSANDRA-14928)
  * Fix incorrect cqlsh results when selecting same columns multiple times (CASSANDRA-13262)
