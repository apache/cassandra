--- conflicted
+++ resolved
@@ -15,6 +15,7 @@
  * Disable single sstable tombstone compactions for DTCS by default (CASSANDRA-9234)
  * IncomingTcpConnection thread is not named (CASSANDRA-9262)
  * Close incoming connections when MessagingService is stopped (CASSANDRA-9238)
+ * Fix streaming hang when retrying (CASSANDRA-9132)
 
 
 2.1.5
@@ -144,17 +145,6 @@
    (CASSANDRA-8808)
  * Fix MT mismatch between empty and GC-able data (CASSANDRA-8979)
  * Fix incorrect validation when snapshotting single table (CASSANDRA-8056)
-<<<<<<< HEAD
-=======
- * Fix streaming hang when retrying (CASSANDRA-9132)
-
-
-2.0.14
- * Bind JMX to localhost unless explicitly configured otherwise (CASSANDRA-9085)
-
-
-2.0.13:
->>>>>>> a11bc786
  * Add offline tool to relevel sstables (CASSANDRA-8301)
  * Preserve stream ID for more protocol errors (CASSANDRA-8848)
  * Fix combining token() function with multi-column relations on
