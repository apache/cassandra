/*
* Licensed to the Apache Software Foundation (ASF) under one
* or more contributor license agreements.  See the NOTICE file
* distributed with this work for additional information
* regarding copyright ownership.  The ASF licenses this file
* to you under the Apache License, Version 2.0 (the
* "License"); you may not use this file except in compliance
* with the License.  You may obtain a copy of the License at
*
*    http://www.apache.org/licenses/LICENSE-2.0
*
* Unless required by applicable law or agreed to in writing,
* software distributed under the License is distributed on an
* "AS IS" BASIS, WITHOUT WARRANTIES OR CONDITIONS OF ANY
* KIND, either express or implied.  See the License for the
* specific language governing permissions and limitations
* under the License.
*/
package org.apache.cassandra.db;

import java.io.File;
import java.io.IOException;
import java.nio.ByteBuffer;
import java.nio.file.Path;
import java.nio.file.Paths;
import java.util.*;

import org.junit.Assert;
import org.junit.Before;
import org.junit.Assume;
import org.junit.BeforeClass;
import org.junit.Test;

<<<<<<< HEAD
import com.fasterxml.jackson.databind.JsonNode;
import com.fasterxml.jackson.databind.ObjectMapper;
=======
import org.apache.cassandra.io.util.FileUtils;
import org.apache.cassandra.schema.SchemaConstants;
import org.apache.cassandra.service.snapshot.SnapshotManifest;
import org.apache.cassandra.service.snapshot.TableSnapshot;
>>>>>>> e9645cc7

import static org.assertj.core.api.Assertions.assertThat;
import static org.junit.Assert.assertEquals;
import static org.junit.Assert.assertFalse;
import static org.junit.Assert.assertTrue;

import com.google.common.collect.Iterators;
import org.apache.cassandra.*;
import org.apache.cassandra.cql3.Operator;
import org.apache.cassandra.db.lifecycle.SSTableSet;
import org.apache.cassandra.db.rows.*;
import org.apache.cassandra.db.partitions.*;
import org.apache.cassandra.exceptions.ConfigurationException;
import org.apache.cassandra.io.sstable.Component;
import org.apache.cassandra.io.sstable.Descriptor;
import org.apache.cassandra.io.sstable.format.SSTableFormat;
import org.apache.cassandra.io.sstable.format.SSTableReader;
import org.apache.cassandra.metrics.ClearableHistogram;
import org.apache.cassandra.schema.ColumnMetadata;
import org.apache.cassandra.schema.KeyspaceParams;
import org.apache.cassandra.utils.ByteBufferUtil;
import org.apache.cassandra.utils.FBUtilities;
import org.apache.cassandra.utils.WrappedRunnable;
import static junit.framework.Assert.assertNotNull;

public class ColumnFamilyStoreTest
{
    public static final String KEYSPACE1 = "ColumnFamilyStoreTest1";
    public static final String KEYSPACE2 = "ColumnFamilyStoreTest2";
    public static final String CF_STANDARD1 = "Standard1";
    public static final String CF_STANDARD2 = "Standard2";
    public static final String CF_INDEX1 = "Indexed1";

    @BeforeClass
    public static void defineSchema() throws ConfigurationException
    {
        SchemaLoader.prepareServer();
        SchemaLoader.createKeyspace(KEYSPACE1,
                                    KeyspaceParams.simple(1),
                                    SchemaLoader.standardCFMD(KEYSPACE1, CF_STANDARD1),
                                    SchemaLoader.standardCFMD(KEYSPACE1, CF_STANDARD2),
                                    SchemaLoader.keysIndexCFMD(KEYSPACE1, CF_INDEX1, true));
        SchemaLoader.createKeyspace(KEYSPACE2,
                                    KeyspaceParams.simple(1),
                                    SchemaLoader.standardCFMD(KEYSPACE2, CF_STANDARD1));
    }

    @Before
    public void truncateCFS()
    {
        Keyspace.open(KEYSPACE1).getColumnFamilyStore(CF_STANDARD1).truncateBlocking();
        Keyspace.open(KEYSPACE1).getColumnFamilyStore(CF_STANDARD2).truncateBlocking();
        Keyspace.open(KEYSPACE1).getColumnFamilyStore(CF_INDEX1).truncateBlocking();
        Keyspace.open(KEYSPACE2).getColumnFamilyStore(CF_STANDARD1).truncateBlocking();
    }

    @Test
    // create two sstables, and verify that we only deserialize data from the most recent one
    public void testTimeSortedQuery()
    {
        Keyspace keyspace = Keyspace.open(KEYSPACE1);
        ColumnFamilyStore cfs = keyspace.getColumnFamilyStore(CF_STANDARD1);

        new RowUpdateBuilder(cfs.metadata(), 0, "key1")
                .clustering("Column1")
                .add("val", "asdf")
                .build()
                .applyUnsafe();
        cfs.forceBlockingFlush();

        new RowUpdateBuilder(cfs.metadata(), 1, "key1")
                .clustering("Column1")
                .add("val", "asdf")
                .build()
                .applyUnsafe();
        cfs.forceBlockingFlush();

        ((ClearableHistogram)cfs.metric.sstablesPerReadHistogram.cf).clear(); // resets counts
        Util.getAll(Util.cmd(cfs, "key1").includeRow("c1").build());
        assertEquals(1, cfs.metric.sstablesPerReadHistogram.cf.getCount());
    }

    @Test
    public void testGetColumnWithWrongBF()
    {
        Keyspace keyspace = Keyspace.open(KEYSPACE1);
        ColumnFamilyStore cfs = keyspace.getColumnFamilyStore(CF_STANDARD1);
        keyspace.getColumnFamilyStores().forEach(ColumnFamilyStore::truncateBlocking);

        List<Mutation> rms = new LinkedList<>();
        rms.add(new RowUpdateBuilder(cfs.metadata(), 0, "key1")
                .clustering("Column1")
                .add("val", "asdf")
                .build());

        Util.writeColumnFamily(rms);

        List<SSTableReader> ssTables = keyspace.getAllSSTables(SSTableSet.LIVE);
        assertEquals(1, ssTables.size());
        Util.disableBloomFilter(cfs);
        Util.assertEmpty(Util.cmd(cfs, "key2").build());
    }

    @Test
    public void testEmptyRow() throws Exception
    {
        Keyspace keyspace = Keyspace.open(KEYSPACE1);
        final ColumnFamilyStore cfs = keyspace.getColumnFamilyStore(CF_STANDARD2);

        RowUpdateBuilder.deleteRow(cfs.metadata(), FBUtilities.timestampMicros(), "key1", "Column1").applyUnsafe();

        Runnable r = new WrappedRunnable()
        {
            public void runMayThrow() throws IOException
            {
                Row toCheck = Util.getOnlyRowUnfiltered(Util.cmd(cfs, "key1").build());
                Iterator<Cell<?>> iter = toCheck.cells().iterator();
                assert(Iterators.size(iter) == 0);
            }
        };

        reTest(cfs, r);
    }

    @Test
    public void testDeleteStandardRowSticksAfterFlush() throws Throwable
    {
        // test to make sure flushing after a delete doesn't resurrect delted cols.
        String keyspaceName = KEYSPACE1;
        String cfName = CF_STANDARD1;
        Keyspace keyspace = Keyspace.open(keyspaceName);
        ColumnFamilyStore cfs = keyspace.getColumnFamilyStore(cfName);

        ByteBuffer col = ByteBufferUtil.bytes("val");
        ByteBuffer val = ByteBufferUtil.bytes("val1");

        // insert
        Mutation.SimpleBuilder builder = Mutation.simpleBuilder(keyspaceName, cfs.metadata().partitioner.decorateKey(ByteBufferUtil.bytes("val2")));
        builder.update(cfName).row("Column1").add("val", "val1").build();

        new RowUpdateBuilder(cfs.metadata(), 0, "key1").clustering("Column1").add("val", "val1").build().applyUnsafe();
        new RowUpdateBuilder(cfs.metadata(), 0, "key2").clustering("Column1").add("val", "val1").build().applyUnsafe();
        assertRangeCount(cfs, col, val, 2);

        // flush.
        cfs.forceBlockingFlush();

        // insert, don't flush
        new RowUpdateBuilder(cfs.metadata(), 1, "key3").clustering("Column1").add("val", "val1").build().applyUnsafe();
        new RowUpdateBuilder(cfs.metadata(), 1, "key4").clustering("Column1").add("val", "val1").build().applyUnsafe();
        assertRangeCount(cfs, col, val, 4);

        // delete (from sstable and memtable)
        RowUpdateBuilder.deleteRow(cfs.metadata(), 5, "key1", "Column1").applyUnsafe();
        RowUpdateBuilder.deleteRow(cfs.metadata(), 5, "key3", "Column1").applyUnsafe();

        // verify delete
        assertRangeCount(cfs, col, val, 2);

        // flush
        cfs.forceBlockingFlush();

        // re-verify delete. // first breakage is right here because of CASSANDRA-1837.
        assertRangeCount(cfs, col, val, 2);

        // simulate a 'late' insertion that gets put in after the deletion. should get inserted, but fail on read.
        new RowUpdateBuilder(cfs.metadata(), 2, "key1").clustering("Column1").add("val", "val1").build().applyUnsafe();
        new RowUpdateBuilder(cfs.metadata(), 2, "key3").clustering("Column1").add("val", "val1").build().applyUnsafe();

        // should still be nothing there because we deleted this row. 2nd breakage, but was undetected because of 1837.
        assertRangeCount(cfs, col, val, 2);

        // make sure that new writes are recognized.
        new RowUpdateBuilder(cfs.metadata(), 10, "key5").clustering("Column1").add("val", "val1").build().applyUnsafe();
        new RowUpdateBuilder(cfs.metadata(), 10, "key6").clustering("Column1").add("val", "val1").build().applyUnsafe();
        assertRangeCount(cfs, col, val, 4);

        // and it remains so after flush. (this wasn't failing before, but it's good to check.)
        cfs.forceBlockingFlush();
        assertRangeCount(cfs, col, val, 4);
    }

    @Test
    public void testClearEphemeralSnapshots() throws Throwable
    {
        // We don't do snapshot-based repair on Windows so we don't have ephemeral snapshots from repair that need clearing.
        // This test will fail as we'll revert to the WindowsFailedSnapshotTracker and counts will be off, but since we
        // don't do snapshot-based repair on Windows, we just skip this test.
        Assume.assumeTrue(!FBUtilities.isWindows);

        ColumnFamilyStore cfs = Keyspace.open(KEYSPACE1).getColumnFamilyStore(CF_INDEX1);

        //cleanup any previous test gargbage
        cfs.clearSnapshot("");

        int numRows = 1000;
        long[] colValues = new long [numRows * 2]; // each row has two columns
        for (int i = 0; i < colValues.length; i+=2)
        {
            colValues[i] = (i % 4 == 0 ? 1L : 2L); // index column
            colValues[i+1] = 3L; //other column
        }
        ScrubTest.fillIndexCF(cfs, false, colValues);

        cfs.snapshot("nonEphemeralSnapshot", null, false, false);
        cfs.snapshot("ephemeralSnapshot", null, true, false);

        Map<String, TableSnapshot> snapshotDetails = cfs.listSnapshots();
        assertEquals(2, snapshotDetails.size());
        assertTrue(snapshotDetails.containsKey("ephemeralSnapshot"));
        assertTrue(snapshotDetails.containsKey("nonEphemeralSnapshot"));

        ColumnFamilyStore.clearEphemeralSnapshots(cfs.getDirectories());

        snapshotDetails = cfs.listSnapshots();
        assertEquals(1, snapshotDetails.size());
        assertTrue(snapshotDetails.containsKey("nonEphemeralSnapshot"));

        //test cleanup
        cfs.clearSnapshot("");
    }

    @Test
    public void testBackupAfterFlush() throws Throwable
    {
        ColumnFamilyStore cfs = Keyspace.open(KEYSPACE2).getColumnFamilyStore(CF_STANDARD1);
        new RowUpdateBuilder(cfs.metadata(), 0, ByteBufferUtil.bytes("key1")).clustering("Column1").add("val", "asdf").build().applyUnsafe();
        cfs.forceBlockingFlush();
        new RowUpdateBuilder(cfs.metadata(), 0, ByteBufferUtil.bytes("key2")).clustering("Column1").add("val", "asdf").build().applyUnsafe();
        cfs.forceBlockingFlush();

        for (int version = 1; version <= 2; ++version)
        {
            Descriptor existing = new Descriptor(cfs.getDirectories().getDirectoryForNewSSTables(), KEYSPACE2, CF_STANDARD1, version,
                                                 SSTableFormat.Type.BIG);
            Descriptor desc = new Descriptor(Directories.getBackupsDirectory(existing), KEYSPACE2, CF_STANDARD1, version, SSTableFormat.Type.BIG);
            for (Component c : new Component[]{ Component.DATA, Component.PRIMARY_INDEX, Component.FILTER, Component.STATS })
                assertTrue("Cannot find backed-up file:" + desc.filenameFor(c), new File(desc.filenameFor(c)).exists());
        }
    }

    // TODO: Fix once we have working supercolumns in 8099
//    // CASSANDRA-3467.  the key here is that supercolumn and subcolumn comparators are different
//    @Test
//    public void testSliceByNamesCommandOnUUIDTypeSCF() throws Throwable
//    {
//        String keyspaceName = KEYSPACE1;
//        String cfName = CF_SUPER6;
//        ByteBuffer superColName = LexicalUUIDType.instance.fromString("a4ed3562-0e8e-4b41-bdfd-c45a2774682d");
//        Keyspace keyspace = Keyspace.open(keyspaceName);
//        ColumnFamilyStore cfs = keyspace.getColumnFamilyStore(cfName);
//        DecoratedKey key = Util.dk("slice-get-uuid-type");
//
//        // Insert a row with one supercolumn and multiple subcolumns
//        putColsSuper(cfs, key, superColName, new BufferCell(cellname("a"), ByteBufferUtil.bytes("A"), 1),
//                                             new BufferCell(cellname("b"), ByteBufferUtil.bytes("B"), 1));
//
//        // Get the entire supercolumn like normal
//        ColumnFamily cfGet = cfs.getColumnFamily(QueryFilter.getIdentityFilter(key, cfName, System.currentTimeMillis()));
//        assertEquals(ByteBufferUtil.bytes("A"), cfGet.getColumn(CellNames.compositeDense(superColName, ByteBufferUtil.bytes("a"))).value());
//        assertEquals(ByteBufferUtil.bytes("B"), cfGet.getColumn(CellNames.compositeDense(superColName, ByteBufferUtil.bytes("b"))).value());
//
//        // Now do the SliceByNamesCommand on the supercolumn, passing both subcolumns in as columns to get
//        SortedSet<CellName> sliceColNames = new TreeSet<CellName>(cfs.metadata.comparator);
//        sliceColNames.add(CellNames.compositeDense(superColName, ByteBufferUtil.bytes("a")));
//        sliceColNames.add(CellNames.compositeDense(superColName, ByteBufferUtil.bytes("b")));
//        SliceByNamesReadCommand cmd = new SliceByNamesReadCommand(keyspaceName, key.getKey(), cfName, System.currentTimeMillis(), new NamesQueryFilter(sliceColNames));
//        ColumnFamily cfSliced = cmd.getRow(keyspace).cf;
//
//        // Make sure the slice returns the same as the straight get
//        assertEquals(ByteBufferUtil.bytes("A"), cfSliced.getColumn(CellNames.compositeDense(superColName, ByteBufferUtil.bytes("a"))).value());
//        assertEquals(ByteBufferUtil.bytes("B"), cfSliced.getColumn(CellNames.compositeDense(superColName, ByteBufferUtil.bytes("b"))).value());
//    }


    // TODO: Fix once SSTableSimpleWriter's back in
    // @see <a href="https://issues.apache.org/jira/browse/CASSANDRA-6086">CASSANDRA-6086</a>


    // TODO: Fix once SSTableSimpleWriter's back in
//    @Test
//    public void testLoadNewSSTablesAvoidsOverwrites() throws Throwable
//    {
//        String ks = KEYSPACE1;
//        String cf = CF_STANDARD1;
//        ColumnFamilyStore cfs = Keyspace.open(ks).getColumnFamilyStore(cf);
//        SSTableDeletingTask.waitForDeletions();
//
//        final CFMetaData cfmeta = Schema.instance.getTableMetadataRef(ks, cf);
//        Directories dir = new Directories(cfs.metadata);
//
//        // clear old SSTables (probably left by CFS.clearUnsafe() calls in other tests)
//        for (Map.Entry<Descriptor, Set<Component>> entry : dir.sstableLister().list().entrySet())
//        {
//            for (Component component : entry.getValue())
//            {
//                FileUtils.delete(entry.getKey().filenameFor(component));
//            }
//        }
//
//        // sanity check
//        int existingSSTables = dir.sstableLister().list().keySet().size();
//        assert existingSSTables == 0 : String.format("%d SSTables unexpectedly exist", existingSSTables);
//
//        ByteBuffer key = bytes("key");
//
//        SSTableSimpleWriter writer = new SSTableSimpleWriter(dir.getDirectoryForNewSSTables(),
//                                                             cfmeta, StorageService.getPartitioner())
//        {
//            @Override
//            protected SSTableWriter getWriter()
//            {
//                // hack for reset generation
//                generation.set(0);
//                return super.getWriter();
//            }
//        };
//        writer.newRow(key);
//        writer.addColumn(bytes("col"), bytes("val"), 1);
//        writer.close();
//
//        writer = new SSTableSimpleWriter(dir.getDirectoryForNewSSTables(),
//                                         cfmeta, StorageService.getPartitioner());
//        writer.newRow(key);
//        writer.addColumn(bytes("col"), bytes("val"), 1);
//        writer.close();
//
//        Set<Integer> generations = new HashSet<>();
//        for (Descriptor descriptor : dir.sstableLister().list().keySet())
//            generations.add(descriptor.generation);
//
//        // we should have two generations: [1, 2]
//        assertEquals(2, generations.size());
//        assertTrue(generations.contains(1));
//        assertTrue(generations.contains(2));
//
//        assertEquals(0, cfs.getLiveSSTables().size());
//
//        // start the generation counter at 1 again (other tests have incremented it already)
//        cfs.resetFileIndexGenerator();
//
//        boolean incrementalBackupsEnabled = DatabaseDescriptor.isIncrementalBackupsEnabled();
//        try
//        {
//            // avoid duplicate hardlinks to incremental backups
//            DatabaseDescriptor.setIncrementalBackupsEnabled(false);
//            cfs.loadNewSSTables();
//        }
//        finally
//        {
//            DatabaseDescriptor.setIncrementalBackupsEnabled(incrementalBackupsEnabled);
//        }
//
//        assertEquals(2, cfs.getLiveSSTables().size());
//        generations = new HashSet<>();
//        for (Descriptor descriptor : dir.sstableLister().list().keySet())
//            generations.add(descriptor.generation);
//
//        // normally they would get renamed to generations 1 and 2, but since those filenames already exist,
//        // they get skipped and we end up with generations 3 and 4
//        assertEquals(2, generations.size());
//        assertTrue(generations.contains(3));
//        assertTrue(generations.contains(4));
//    }

    public void reTest(ColumnFamilyStore cfs, Runnable verify) throws Exception
    {
        verify.run();
        cfs.forceBlockingFlush();
        verify.run();
    }

    private void assertRangeCount(ColumnFamilyStore cfs, ByteBuffer col, ByteBuffer val, int count)
    {
        assertRangeCount(cfs, cfs.metadata().getColumn(col), val, count);
    }

    private void assertRangeCount(ColumnFamilyStore cfs, ColumnMetadata col, ByteBuffer val, int count)
    {

        int found = 0;
        if (count != 0)
        {
            for (FilteredPartition partition : Util.getAll(Util.cmd(cfs).filterOn(col.name.toString(), Operator.EQ, val).build()))
            {
                for (Row r : partition)
                {
                    if (r.getCell(col).buffer().equals(val))
                        ++found;
                }
            }
        }
        assertEquals(count, found);
    }

    @Test
    public void testSnapshotWithoutFlushWithSecondaryIndexes() throws Exception
    {
        Keyspace keyspace = Keyspace.open(KEYSPACE1);
        ColumnFamilyStore cfs = keyspace.getColumnFamilyStore(CF_INDEX1);
        cfs.truncateBlocking();

        UpdateBuilder builder = UpdateBuilder.create(cfs.metadata.get(), "key")
                                             .newRow()
                                             .add("birthdate", 1L)
                                             .add("notbirthdate", 2L);
        new Mutation(builder.build()).applyUnsafe();
        cfs.forceBlockingFlush();

        String snapshotName = "newSnapshot";
        cfs.snapshotWithoutFlush(snapshotName);

<<<<<<< HEAD
        JsonNode manifest = new ObjectMapper().readTree(cfs.getDirectories().getSnapshotManifestFile(snapshotName));
        JsonNode files = manifest.get("files");

        // Keyspace1-Indexed1 and the corresponding index
        Assert.assertTrue(files.isArray());
        Assert.assertEquals(2, files.size());

        // Snapshot of the secondary index is stored in the subfolder with the same file name
        String baseTableFile = files.get(0).asText();
        String indexTableFile = files.get(1).asText();
        assert !baseTableFile.equals(indexTableFile);
        assert Directories.isSecondaryIndexFolder(new File(indexTableFile).getParentFile());
        assert indexTableFile.endsWith(baseTableFile);
=======
        File snapshotManifestFile = cfs.getDirectories().getSnapshotManifestFile(snapshotName);
        SnapshotManifest manifest = SnapshotManifest.deserializeFromJsonFile(snapshotManifestFile);

        // Keyspace1-Indexed1 and the corresponding index
        assertThat(manifest.getFiles()).hasSize(2);

        // Snapshot of the secondary index is stored in the subfolder with the same file name
        String baseTableFile = manifest.getFiles().get(0);
        String indexTableFile = manifest.getFiles().get(1);
        assertThat(baseTableFile).isNotEqualTo(indexTableFile);
        assertThat(Directories.isSecondaryIndexFolder(new File(indexTableFile).getParentFile())).isTrue();
        assertThat(indexTableFile).endsWith(baseTableFile);
    }

    private void createSnapshotAndDelete(String ks, String table, boolean writeData)
    {
        ColumnFamilyStore cfs = Keyspace.open(ks).getColumnFamilyStore(table);
        if (writeData)
        {
            writeData(cfs);
        }

        TableSnapshot snapshot = cfs.snapshot("basic");


        assertThat(snapshot.exists()).isTrue();
        assertThat(cfs.listSnapshots().containsKey("basic")).isTrue();
        assertThat(cfs.listSnapshots().get("basic")).isEqualTo(snapshot);

        snapshot.getDirectories().forEach(FileUtils::deleteRecursive);

        assertThat(snapshot.exists()).isFalse();
        assertFalse(cfs.listSnapshots().containsKey("basic"));
    }

    private void writeData(ColumnFamilyStore cfs)
    {
        if (cfs.name.equals(CF_INDEX1))
        {
            new RowUpdateBuilder(cfs.metadata(), 2, "key").add("birthdate", 1L).add("notbirthdate", 2L).build().applyUnsafe();
            cfs.forceBlockingFlush();
        }
        else
        {
            new RowUpdateBuilder(cfs.metadata(), 2, "key").clustering("name").add("val", "2").build().applyUnsafe();
            cfs.forceBlockingFlush();
        }
    }

    @Test
    public void testSnapshotCreationAndDeleteEmptyTable() {
        createSnapshotAndDelete(KEYSPACE1, CF_INDEX1, false);
        createSnapshotAndDelete(KEYSPACE1, CF_STANDARD1, false);
        createSnapshotAndDelete(KEYSPACE1, CF_STANDARD2, false);
        createSnapshotAndDelete(KEYSPACE2, CF_STANDARD1, false);
        createSnapshotAndDelete(SchemaConstants.SYSTEM_KEYSPACE_NAME, SystemKeyspace.TRANSFERRED_RANGES_V2, false);
    }

    @Test
    public void testSnapshotCreationAndDeletePopulatedTable() {
        createSnapshotAndDelete(KEYSPACE1, CF_INDEX1, true);
        createSnapshotAndDelete(KEYSPACE1, CF_STANDARD1, true);
        createSnapshotAndDelete(KEYSPACE1, CF_STANDARD2, true);
        createSnapshotAndDelete(KEYSPACE2, CF_STANDARD1, true);
>>>>>>> e9645cc7
    }

    @Test
    public void testDataDirectoriesOfColumnFamily() throws Exception
    {
        ColumnFamilyStore cfs = Keyspace.open(KEYSPACE1).getColumnFamilyStore(CF_STANDARD1);
        List<String> dataPaths = cfs.getDataPaths();
        Assert.assertFalse(dataPaths.isEmpty());

        Path path = Paths.get(dataPaths.get(0));

        String keyspace = path.getParent().getFileName().toString();
        String table = path.getFileName().toString().split("-")[0];

        Assert.assertEquals(cfs.getTableName(), table);
        Assert.assertEquals(KEYSPACE1, keyspace);
    }

    @Test
    public void testScrubDataDirectories() throws Throwable
    {
        ColumnFamilyStore cfs = Keyspace.open(KEYSPACE1).getColumnFamilyStore(CF_STANDARD1);

        ColumnFamilyStore.scrubDataDirectories(cfs.metadata());

        new RowUpdateBuilder(cfs.metadata(), 2, "key").clustering("name").add("val", "2").build().applyUnsafe();
        cfs.forceBlockingFlush();

        // Nuke the metadata and reload that sstable
        Collection<SSTableReader> ssTables = cfs.getLiveSSTables();
        assertEquals(1, ssTables.size());
        SSTableReader ssTable = ssTables.iterator().next();

        String dataFileName = ssTable.descriptor.filenameFor(Component.DATA);
        String tmpDataFileName = ssTable.descriptor.tmpFilenameFor(Component.DATA);
        new File(dataFileName).renameTo(new File(tmpDataFileName));

        ssTable.selfRef().release();

        ColumnFamilyStore.scrubDataDirectories(cfs.metadata());

        List<File> ssTableFiles = new Directories(cfs.metadata()).sstableLister(Directories.OnTxnErr.THROW).listFiles();
        assertNotNull(ssTableFiles);
        assertEquals(0, ssTableFiles.size());
        cfs.clearUnsafe();
    }
}<|MERGE_RESOLUTION|>--- conflicted
+++ resolved
@@ -31,15 +31,10 @@
 import org.junit.BeforeClass;
 import org.junit.Test;
 
-<<<<<<< HEAD
-import com.fasterxml.jackson.databind.JsonNode;
-import com.fasterxml.jackson.databind.ObjectMapper;
-=======
 import org.apache.cassandra.io.util.FileUtils;
 import org.apache.cassandra.schema.SchemaConstants;
 import org.apache.cassandra.service.snapshot.SnapshotManifest;
 import org.apache.cassandra.service.snapshot.TableSnapshot;
->>>>>>> e9645cc7
 
 import static org.assertj.core.api.Assertions.assertThat;
 import static org.junit.Assert.assertEquals;
@@ -452,21 +447,6 @@
         String snapshotName = "newSnapshot";
         cfs.snapshotWithoutFlush(snapshotName);
 
-<<<<<<< HEAD
-        JsonNode manifest = new ObjectMapper().readTree(cfs.getDirectories().getSnapshotManifestFile(snapshotName));
-        JsonNode files = manifest.get("files");
-
-        // Keyspace1-Indexed1 and the corresponding index
-        Assert.assertTrue(files.isArray());
-        Assert.assertEquals(2, files.size());
-
-        // Snapshot of the secondary index is stored in the subfolder with the same file name
-        String baseTableFile = files.get(0).asText();
-        String indexTableFile = files.get(1).asText();
-        assert !baseTableFile.equals(indexTableFile);
-        assert Directories.isSecondaryIndexFolder(new File(indexTableFile).getParentFile());
-        assert indexTableFile.endsWith(baseTableFile);
-=======
         File snapshotManifestFile = cfs.getDirectories().getSnapshotManifestFile(snapshotName);
         SnapshotManifest manifest = SnapshotManifest.deserializeFromJsonFile(snapshotManifestFile);
 
@@ -531,7 +511,6 @@
         createSnapshotAndDelete(KEYSPACE1, CF_STANDARD1, true);
         createSnapshotAndDelete(KEYSPACE1, CF_STANDARD2, true);
         createSnapshotAndDelete(KEYSPACE2, CF_STANDARD1, true);
->>>>>>> e9645cc7
     }
 
     @Test
