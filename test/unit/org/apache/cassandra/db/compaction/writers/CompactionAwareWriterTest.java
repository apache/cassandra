/*
 * Licensed to the Apache Software Foundation (ASF) under one
 * or more contributor license agreements.  See the NOTICE file
 * distributed with this work for additional information
 * regarding copyright ownership.  The ASF licenses this file
 * to you under the Apache License, Version 2.0 (the
 * "License"); you may not use this file except in compliance
 * with the License.  You may obtain a copy of the License at
 *
 *     http://www.apache.org/licenses/LICENSE-2.0
 *
 * Unless required by applicable law or agreed to in writing, software
 * distributed under the License is distributed on an "AS IS" BASIS,
 * WITHOUT WARRANTIES OR CONDITIONS OF ANY KIND, either express or implied.
 * See the License for the specific language governing permissions and
 * limitations under the License.
 */
package org.apache.cassandra.db.compaction.writers;

import java.io.IOException;
import java.nio.ByteBuffer;
import java.nio.file.Files;
import java.nio.file.Path;
import java.util.ArrayList;
import java.util.Collections;
import java.util.Comparator;
import java.util.HashMap;
import java.util.HashSet;
import java.util.List;
import java.util.Random;
import java.util.Set;

import com.google.common.primitives.Longs;
import org.junit.After;
import org.junit.AfterClass;
import org.junit.BeforeClass;
import org.junit.Test;

import org.apache.cassandra.ServerTestUtils;
import org.apache.cassandra.Util;
import org.apache.cassandra.config.DatabaseDescriptor;
import org.apache.cassandra.config.ParameterizedClass;
import org.apache.cassandra.cql3.CQLTester;
import org.apache.cassandra.cql3.QueryProcessor;
import org.apache.cassandra.db.ColumnFamilyStore;
import org.apache.cassandra.db.Directories;
import org.apache.cassandra.db.Keyspace;
import org.apache.cassandra.db.compaction.AbstractCompactionStrategy;
import org.apache.cassandra.db.compaction.CompactionController;
import org.apache.cassandra.db.compaction.CompactionIterator;
import org.apache.cassandra.db.compaction.OperationType;
import org.apache.cassandra.db.lifecycle.LifecycleTransaction;
import org.apache.cassandra.io.sstable.format.SSTableReader;
import org.apache.cassandra.io.util.File;
import org.apache.cassandra.schema.MockSchema;
import org.apache.cassandra.utils.FBUtilities;

import static org.apache.cassandra.db.compaction.OperationType.COMPACTION;
import static org.apache.cassandra.utils.TimeUUID.Generator.nextTimeUUID;
import static org.junit.Assert.assertEquals;

public class CompactionAwareWriterTest extends CQLTester
{
    private static final String KEYSPACE = "cawt_keyspace";
    private static final String TABLE = "cawt_table";

    private static final int ROW_PER_PARTITION = 10;

    @BeforeClass
    public static void setUpClass()
    {
        DatabaseDescriptor.daemonInitialization();
        // we assert that we create a single sstable in populate(..) below - always use STCS
        DatabaseDescriptor.getRawConfig().default_compaction = new ParameterizedClass("SizeTieredCompactionStrategy", new HashMap<>());
        // Don't register/join the local node so that DiskBoundaries are empty (testMultiDatadirCheck depends on this)
        ServerTestUtils.prepareServerNoRegister();
        // Disabling durable write since we don't care
        schemaChange("CREATE KEYSPACE IF NOT EXISTS " + KEYSPACE + " WITH replication = {'class': 'SimpleStrategy', 'replication_factor': '1'} AND durable_writes=false");
<<<<<<< HEAD
        schemaChange(String.format("CREATE TABLE %s.%s (k int, t int, v blob, PRIMARY KEY (k, t))", KEYSPACE, TABLE));
        ServerTestUtils.markCMS();
=======
        schemaChange(String.format("CREATE TABLE %s.%s (k int, t int, v blob, PRIMARY KEY (k, t)) WITH compaction = {'class': 'SizeTieredCompactionStrategy'}", KEYSPACE, TABLE));
        // The compaction specification above is to avoid failures caused by UCS splitting large files.
>>>>>>> 06ed1afc
    }

    @AfterClass
    public static void tearDownClass()
    {
        QueryProcessor.executeInternal("DROP KEYSPACE IF EXISTS " + KEYSPACE);
    }

    private ColumnFamilyStore getColumnFamilyStore()
    {
        return Keyspace.open(KEYSPACE).getColumnFamilyStore(TABLE);
    }

    @After
    public void afterTest() {
        Keyspace ks = Keyspace.open(KEYSPACE);
        ColumnFamilyStore cfs = ks.getColumnFamilyStore(TABLE);
        cfs.truncateBlocking();
    }

    @Test
    public void testDefaultCompactionWriter() throws Throwable
    {
        Keyspace ks = Keyspace.open(KEYSPACE);
        ColumnFamilyStore cfs = ks.getColumnFamilyStore(TABLE);

        int rowCount = 1000;
        cfs.disableAutoCompaction();
        populate(rowCount);
        LifecycleTransaction txn = cfs.getTracker().tryModify(cfs.getLiveSSTables(), OperationType.COMPACTION);
        long beforeSize = txn.originals().iterator().next().onDiskLength();
        CompactionAwareWriter writer = new DefaultCompactionWriter(cfs, cfs.getDirectories(), txn, txn.originals());
        int rows = compact(cfs, txn, writer);
        assertEquals(1, cfs.getLiveSSTables().size());
        assertEquals(rowCount, rows);
        assertEquals(beforeSize, cfs.getLiveSSTables().iterator().next().onDiskLength());
        validateData(cfs, rowCount);
        cfs.truncateBlocking();
    }

    @Test
    public void testMaxSSTableSizeWriter() throws Throwable
    {
        ColumnFamilyStore cfs = getColumnFamilyStore();
        cfs.disableAutoCompaction();
        int rowCount = 1000;
        populate(rowCount);
        LifecycleTransaction txn = cfs.getTracker().tryModify(cfs.getLiveSSTables(), OperationType.COMPACTION);
        long beforeSize = txn.originals().iterator().next().onDiskLength();
        int sstableSize = (int)beforeSize/10;
        CompactionAwareWriter writer = new MaxSSTableSizeWriter(cfs, cfs.getDirectories(), txn, txn.originals(), sstableSize, 0);
        int rows = compact(cfs, txn, writer);
        assertEquals(10, cfs.getLiveSSTables().size());
        assertEquals(rowCount, rows);
        validateData(cfs, rowCount);
        cfs.truncateBlocking();
    }

    @Test
    public void testSplittingSizeTieredCompactionWriter() throws Throwable
    {
        ColumnFamilyStore cfs = getColumnFamilyStore();
        cfs.disableAutoCompaction();
        int rowCount = 10000;
        populate(rowCount);
        LifecycleTransaction txn = cfs.getTracker().tryModify(cfs.getLiveSSTables(), OperationType.COMPACTION);
        long beforeSize = txn.originals().iterator().next().onDiskLength();
        CompactionAwareWriter writer = new SplittingSizeTieredCompactionWriter(cfs, cfs.getDirectories(), txn, txn.originals(), 0);
        int rows = compact(cfs, txn, writer);
        long expectedSize = beforeSize / 2;
        List<SSTableReader> sortedSSTables = new ArrayList<>(cfs.getLiveSSTables());

        Collections.sort(sortedSSTables, new Comparator<SSTableReader>()
                                {
                                    @Override
                                    public int compare(SSTableReader o1, SSTableReader o2)
                                    {
                                        return Longs.compare(o2.onDiskLength(), o1.onDiskLength());
                                    }
                                });
        for (SSTableReader sstable : sortedSSTables)
        {
            // we dont create smaller files than this, everything will be in the last file
            if (expectedSize > SplittingSizeTieredCompactionWriter.DEFAULT_SMALLEST_SSTABLE_BYTES)
                assertEquals(expectedSize, sstable.onDiskLength(), expectedSize / 100); // allow 1% diff in estimated vs actual size
            expectedSize /= 2;
        }
        assertEquals(rowCount, rows);
        validateData(cfs, rowCount);
        cfs.truncateBlocking();
    }

    @Test
    public void testMajorLeveledCompactionWriter() throws Throwable
    {
        ColumnFamilyStore cfs = getColumnFamilyStore();
        cfs.disableAutoCompaction();
        int rowCount = 20000;
        int targetSSTableCount = 50;
        populate(rowCount);
        LifecycleTransaction txn = cfs.getTracker().tryModify(cfs.getLiveSSTables(), OperationType.COMPACTION);
        long beforeSize = txn.originals().iterator().next().onDiskLength();
        int sstableSize = (int)beforeSize/targetSSTableCount;
        CompactionAwareWriter writer = new MajorLeveledCompactionWriter(cfs, cfs.getDirectories(), txn, txn.originals(), sstableSize);
        int rows = compact(cfs, txn, writer);
        assertEquals(targetSSTableCount, cfs.getLiveSSTables().size());
        int [] levelCounts = new int[5];
        assertEquals(rowCount, rows);
        for (SSTableReader sstable : cfs.getLiveSSTables())
        {
            levelCounts[sstable.getSSTableLevel()]++;
        }
        assertEquals(0, levelCounts[0]);
        assertEquals(10, levelCounts[1]);
        assertEquals(targetSSTableCount - 10, levelCounts[2]); // note that if we want more levels, fix this
        for (int i = 3; i < levelCounts.length; i++)
            assertEquals(0, levelCounts[i]);
        validateData(cfs, rowCount);
        cfs.truncateBlocking();
    }

    @Test
    public void testMultiDatadirCheck() throws IOException
    {
        createTable("create table %s (id int primary key)");
        Path tmpDir = Files.createTempDirectory("testMultiDatadirCheck");

        Directories.DataDirectory [] dataDirs = new Directories.DataDirectory[] {
        new MockDataDirectory(new File(tmpDir, "1")),
        new MockDataDirectory(new File(tmpDir, "2")),
        new MockDataDirectory(new File(tmpDir, "3")),
        new MockDataDirectory(new File(tmpDir, "4")),
        new MockDataDirectory(new File(tmpDir, "5"))
        };
        Set<SSTableReader> sstables = new HashSet<>();
        for (int i = 0; i < 100; i++)
            sstables.add(MockSchema.sstable(i, 1000, getCurrentColumnFamilyStore()));

        Directories dirs = new Directories(getCurrentColumnFamilyStore().metadata(), dataDirs);
        LifecycleTransaction txn = LifecycleTransaction.offline(OperationType.COMPACTION, sstables);
        CompactionAwareWriter writer = new MaxSSTableSizeWriter(getCurrentColumnFamilyStore(), dirs, txn, sstables, 2000, 1);
        // init case
        writer.maybeSwitchWriter(null);
    }

    private static class MockDataDirectory extends Directories.DataDirectory
    {
        public MockDataDirectory(File location)
        {
            super(location);
        }

        public long getAvailableSpace()
        {
            return 5000;
        }
    }

    private int compact(ColumnFamilyStore cfs, LifecycleTransaction txn, CompactionAwareWriter writer)
    {
        assert txn.originals().size() == 1;
        int rowsWritten = 0;
        long nowInSec = FBUtilities.nowInSeconds();
        try (AbstractCompactionStrategy.ScannerList scanners = cfs.getCompactionStrategyManager().getScanners(txn.originals());
             CompactionController controller = new CompactionController(cfs, txn.originals(), cfs.gcBefore(nowInSec));
             CompactionIterator ci = new CompactionIterator(COMPACTION, scanners.scanners, controller, nowInSec, nextTimeUUID()))
        {
            while (ci.hasNext())
            {
                if (writer.append(ci.next()))
                    rowsWritten++;
            }
        }
        writer.finish();
        return rowsWritten;
    }

    private void populate(int count) throws Throwable
    {
        byte [] payload = new byte[5000];
        new Random(42).nextBytes(payload);
        ByteBuffer b = ByteBuffer.wrap(payload);

        for (int i = 0; i < count; i++)
            for (int j = 0; j < ROW_PER_PARTITION; j++)
                execute(String.format("INSERT INTO %s.%s(k, t, v) VALUES (?, ?, ?)", KEYSPACE, TABLE), i, j, b);

        ColumnFamilyStore cfs = getColumnFamilyStore();
        Util.flush(cfs);
        if (cfs.getLiveSSTables().size() > 1)
        {
            // we want just one big sstable to avoid doing actual compaction in compact() above
            try
            {
                cfs.forceMajorCompaction();
            }
            catch (Throwable t)
            {
                throw new RuntimeException(t);
            }
        }
        assert cfs.getLiveSSTables().size() == 1 : cfs.getLiveSSTables();
    }

    private void validateData(ColumnFamilyStore cfs, int rowCount) throws Throwable
    {
        for (int i = 0; i < rowCount; i++)
        {
            Object[][] expected = new Object[ROW_PER_PARTITION][];
            for (int j = 0; j < ROW_PER_PARTITION; j++)
                expected[j] = row(i, j);

            assertRows(execute(String.format("SELECT k, t FROM %s.%s WHERE k = :i", KEYSPACE, TABLE), i), expected);
        }
    }
}<|MERGE_RESOLUTION|>--- conflicted
+++ resolved
@@ -76,13 +76,9 @@
         ServerTestUtils.prepareServerNoRegister();
         // Disabling durable write since we don't care
         schemaChange("CREATE KEYSPACE IF NOT EXISTS " + KEYSPACE + " WITH replication = {'class': 'SimpleStrategy', 'replication_factor': '1'} AND durable_writes=false");
-<<<<<<< HEAD
-        schemaChange(String.format("CREATE TABLE %s.%s (k int, t int, v blob, PRIMARY KEY (k, t))", KEYSPACE, TABLE));
-        ServerTestUtils.markCMS();
-=======
         schemaChange(String.format("CREATE TABLE %s.%s (k int, t int, v blob, PRIMARY KEY (k, t)) WITH compaction = {'class': 'SizeTieredCompactionStrategy'}", KEYSPACE, TABLE));
         // The compaction specification above is to avoid failures caused by UCS splitting large files.
->>>>>>> 06ed1afc
+        ServerTestUtils.markCMS();
     }
 
     @AfterClass
