--- conflicted
+++ resolved
@@ -17,6 +17,8 @@
  */
 package org.apache.cassandra.io.sstable;
 
+
+import com.google.common.io.Files;
 import org.junit.After;
 import org.junit.Before;
 
@@ -26,77 +28,37 @@
 import org.apache.cassandra.db.Keyspace;
 import org.apache.cassandra.dht.ByteOrderedPartitioner;
 import org.apache.cassandra.dht.IPartitioner;
+import org.apache.cassandra.io.util.File;
+import org.apache.cassandra.io.util.FileUtils;
 
 public class CQLSSTableWriterClientTest extends CQLSSTableWriterTest
 {
+    private File testDirectory;
     private IPartitioner oldPartitioner;
 
     @Before
-    public void setUp()
+    public void setup()
     {
-<<<<<<< HEAD
+        // setting this to true will execute a CQL query to table
+        // and this path is not enabled in client mode
+        verifyDataAfterLoading = false;
+
         this.testDirectory = new File(Files.createTempDir());
-        DatabaseDescriptor.clientInitialization();
-    }
-
-    @Test
-    public void testMultipleWritersWithDistinctTables() throws IOException
-    {
-        testWriterInClientMode("table1", "table2");
-    }
-
-    @Test
-    public void testMultipleWritersWithSameTable() throws IOException
-    {
-        testWriterInClientMode("table1", "table1");
-    }
-
-    public void testWriterInClientMode(String table1, String table2) throws IOException, InvalidRequestException
-    {
-        String schema = "CREATE TABLE client_test.%s ("
-                            + "  k int PRIMARY KEY,"
-                            + "  v1 text,"
-                            + "  v2 int"
-                            + ")";
-        String insert = "INSERT INTO client_test.%s (k, v1, v2) VALUES (?, ?, ?)";
-
-        CQLSSTableWriter writer = CQLSSTableWriter.builder()
-                                                  .inDirectory(this.testDirectory)
-                                                  .forTable(String.format(schema, table1))
-                                                  .using(String.format(insert, table1)).build();
-
-        CQLSSTableWriter writer2 = CQLSSTableWriter.builder()
-                                                   .inDirectory(this.testDirectory)
-                                                   .forTable(String.format(schema, table2))
-                                                   .using(String.format(insert, table2)).build();
-
-        writer.addRow(0, "A", 0);
-        writer2.addRow(0, "A", 0);
-        writer.addRow(1, "B", 1);
-        writer2.addRow(1, "B", 1);
-        writer.close();
-        writer2.close();
-
-        BiPredicate<File, String> filter = (dir, name) -> name.endsWith("-Data.db");
-
-        File[] dataFiles = this.testDirectory.tryList(filter);
-        assertEquals(2, dataFiles.length);
-=======
         DatabaseDescriptor.clientInitialization(true,
                                                 () -> {
                                                     Config config = new Config();
-                                                    config.data_file_directories = new String[]{ dataDir.absolutePath() };
+                                                    config.data_file_directories = new String[]{ testDirectory.absolutePath() };
                                                     return config;
                                                 });
         CassandraRelevantProperties.FORCE_LOAD_LOCAL_KEYSPACES.setBoolean(true);
         oldPartitioner = DatabaseDescriptor.setPartitionerUnsafe(ByteOrderedPartitioner.instance);
         Keyspace.setInitialized();
->>>>>>> 016dd6ca
     }
 
     @After
     public void tearDown()
     {
+        FileUtils.deleteRecursive(this.testDirectory);
         DatabaseDescriptor.setPartitionerUnsafe(oldPartitioner);
     }
 }