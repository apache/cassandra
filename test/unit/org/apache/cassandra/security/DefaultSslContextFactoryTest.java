/*
 * Licensed to the Apache Software Foundation (ASF) under one
 * or more contributor license agreements.  See the NOTICE file
 * distributed with this work for additional information
 * regarding copyright ownership.  The ASF licenses this file
 * to you under the Apache License, Version 2.0 (the
 * "License"); you may not use this file except in compliance
 * with the License.  You may obtain a copy of the License at
 *
 *     http://www.apache.org/licenses/LICENSE-2.0
 *
 * Unless required by applicable law or agreed to in writing, software
 * distributed under the License is distributed on an "AS IS" BASIS,
 * WITHOUT WARRANTIES OR CONDITIONS OF ANY KIND, either express or implied.
 * See the License for the specific language governing permissions and
 * limitations under the License.
 */

package org.apache.cassandra.security;

import java.io.IOException;
import java.util.Arrays;
import java.util.HashMap;
import java.util.Map;
import javax.net.ssl.TrustManagerFactory;

import org.junit.Assert;
import org.junit.Before;
import org.junit.Test;

import io.netty.handler.ssl.OpenSsl;
import io.netty.handler.ssl.OpenSslContext;
import io.netty.handler.ssl.SslContext;
import io.netty.handler.ssl.SslProvider;
import org.apache.cassandra.config.EncryptionOptions;
import org.apache.cassandra.distributed.shared.WithProperties;

import static org.apache.cassandra.config.CassandraRelevantProperties.DISABLE_TCACTIVE_OPENSSL;

public class DefaultSslContextFactoryTest
{
    private Map<String,Object> commonConfig = new HashMap<>();

    @Before
    public void setup()
    {
        commonConfig.put("truststore", "test/conf/cassandra_ssl_test.truststore");
        commonConfig.put("truststore_password", "cassandra");
        commonConfig.put("require_client_auth", Boolean.FALSE);
        commonConfig.put("cipher_suites", Arrays.asList("TLS_RSA_WITH_AES_128_CBC_SHA"));
    }

    private void addKeystoreOptions(Map<String,Object> config)
    {
        config.put("keystore", "test/conf/cassandra_ssl_test.keystore");
        config.put("keystore_password", "cassandra");
    }

    private void addOutboundKeystoreOptions(Map<String, Object> config)
    {
        config.put("outbound_keystore", "test/conf/cassandra_ssl_test_outbound.keystore");
        config.put("outbound_keystore_password", "cassandra");
    }

    @Test
    public void getSslContextOpenSSL() throws IOException
    {
<<<<<<< HEAD
        EncryptionOptions.ServerEncryptionOptions options = new EncryptionOptions.ServerEncryptionOptions().withTrustStore("test/conf/cassandra_ssl_test.truststore")
                                                                                                           .withTrustStorePassword("cassandra")
                                                                                                           .withKeyStore("test/conf/cassandra_ssl_test.keystore")
                                                                                                           .withKeyStorePassword("cassandra")
                                                                                                           .withOutboundKeystore("test/conf/cassandra_ssl_test_outbound.keystore")
                                                                                                           .withOutboundKeystorePassword("cassandra")
                                                                                                           .withRequireClientAuth(false)
                                                                                                           .withCipherSuites("TLS_RSA_WITH_AES_128_CBC_SHA");
        SslContext sslContext = SSLFactory.getOrCreateSslContext(options, true, ISslContextFactory.SocketType.CLIENT);
=======
        EncryptionOptions options = new EncryptionOptions().withTrustStore("test/conf/cassandra_ssl_test.truststore")
                                                           .withTrustStorePassword("cassandra")
                                                           .withKeyStore("test/conf/cassandra_ssl_test.keystore")
                                                           .withKeyStorePassword("cassandra")
                                                           .withRequireClientAuth(false)
                                                           .withCipherSuites("TLS_RSA_WITH_AES_128_CBC_SHA");
        SslContext sslContext = SSLFactory.getOrCreateSslContext(options, true, ISslContextFactory.SocketType.CLIENT, "test");
>>>>>>> b9586501
        Assert.assertNotNull(sslContext);
        if (OpenSsl.isAvailable())
            Assert.assertTrue(sslContext instanceof OpenSslContext);
        else
            Assert.assertTrue(sslContext instanceof SslContext);
    }

    @Test(expected = IOException.class)
    public void buildTrustManagerFactoryWithInvalidTruststoreFile() throws IOException
    {
        Map<String,Object> config = new HashMap<>();
        config.putAll(commonConfig);
        config.put("truststore", "/this/is/probably/not/a/file/on/your/test/machine");

        DefaultSslContextFactory defaultSslContextFactoryImpl = new DefaultSslContextFactory(config);
        defaultSslContextFactoryImpl.keystoreContext.checkedExpiry = false;
        defaultSslContextFactoryImpl.buildTrustManagerFactory();
    }

    @Test(expected = IOException.class)
    public void buildTrustManagerFactoryWithBadPassword() throws IOException
    {
        Map<String,Object> config = new HashMap<>();
        config.putAll(commonConfig);
        config.put("truststore_password", "HomeOfBadPasswords");

        DefaultSslContextFactory defaultSslContextFactoryImpl = new DefaultSslContextFactory(config);
        defaultSslContextFactoryImpl.keystoreContext.checkedExpiry = false;
        defaultSslContextFactoryImpl.buildTrustManagerFactory();
    }

    @Test
    public void buildTrustManagerFactoryHappyPath() throws IOException
    {
        Map<String,Object> config = new HashMap<>();
        config.putAll(commonConfig);

        DefaultSslContextFactory defaultSslContextFactoryImpl = new DefaultSslContextFactory(config);
        defaultSslContextFactoryImpl.keystoreContext.checkedExpiry = false;
        TrustManagerFactory trustManagerFactory = defaultSslContextFactoryImpl.buildTrustManagerFactory();
        Assert.assertNotNull(trustManagerFactory);
    }

    @Test(expected = IOException.class)
    public void buildKeyManagerFactoryWithInvalidKeystoreFile() throws IOException
    {
        Map<String,Object> config = new HashMap<>();
        config.putAll(commonConfig);
        config.put("keystore", "/this/is/probably/not/a/file/on/your/test/machine");
        config.put("keystore_password", "ThisWontMatter");

        DefaultSslContextFactory defaultSslContextFactoryImpl = new DefaultSslContextFactory(config);
        defaultSslContextFactoryImpl.keystoreContext.checkedExpiry = false;
        defaultSslContextFactoryImpl.buildKeyManagerFactory();
    }

    @Test(expected = IOException.class)
    public void buildKeyManagerFactoryWithBadPassword() throws IOException
    {
        Map<String,Object> config = new HashMap<>();
        config.putAll(commonConfig);
        addKeystoreOptions(config);
        config.put("keystore_password", "HomeOfBadPasswords");

        DefaultSslContextFactory defaultSslContextFactoryImpl = new DefaultSslContextFactory(config);
        defaultSslContextFactoryImpl.buildKeyManagerFactory();
    }

    @Test
    public void buildKeyManagerFactoryHappyPath() throws IOException
    {
        Map<String,Object> config = new HashMap<>();
        config.putAll(commonConfig);

        DefaultSslContextFactory defaultSslContextFactoryImpl = new DefaultSslContextFactory(config);
        // Make sure the exiry check didn't happen so far for the private key
        Assert.assertFalse(defaultSslContextFactoryImpl.keystoreContext.checkedExpiry);

        addKeystoreOptions(config);
        DefaultSslContextFactory defaultSslContextFactoryImpl2 = new DefaultSslContextFactory(config);
        // Trigger the private key loading. That will also check for expired private key
        defaultSslContextFactoryImpl2.buildKeyManagerFactory();
        // Now we should have checked the private key's expiry
        Assert.assertTrue(defaultSslContextFactoryImpl2.keystoreContext.checkedExpiry);

        // Make sure that new factory object preforms the fresh private key expiry check
        DefaultSslContextFactory defaultSslContextFactoryImpl3 = new DefaultSslContextFactory(config);
        Assert.assertFalse(defaultSslContextFactoryImpl3.keystoreContext.checkedExpiry);
        defaultSslContextFactoryImpl3.buildKeyManagerFactory();
        Assert.assertTrue(defaultSslContextFactoryImpl3.keystoreContext.checkedExpiry);
    }

    @Test(expected = IOException.class)
    public void buildOutboundKeyManagerFactoryWithInvalidKeystoreFile() throws IOException
    {
        Map<String, Object> config = new HashMap<>();
        config.putAll(commonConfig);
        config.put("outbound_keystore", "/this/is/probably/not/a/file/on/your/test/machine");
        config.put("outbound_keystore_password", "ThisWontMatter");

        DefaultSslContextFactory defaultSslContextFactoryImpl = new DefaultSslContextFactory(config);
        defaultSslContextFactoryImpl.outboundKeystoreContext.checkedExpiry = false;
        defaultSslContextFactoryImpl.buildOutboundKeyManagerFactory();
    }

    @Test(expected = IOException.class)
    public void buildOutboundKeyManagerFactoryWithBadPassword() throws IOException
    {
        Map<String, Object> config = new HashMap<>();
        config.putAll(commonConfig);
        addOutboundKeystoreOptions(config);
        config.put("outbound_keystore_password", "HomeOfBadPasswords");

        DefaultSslContextFactory defaultSslContextFactoryImpl = new DefaultSslContextFactory(config);
        defaultSslContextFactoryImpl.buildOutboundKeyManagerFactory();
    }

    @Test
    public void buildOutboundKeyManagerFactoryHappyPath() throws IOException
    {
        Map<String, Object> config = new HashMap<>();
        config.putAll(commonConfig);

        DefaultSslContextFactory defaultSslContextFactoryImpl = new DefaultSslContextFactory(config);
        // Make sure the exiry check didn't happen so far for the private key
        Assert.assertFalse(defaultSslContextFactoryImpl.outboundKeystoreContext.checkedExpiry);

        addOutboundKeystoreOptions(config);
        DefaultSslContextFactory defaultSslContextFactoryImpl2 = new DefaultSslContextFactory(config);
        // Trigger the private key loading. That will also check for expired private key
        defaultSslContextFactoryImpl2.buildOutboundKeyManagerFactory();
        // Now we should have checked the private key's expiry
        Assert.assertTrue(defaultSslContextFactoryImpl2.outboundKeystoreContext.checkedExpiry);
        Assert.assertFalse(defaultSslContextFactoryImpl2.keystoreContext.checkedExpiry);

        // Make sure that new factory object preforms the fresh private key expiry check
        DefaultSslContextFactory defaultSslContextFactoryImpl3 = new DefaultSslContextFactory(config);
        Assert.assertFalse(defaultSslContextFactoryImpl3.outboundKeystoreContext.checkedExpiry);
        defaultSslContextFactoryImpl3.buildOutboundKeyManagerFactory();
        Assert.assertTrue(defaultSslContextFactoryImpl3.outboundKeystoreContext.checkedExpiry);
        Assert.assertFalse(defaultSslContextFactoryImpl2.keystoreContext.checkedExpiry);
    }

    @Test
    public void testDisableOpenSslForInJvmDtests() {
        // The configuration name below is hard-coded intentionally to make sure we don't break the contract without
        // changing the documentation appropriately
        try (WithProperties properties = new WithProperties().set(DISABLE_TCACTIVE_OPENSSL, true))
        {
            Map<String,Object> config = new HashMap<>();
            config.putAll(commonConfig);

            DefaultSslContextFactory defaultSslContextFactoryImpl = new DefaultSslContextFactory(config);
            Assert.assertEquals(SslProvider.JDK, defaultSslContextFactoryImpl.getSslProvider());
        }
    }
}<|MERGE_RESOLUTION|>--- conflicted
+++ resolved
@@ -65,7 +65,6 @@
     @Test
     public void getSslContextOpenSSL() throws IOException
     {
-<<<<<<< HEAD
         EncryptionOptions.ServerEncryptionOptions options = new EncryptionOptions.ServerEncryptionOptions().withTrustStore("test/conf/cassandra_ssl_test.truststore")
                                                                                                            .withTrustStorePassword("cassandra")
                                                                                                            .withKeyStore("test/conf/cassandra_ssl_test.keystore")
@@ -74,16 +73,7 @@
                                                                                                            .withOutboundKeystorePassword("cassandra")
                                                                                                            .withRequireClientAuth(false)
                                                                                                            .withCipherSuites("TLS_RSA_WITH_AES_128_CBC_SHA");
-        SslContext sslContext = SSLFactory.getOrCreateSslContext(options, true, ISslContextFactory.SocketType.CLIENT);
-=======
-        EncryptionOptions options = new EncryptionOptions().withTrustStore("test/conf/cassandra_ssl_test.truststore")
-                                                           .withTrustStorePassword("cassandra")
-                                                           .withKeyStore("test/conf/cassandra_ssl_test.keystore")
-                                                           .withKeyStorePassword("cassandra")
-                                                           .withRequireClientAuth(false)
-                                                           .withCipherSuites("TLS_RSA_WITH_AES_128_CBC_SHA");
         SslContext sslContext = SSLFactory.getOrCreateSslContext(options, true, ISslContextFactory.SocketType.CLIENT, "test");
->>>>>>> b9586501
         Assert.assertNotNull(sslContext);
         if (OpenSsl.isAvailable())
             Assert.assertTrue(sslContext instanceof OpenSslContext);
