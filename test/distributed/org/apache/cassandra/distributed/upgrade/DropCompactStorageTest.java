--- conflicted
+++ resolved
@@ -35,11 +35,7 @@
     @Test
     public void dropCompactStorageBeforeUpgradesstablesTo3X() throws Throwable
     {
-<<<<<<< HEAD
-        dropCompactStorageBeforeUpgradeSstables(Versions.Major.v3X);
-=======
-        dropCompactStorageBeforeUpgradeSstables(v30);
->>>>>>> 0a84dda3
+        dropCompactStorageBeforeUpgradeSstables(v3X);
     }
 
     /**
