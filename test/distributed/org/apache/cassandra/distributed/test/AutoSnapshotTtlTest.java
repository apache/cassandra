/*
 * Licensed to the Apache Software Foundation (ASF) under one
 * or more contributor license agreements.  See the NOTICE file
 * distributed with this work for additional information
 * regarding copyright ownership.  The ASF licenses this file
 * to you under the Apache License, Version 2.0 (the
 * "License"); you may not use this file except in compliance
 * with the License.  You may obtain a copy of the License at
 *
 *     http://www.apache.org/licenses/LICENSE-2.0
 *
 * Unless required by applicable law or agreed to in writing, software
 * distributed under the License is distributed on an "AS IS" BASIS,
 * WITHOUT WARRANTIES OR CONDITIONS OF ANY KIND, either express or implied.
 * See the License for the specific language governing permissions and
 * limitations under the License.
 */

package org.apache.cassandra.distributed.test;

import java.io.IOException;

import org.junit.AfterClass;
import org.junit.BeforeClass;
import org.junit.Test;

import org.apache.cassandra.config.CassandraRelevantProperties;
import org.apache.cassandra.db.ColumnFamilyStore;
import org.apache.cassandra.distributed.Cluster;
import org.apache.cassandra.distributed.api.ConsistencyLevel;
import org.apache.cassandra.distributed.api.Feature;
import org.apache.cassandra.distributed.api.IInvokableInstance;
import org.apache.cassandra.distributed.shared.WithProperties;

import static java.util.concurrent.TimeUnit.SECONDS;
import static org.apache.cassandra.db.ColumnFamilyStore.SNAPSHOT_DROP_PREFIX;
import static org.apache.cassandra.db.ColumnFamilyStore.SNAPSHOT_TRUNCATE_PREFIX;
import static org.apache.cassandra.distributed.Cluster.build;
import static org.apache.cassandra.distributed.shared.ClusterUtils.stopUnchecked;
import static org.awaitility.Awaitility.await;

public class AutoSnapshotTtlTest extends TestBaseImpl
{
    public static final Integer SNAPSHOT_CLEANUP_PERIOD_SECONDS = 1;
    public static final Integer FIVE_SECONDS = 5;
    private static WithProperties properties = new WithProperties();

    @BeforeClass
    public static void beforeClass() throws Throwable
    {
        TestBaseImpl.beforeClass();
        properties.set(CassandraRelevantProperties.SNAPSHOT_CLEANUP_INITIAL_DELAY_SECONDS, 0);
        properties.set(CassandraRelevantProperties.SNAPSHOT_CLEANUP_PERIOD_SECONDS, SNAPSHOT_CLEANUP_PERIOD_SECONDS);
        properties.set(CassandraRelevantProperties.SNAPSHOT_MIN_ALLOWED_TTL_SECONDS, FIVE_SECONDS);
    }

    @AfterClass
    public static void after()
    {
        properties.close();
    }

    /**
     * Check that when auto_snapshot_ttl=5s, snapshots created from TRUNCATE are expired after 10s
     */
    @Test
    public void testAutoSnapshotTTlOnTruncate() throws IOException
    {
        try (Cluster cluster = init(build().withNodes(1)
                                      .withConfig(c -> c.with(Feature.GOSSIP)
                                                        .set("auto_snapshot_ttl", String.format("%ds", FIVE_SECONDS)))
                                      .start()))
        {
            IInvokableInstance instance = cluster.get(1);

            cluster.schemaChange(withKeyspace("CREATE TABLE %s.tbl (key int, value text, PRIMARY KEY (key))"));

            populate(cluster);

            // Truncate Table
            cluster.schemaChange(withKeyspace("TRUNCATE %s.tbl;"));

            // Check snapshot is listed after table is truncated
            instance.nodetoolResult("listsnapshots").asserts().success().stdoutContains(SNAPSHOT_TRUNCATE_PREFIX);

            // Check snapshot is removed after 10s
            await().timeout(10, SECONDS)
                   .pollInterval(1, SECONDS)
                   .until(() -> !instance.nodetoolResult("listsnapshots").getStdout().contains(SNAPSHOT_DROP_PREFIX));
        }
    }

    /**
     * Check that when auto_snapshot_ttl=5s, snapshots created from TRUNCATE are expired after 10s
     */
    @Test
    public void testAutoSnapshotTTlOnDrop() throws IOException
    {
        try (Cluster cluster = init(build().withNodes(1)
                                      .withConfig(c -> c.with(Feature.GOSSIP)
                                                                  .set("auto_snapshot_ttl", String.format("%ds", FIVE_SECONDS)))
                                      .start()))
        {
            IInvokableInstance instance = cluster.get(1);

            cluster.schemaChange(withKeyspace("CREATE TABLE %s.tbl (key int, value text, PRIMARY KEY (key))"));

            populate(cluster);

            // Drop Table
            cluster.schemaChange(withKeyspace("DROP TABLE %s.tbl;"));

            // Check snapshot is listed after table is dropped
            instance.nodetoolResult("listsnapshots").asserts().success().stdoutContains(SNAPSHOT_DROP_PREFIX);

            // Check snapshot is removed after 10s
            await().timeout(10, SECONDS)
                   .pollInterval(1, SECONDS)
                   .until(() -> !instance.nodetoolResult("listsnapshots").getStdout().contains(SNAPSHOT_DROP_PREFIX));
        }
    }

    /**
     * Check that when auto_snapshot_ttl=60s, snapshots created from DROP TABLE are expired after a node restart
     */
    @Test
    public void testAutoSnapshotTTlOnDropAfterRestart() throws IOException
    {
        int ONE_MINUTE = 60; // longer TTL to allow snapshot to survive node restart
        try (Cluster cluster = init(build().withNodes(1)
                                           .withConfig(c -> c.with(Feature.GOSSIP)
                                                             .set("auto_snapshot_ttl", String.format("%ds", ONE_MINUTE)))
                                           .start()))
        {
            IInvokableInstance instance = cluster.get(1);

            cluster.schemaChange(withKeyspace("CREATE TABLE %s.tbl (key int, value text, PRIMARY KEY (key))"));

            populate(cluster);

            // Drop Table
            cluster.schemaChange(withKeyspace("DROP TABLE %s.tbl;"));

            // Restart node
            stopUnchecked(instance);
            instance.startup();

            // Check snapshot is listed after restart
            instance.nodetoolResult("listsnapshots").asserts().success().stdoutContains(SNAPSHOT_DROP_PREFIX);

<<<<<<< HEAD
            // Check snapshot is removed after at most 21s
=======
            // Check snapshot is removed after at most auto_snapshot_ttl + 1s
>>>>>>> b4887349
            await().timeout(ONE_MINUTE + 1, SECONDS)
                   .pollInterval(1, SECONDS)
                   .until(() -> !instance.nodetoolResult("listsnapshots").getStdout().contains(SNAPSHOT_DROP_PREFIX));
        }
    }

    /**
     * Check that when auto_snapshot_ttl is unset, snapshots created from DROP or TRUNCATE do not expire
     */
    @Test
    public void testAutoSnapshotTtlDisabled() throws IOException, InterruptedException
    {
        try (Cluster cluster = init(build().withNodes(1)
                                      .withConfig(c -> c.with(Feature.GOSSIP))
                                      .start()))
        {
            IInvokableInstance instance = cluster.get(1);

            cluster.schemaChange(withKeyspace("CREATE TABLE %s.tbl (key int, value text, PRIMARY KEY (key))"));

            populate(cluster);

            // Truncate Table
            cluster.schemaChange(withKeyspace("TRUNCATE %s.tbl;"));

            // Drop Table
            cluster.schemaChange(withKeyspace("DROP TABLE %s.tbl;"));

            // Check snapshots are created after table is truncated and dropped
            instance.nodetoolResult("listsnapshots").asserts().success().stdoutContains(SNAPSHOT_TRUNCATE_PREFIX);
            instance.nodetoolResult("listsnapshots").asserts().success().stdoutContains(SNAPSHOT_DROP_PREFIX);

            // Check snapshot are *NOT* expired after 10s
            Thread.sleep(2 * FIVE_SECONDS * 1000L);
            instance.nodetoolResult("listsnapshots").asserts().success().stdoutContains(ColumnFamilyStore.SNAPSHOT_TRUNCATE_PREFIX);
            instance.nodetoolResult("listsnapshots").asserts().success().stdoutContains(ColumnFamilyStore.SNAPSHOT_DROP_PREFIX);
        }
    }

    protected static void populate(Cluster cluster)
    {
        for (int i = 0; i < 100; i++)
            cluster.coordinator(1).execute(withKeyspace("INSERT INTO %s.tbl (key, value) VALUES (?, 'txt')"), ConsistencyLevel.ONE, i);
    }
}<|MERGE_RESOLUTION|>--- conflicted
+++ resolved
@@ -148,11 +148,7 @@
             // Check snapshot is listed after restart
             instance.nodetoolResult("listsnapshots").asserts().success().stdoutContains(SNAPSHOT_DROP_PREFIX);
 
-<<<<<<< HEAD
-            // Check snapshot is removed after at most 21s
-=======
             // Check snapshot is removed after at most auto_snapshot_ttl + 1s
->>>>>>> b4887349
             await().timeout(ONE_MINUTE + 1, SECONDS)
                    .pollInterval(1, SECONDS)
                    .until(() -> !instance.nodetoolResult("listsnapshots").getStdout().contains(SNAPSHOT_DROP_PREFIX));
