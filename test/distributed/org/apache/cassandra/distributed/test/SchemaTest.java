--- conflicted
+++ resolved
@@ -21,11 +21,7 @@
 import java.util.concurrent.Future;
 import java.util.concurrent.TimeUnit;
 
-<<<<<<< HEAD
 import org.junit.Test;
-=======
-import com.google.common.util.concurrent.Uninterruptibles;
->>>>>>> 6c628302
 
 import org.apache.cassandra.config.CassandraRelevantProperties;
 import org.apache.cassandra.db.ColumnFamilyStore;
@@ -36,28 +32,20 @@
 import org.apache.cassandra.distributed.api.IIsolatedExecutor.SerializableCallable;
 import org.apache.cassandra.gms.Gossiper;
 import org.apache.cassandra.schema.Schema;
-<<<<<<< HEAD
+
 import org.apache.cassandra.schema.SchemaConstants;
 import org.assertj.core.api.Assertions;
 import org.awaitility.Awaitility;
 import org.awaitility.core.ConditionFactory;
-=======
-import org.apache.cassandra.service.StorageService;
-import org.apache.cassandra.utils.FBUtilities;
-
-import org.awaitility.Awaitility;
-import org.junit.Test;
->>>>>>> 6c628302
 
 import static java.time.Duration.ofSeconds;
-<<<<<<< HEAD
+
 import static org.apache.cassandra.utils.FBUtilities.getBroadcastAddressAndPort;
 import static org.junit.Assert.assertFalse;
-=======
+
 
 import static org.apache.cassandra.distributed.shared.AssertUtils.assertRows;
 import static org.apache.cassandra.distributed.shared.AssertUtils.row;
->>>>>>> 6c628302
 import static org.junit.Assert.assertTrue;
 
 public class SchemaTest extends TestBaseImpl
@@ -203,7 +191,6 @@
         }
     }
 
-<<<<<<< HEAD
     private static ConditionFactory await(int seconds)
     {
         return Awaitility.await().atMost(ofSeconds(seconds)).pollDelay(ofSeconds(1));
@@ -215,7 +202,8 @@
             return (Schema.instance.getTableMetadata(KEYSPACE, TABLE_ONE) != null ^ !one)
                    && (Schema.instance.getTableMetadata(KEYSPACE, TABLE_TWO) != null ^ !two);
         });
-=======
+    }
+
     @Test
     public void dropColumnMixedMode() throws Throwable
     {
@@ -324,6 +312,5 @@
                        row(2, 2, 20, 200, 20, 200),
                        row(2, 3, 20, 200, 30, 300));
         }
->>>>>>> 6c628302
     }
 }