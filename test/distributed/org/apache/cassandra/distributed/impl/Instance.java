--- conflicted
+++ resolved
@@ -89,11 +89,6 @@
 import org.apache.cassandra.tracing.Tracing;
 import org.apache.cassandra.transport.messages.ResultMessage;
 import org.apache.cassandra.utils.FBUtilities;
-<<<<<<< HEAD
-=======
-import org.apache.cassandra.utils.NanoTimeToCurrentTimeMillis;
-import org.apache.cassandra.utils.Pair;
->>>>>>> a2709292
 import org.apache.cassandra.utils.Throwables;
 import org.apache.cassandra.utils.UUIDGen;
 import org.apache.cassandra.utils.concurrent.Ref;
@@ -265,6 +260,7 @@
     {
         private final BiConsumer<InetAddressAndPort, IMessage> deliver;
         private final Function<InetAddress, InetAddressAndPort> lookupAddressAndPort;
+
         MessageDeliverySink(BiConsumer<InetAddressAndPort, IMessage> deliver, Function<InetAddress, InetAddressAndPort> lookupAddressAndPort)
         {
             this.deliver = deliver;
@@ -273,10 +269,9 @@
 
         public boolean allowOutgoingMessage(MessageOut messageOut, int id, InetAddress to)
         {
+
             InetAddressAndPort from = broadcastAddressAndPort();
             assert from.equals(lookupAddressAndPort.apply(messageOut.from));
-            InetAddressAndPort toFull = lookupAddressAndPort.apply(to);
-            IMessage message = serializeMessage(messageOut, id, from, toFull);
 
             // Tracing logic - similar to org.apache.cassandra.net.OutboundTcpConnection.writeConnected
             byte[] sessionBytes = (byte[]) messageOut.parameters.get(Tracing.TRACE_HEADER);
@@ -284,42 +279,25 @@
             {
                 UUID sessionId = UUIDGen.getUUID(ByteBuffer.wrap(sessionBytes));
                 TraceState state = Tracing.instance.get(sessionId);
-                String traceMessage = String.format("Sending %s message to %s", messageOut.verb, toFull.address);
+                String message = String.format("Sending %s message to %s", messageOut.verb, to);
                 // session may have already finished; see CASSANDRA-5668
                 if (state == null)
                 {
-<<<<<<< HEAD
-                    UUID sessionId = UUIDGen.getUUID(ByteBuffer.wrap(sessionBytes));
-                    TraceState state = Tracing.instance.get(sessionId);
-                    String message = String.format("Sending %s message to %s", messageOut.verb, toFull.address);
-                    // session may have already finished; see CASSANDRA-5668
-                    if (state == null)
-                    {
-                        byte[] traceTypeBytes = (byte[]) messageOut.parameters.get(Tracing.TRACE_TYPE);
-                        Tracing.TraceType traceType = traceTypeBytes == null ? Tracing.TraceType.QUERY : Tracing.TraceType.deserialize(traceTypeBytes[0]);
-                        Tracing.instance.trace(ByteBuffer.wrap(sessionBytes), message, traceType.getTTL());
-                    }
-                    else
-                    {
-                        state.trace(message);
-                        if (messageOut.verb == MessagingService.Verb.REQUEST_RESPONSE)
-                            Tracing.instance.doneWithNonLocalSession(state);
-                    }
-=======
                     byte[] traceTypeBytes = (byte[]) messageOut.parameters.get(Tracing.TRACE_TYPE);
                     Tracing.TraceType traceType = traceTypeBytes == null ? Tracing.TraceType.QUERY : Tracing.TraceType.deserialize(traceTypeBytes[0]);
-                    TraceState.mutateWithTracing(ByteBuffer.wrap(sessionBytes), traceMessage, -1, traceType.getTTL());
+                    Tracing.instance.trace(ByteBuffer.wrap(sessionBytes), message, traceType.getTTL());
                 }
                 else
                 {
-                    state.trace(traceMessage);
+                    state.trace(message);
                     if (messageOut.verb == MessagingService.Verb.REQUEST_RESPONSE)
                         Tracing.instance.doneWithNonLocalSession(state);
->>>>>>> a2709292
-                }
-            }
-
-            deliver.accept(toFull, message);
+                }
+            }
+
+            InetAddressAndPort toFull = lookupAddressAndPort.apply(to);
+            deliver.accept(toFull, serializeMessage(messageOut, id, from, toFull));
+
             return false;
         }
 
@@ -330,8 +308,7 @@
         }
     }
 
-
-    public static Pair<MessageIn<Object>, Integer> deserializeMessage(IMessage imessage)
+    public static MessageIn<Object> deserializeMessage(IMessage imessage)
     {
         // Based on org.apache.cassandra.net.IncomingTcpConnection.receiveMessage
         try (DataInputBuffer input = new DataInputBuffer(imessage.bytes()))
@@ -344,81 +321,42 @@
                                                               MessagingService.current_version));
             }
 
-<<<<<<< HEAD
-                MessagingService.validateMagic(input.readInt());
-                int id;
-                if (version < MessagingService.VERSION_20)
-                    id = Integer.parseInt(input.readUTF());
-                else
-                    id = input.readInt();
-                long currentTime = ApproximateTime.currentTimeMillis();
-                MessageIn message = MessageIn.read(input, version, id, MessageIn.readConstructionTime(imessage.from().address, input, currentTime));
-                if (message == null)
-                {
-                    // callback expired; nothing to do
-                    return;
-                }
-                if (version <= MessagingService.current_version)
-                {
-                    MessagingService.instance().receive(message, id);
-                }
-                // else ignore message
-=======
             MessagingService.validateMagic(input.readInt());
             int id;
             if (version < MessagingService.VERSION_20)
                 id = Integer.parseInt(input.readUTF());
             else
                 id = input.readInt();
-            if (imessage.id() != id)
-                throw new IllegalStateException(String.format("Message id mismatch: %d != %d", imessage.id(), id));
-
-            // make sure to readInt, even if cross_node_to is not enabled
-            int partial = input.readInt();
-
-            return Pair.create(MessageIn.read(input, version, id), partial);
-        }
-        catch (IOException e)
-        {
-            throw new RuntimeException();
+            long currentTime = ApproximateTime.currentTimeMillis();
+            return MessageIn.read(input, version, id, MessageIn.readConstructionTime(imessage.from().address, input, currentTime));
+        }
+        catch (Throwable t)
+        {
+            throw new RuntimeException(t);
         }
     }
 
     public void receiveMessage(IMessage imessage)
     {
         sync(() -> {
-            Pair<MessageIn<Object>, Integer> deserialized = null;
+            // Based on org.apache.cassandra.net.IncomingTcpConnection.receiveMessage
             try
             {
-                deserialized = deserializeMessage(imessage);
->>>>>>> a2709292
+                MessageIn message = deserializeMessage(imessage);
+                if (message == null)
+                {
+                    // callback expired; nothing to do
+                    return;
+                }
+                if (message.version <= MessagingService.current_version)
+                {
+                    MessagingService.instance().receive(message, imessage.id());
+                }
+                // else ignore message
             }
             catch (Throwable t)
             {
                 throw new RuntimeException("Exception occurred on node " + broadcastAddressAndPort(), t);
-            }
-
-            MessageIn<Object> message = deserialized.left;
-            int partial = deserialized.right;
-
-            long timestamp = System.currentTimeMillis();
-            boolean isCrossNodeTimestamp = false;
-
-            if (DatabaseDescriptor.hasCrossNodeTimeout())
-            {
-                long crossNodeTimestamp = (timestamp & 0xFFFFFFFF00000000L) | (((partial & 0xFFFFFFFFL) << 2) >> 2);
-                isCrossNodeTimestamp = (timestamp != crossNodeTimestamp);
-                timestamp = crossNodeTimestamp;
-            }
-
-            if (message == null)
-            {
-                // callback expired; nothing to do
-                return;
-            }
-            if (message.version <= MessagingService.current_version)
-            {
-                MessagingService.instance().receive(message, imessage.id(), timestamp, isCrossNodeTimestamp);
             }
         }).run();
     }
