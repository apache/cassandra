--- conflicted
+++ resolved
@@ -51,13 +51,8 @@
     public Object[][] execute(String query, Enum<?> consistencyLevelOrigin, Object... boundValues)
     {
         return instance.sync(() -> {
-<<<<<<< HEAD
-            CQLStatement prepared = QueryProcessor.getStatement(query, ClientState.forInternalCalls());
-=======
-            ConsistencyLevel consistencyLevel = ConsistencyLevel.valueOf(consistencyLevelOrigin.name());
             ClientState clientState = makeFakeClientState();
-            CQLStatement prepared = QueryProcessor.getStatement(query, clientState).statement;
->>>>>>> 093fe7df
+            CQLStatement prepared = QueryProcessor.getStatement(query, clientState);
             List<ByteBuffer> boundBBValues = new ArrayList<>();
             ConsistencyLevel consistencyLevel = ConsistencyLevel.valueOf(consistencyLevelOrigin.name());
             for (Object boundValue : boundValues)
@@ -94,16 +89,16 @@
             throw new IllegalArgumentException("Page size should be strictly positive but was " + pageSize);
 
         return instance.sync(() -> {
+            ClientState clientState = makeFakeClientState();
             ConsistencyLevel consistencyLevel = ConsistencyLevel.valueOf(consistencyLevelOrigin.name());
-            ClientState clientState = makeFakeClientState();
-            CQLStatement prepared = QueryProcessor.getStatement(query, clientState).statement;
+            CQLStatement prepared = QueryProcessor.getStatement(query, clientState);
             List<ByteBuffer> boundBBValues = new ArrayList<>();
             for (Object boundValue : boundValues)
             {
                 boundBBValues.add(ByteBufferUtil.objectToBytes(boundValue));
             }
 
-            prepared.validate(QueryState.forInternalCalls().getClientState());
+            prepared.validate(clientState);
             assert prepared instanceof SelectStatement : "Only SELECT statements can be executed with paging";
 
             SelectStatement selectStatement = (SelectStatement) prepared;
@@ -114,7 +109,8 @@
                                                                             pageSize,
                                                                             null,
                                                                             null,
-                                                                            ProtocolVersion.CURRENT),
+                                                                            ProtocolVersion.CURRENT,
+                                                                            selectStatement.keyspace()),
                                                         FBUtilities.nowInSeconds())
                                               .getPager(null, ProtocolVersion.CURRENT);
 
@@ -139,6 +135,6 @@
 
     private static final ClientState makeFakeClientState()
     {
-        return ClientState.forExternalCalls(new InetSocketAddress(FBUtilities.getLocalAddress(), 9042));
+        return ClientState.forExternalCalls(new InetSocketAddress(FBUtilities.getJustLocalAddress(), 9042));
     }
 }