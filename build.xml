--- conflicted
+++ resolved
@@ -523,11 +523,7 @@
         <license name="The Apache Software License, Version 2.0" url="https://www.apache.org/licenses/LICENSE-2.0.txt"/>
         <scm connection="${scm.connection}" developerConnection="${scm.developerConnection}" url="${scm.url}"/>
         <dependencyManagement>
-<<<<<<< HEAD
-          <dependency groupId="org.xerial.snappy" artifactId="snappy-java" version="1.1.8.4"/>
-=======
           <dependency groupId="org.xerial.snappy" artifactId="snappy-java" version="1.1.10.1"/>
->>>>>>> 776b3375
           <dependency groupId="org.lz4" artifactId="lz4-java" version="1.8.0"/>
           <dependency groupId="com.ning" artifactId="compress-lzf" version="0.8.4" scope="provided"/>
           <dependency groupId="com.github.luben" artifactId="zstd-jni" version="1.5.5-1"/>
