/*
 * Licensed to the Apache Software Foundation (ASF) under one
 * or more contributor license agreements.  See the NOTICE file
 * distributed with this work for additional information
 * regarding copyright ownership.  The ASF licenses this file
 * to you under the Apache License, Version 2.0 (the
 * "License"); you may not use this file except in compliance
 * with the License.  You may obtain a copy of the License at
 *
 *     http://www.apache.org/licenses/LICENSE-2.0
 *
 * Unless required by applicable law or agreed to in writing, software
 * distributed under the License is distributed on an "AS IS" BASIS,
 * WITHOUT WARRANTIES OR CONDITIONS OF ANY KIND, either express or implied.
 * See the License for the specific language governing permissions and
 * limitations under the License.
 */
package org.apache.cassandra.transport;

import java.net.InetAddress;
import java.net.InetSocketAddress;
import java.net.UnknownHostException;
import java.util.*;
import java.util.concurrent.ConcurrentHashMap;
import java.util.concurrent.atomic.AtomicBoolean;

import org.slf4j.Logger;
import org.slf4j.LoggerFactory;

import io.netty.channel.Channel;
import io.netty.channel.ChannelFuture;
import io.netty.channel.EventLoopGroup;
import io.netty.channel.epoll.EpollEventLoopGroup;
import io.netty.channel.group.ChannelGroup;
import io.netty.channel.group.DefaultChannelGroup;
import io.netty.channel.nio.NioEventLoopGroup;
<<<<<<< HEAD
=======
import io.netty.channel.socket.nio.NioServerSocketChannel;
import io.netty.handler.codec.ByteToMessageDecoder;
import io.netty.handler.ssl.SslContext;
import io.netty.handler.ssl.SslHandler;
import io.netty.handler.timeout.IdleStateEvent;
import io.netty.handler.timeout.IdleStateHandler;
import io.netty.util.concurrent.EventExecutor;
>>>>>>> 43929a5d
import io.netty.util.concurrent.GlobalEventExecutor;
import io.netty.util.internal.logging.InternalLoggerFactory;
import io.netty.util.internal.logging.Slf4JLoggerFactory;
import org.apache.cassandra.auth.AuthenticatedUser;
import org.apache.cassandra.config.DatabaseDescriptor;
import org.apache.cassandra.config.EncryptionOptions;
import org.apache.cassandra.db.marshal.AbstractType;
import org.apache.cassandra.locator.InetAddressAndPort;
import org.apache.cassandra.schema.Schema;
import org.apache.cassandra.schema.SchemaChangeListener;
import org.apache.cassandra.service.*;
import org.apache.cassandra.transport.messages.EventMessage;
import org.apache.cassandra.utils.FBUtilities;

public class Server implements CassandraDaemon.Server
{
    static
    {
        InternalLoggerFactory.setDefaultFactory(new Slf4JLoggerFactory());
    }

    private static final Logger logger = LoggerFactory.getLogger(Server.class);
    private static final boolean useEpoll = NativeTransportService.useEpoll();

    private final ConnectionTracker connectionTracker = new ConnectionTracker();

    private final Connection.Factory connectionFactory = new Connection.Factory()
    {
        public Connection newConnection(Channel channel, ProtocolVersion version)
        {
            return new ServerConnection(channel, version, connectionTracker);
        }
    };

    public final InetSocketAddress socket;
    public final EncryptionOptions.TlsEncryptionPolicy tlsEncryptionPolicy;
    private final AtomicBoolean isRunning = new AtomicBoolean(false);
    private final PipelineConfigurator pipelineConfigurator;
    private EventLoopGroup workerGroup;

    private Server (Builder builder)
    {
        this.socket = builder.getSocket();
        this.tlsEncryptionPolicy = builder.tlsEncryptionPolicy;
        if (builder.workerGroup != null)
        {
            workerGroup = builder.workerGroup;
        }
        else
        {
            if (useEpoll)
                workerGroup = new EpollEventLoopGroup();
            else
                workerGroup = new NioEventLoopGroup();
        }

        EncryptionOptions encryptionOptions = this.useSSL
                                              ? DatabaseDescriptor.getNativeProtocolEncryptionOptions()
                                              : EncryptionOptions.DISABLED;

        pipelineConfigurator = builder.pipelineConfigurator != null
                               ? builder.pipelineConfigurator
                               : new PipelineConfigurator(useEpoll,
                                                          DatabaseDescriptor.getRpcKeepAlive(),
                                                          DatabaseDescriptor.useNativeTransportLegacyFlusher(),
                                                          encryptionOptions);

        EventNotifier notifier = new EventNotifier(this);
        StorageService.instance.register(notifier);
        Schema.instance.registerListener(notifier);
    }

    public void stop()
    {
        if (isRunning.compareAndSet(true, false))
            close();
    }

    public boolean isRunning()
    {
        return isRunning.get();
    }

    public synchronized void start()
    {
        if(isRunning())
            return;

        // Configure the server.
<<<<<<< HEAD
        ChannelFuture bindFuture = pipelineConfigurator.initializeChannel(workerGroup, socket, connectionFactory);
=======
        ServerBootstrap bootstrap = new ServerBootstrap()
                                    .channel(useEpoll ? EpollServerSocketChannel.class : NioServerSocketChannel.class)
                                    .childOption(ChannelOption.TCP_NODELAY, true)
                                    .childOption(ChannelOption.SO_LINGER, 0)
                                    .childOption(ChannelOption.SO_KEEPALIVE, DatabaseDescriptor.getRpcKeepAlive())
                                    .childOption(ChannelOption.ALLOCATOR, CBUtil.allocator)
                                    .childOption(ChannelOption.WRITE_BUFFER_HIGH_WATER_MARK, 32 * 1024)
                                    .childOption(ChannelOption.WRITE_BUFFER_LOW_WATER_MARK, 8 * 1024);
        if (workerGroup != null)
            bootstrap = bootstrap.group(workerGroup);

        final EncryptionOptions clientEnc = DatabaseDescriptor.getNativeProtocolEncryptionOptions();

        switch (this.tlsEncryptionPolicy)
        {
            case UNENCRYPTED:
                bootstrap.childHandler(new Initializer(this));
                break;
            case OPTIONAL:
                logger.debug("Enabling optionally encrypted CQL connections between client and server");
                bootstrap.childHandler(new OptionalSecureInitializer(this, clientEnc));
                break;
            case ENCRYPTED:
                logger.debug("Enabling encrypted CQL connections between client and server");
                bootstrap.childHandler(new SecureInitializer(this, clientEnc));
                break;
            default:
                throw new IllegalStateException("Unrecognized TLS encryption policy: " + this.tlsEncryptionPolicy);
        }

        // Bind and start to accept incoming connections.
        logger.info("Starting listening for CQL clients on {} ({})...", socket, clientEnc.tlsEncryptionPolicy().description());

        ChannelFuture bindFuture = bootstrap.bind(socket);
>>>>>>> 43929a5d
        if (!bindFuture.awaitUninterruptibly().isSuccess())
            throw new IllegalStateException(String.format("Failed to bind port %d on %s.", socket.getPort(), socket.getAddress().getHostAddress()),
                                            bindFuture.cause());

        connectionTracker.allChannels.add(bindFuture.channel());
        isRunning.set(true);
    }

    public int countConnectedClients()
    {
        return connectionTracker.countConnectedClients();
    }

    public Map<String, Integer> countConnectedClientsByUser()
    {
        return connectionTracker.countConnectedClientsByUser();
    }

    public List<ConnectedClient> getConnectedClients()
    {
        List<ConnectedClient> result = new ArrayList<>();
        for (Channel c : connectionTracker.allChannels)
        {
            Connection conn = c.attr(Connection.attributeKey).get();
            if (conn instanceof ServerConnection)
                result.add(new ConnectedClient((ServerConnection) conn));
        }
        return result;
    }

    public List<ClientStat> recentClientStats()
    {
        return connectionTracker.protocolVersionTracker.getAll();
    }

    @Override
    public void clearConnectionHistory()
    {
        connectionTracker.protocolVersionTracker.clear();
    }

    private void close()
    {
        // Close opened connections
        connectionTracker.closeAll();

        logger.info("Stop listening for CQL clients");
    }

    public static class Builder
    {
        private EventLoopGroup workerGroup;
<<<<<<< HEAD
        private boolean useSSL = false;
=======
        private EventExecutor eventExecutorGroup;
        private EncryptionOptions.TlsEncryptionPolicy tlsEncryptionPolicy = EncryptionOptions.TlsEncryptionPolicy.UNENCRYPTED;
>>>>>>> 43929a5d
        private InetAddress hostAddr;
        private int port = -1;
        private InetSocketAddress socket;
        private PipelineConfigurator pipelineConfigurator;

        public Builder withTlsEncryptionPolicy(EncryptionOptions.TlsEncryptionPolicy tlsEncryptionPolicy)
        {
            this.tlsEncryptionPolicy = tlsEncryptionPolicy;
            return this;
        }

        public Builder withEventLoopGroup(EventLoopGroup eventLoopGroup)
        {
            this.workerGroup = eventLoopGroup;
            return this;
        }

        public Builder withHost(InetAddress host)
        {
            this.hostAddr = host;
            this.socket = null;
            return this;
        }

        public Builder withPort(int port)
        {
            this.port = port;
            this.socket = null;
            return this;
        }

        public Builder withPipelineConfigurator(PipelineConfigurator configurator)
        {
            this.pipelineConfigurator = configurator;
            return this;
        }

        public Server build()
        {
            return new Server(this);
        }

        private InetSocketAddress getSocket()
        {
            if (this.socket != null)
                return this.socket;
            else
            {
                if (this.port == -1)
                    throw new IllegalStateException("Missing port number");
                if (this.hostAddr != null)
                    this.socket = new InetSocketAddress(this.hostAddr, this.port);
                else
                    throw new IllegalStateException("Missing host");
                return this.socket;
            }
        }
    }

    public static class ConnectionTracker implements Connection.Tracker
    {
        // TODO: should we be using the GlobalEventExecutor or defining our own?
        public final ChannelGroup allChannels = new DefaultChannelGroup(GlobalEventExecutor.INSTANCE);
        private final EnumMap<Event.Type, ChannelGroup> groups = new EnumMap<>(Event.Type.class);
        private final ProtocolVersionTracker protocolVersionTracker = new ProtocolVersionTracker();

        public ConnectionTracker()
        {
            for (Event.Type type : Event.Type.values())
                groups.put(type, new DefaultChannelGroup(type.toString(), GlobalEventExecutor.INSTANCE));
        }

        public void addConnection(Channel ch, Connection connection)
        {
            allChannels.add(ch);

            if (ch.remoteAddress() instanceof InetSocketAddress)
                protocolVersionTracker.addConnection(((InetSocketAddress) ch.remoteAddress()).getAddress(), connection.getVersion());
        }

        public void register(Event.Type type, Channel ch)
        {
            groups.get(type).add(ch);
        }

        public void send(Event event)
        {
            groups.get(event.type).writeAndFlush(new EventMessage(event));
        }

        void closeAll()
        {
            allChannels.close().awaitUninterruptibly();
        }

        int countConnectedClients()
        {
            /*
              - When server is running: allChannels contains all clients' connections (channels)
                plus one additional channel used for the server's own bootstrap.
               - When server is stopped: the size is 0
            */
            return allChannels.size() != 0 ? allChannels.size() - 1 : 0;
        }

        Map<String, Integer> countConnectedClientsByUser()
        {
            Map<String, Integer> result = new HashMap<>();
            for (Channel c : allChannels)
            {
                Connection connection = c.attr(Connection.attributeKey).get();
                if (connection instanceof ServerConnection)
                {
                    ServerConnection conn = (ServerConnection) connection;
                    AuthenticatedUser user = conn.getClientState().getUser();
                    String name = (null != user) ? user.getName() : null;
                    result.put(name, result.getOrDefault(name, 0) + 1);
                }
            }
            return result;
        }

    }

    private static class LatestEvent
    {
        public final Event.StatusChange.Status status;
        public final Event.TopologyChange.Change topology;

        private LatestEvent(Event.StatusChange.Status status, Event.TopologyChange.Change topology)
        {
            this.status = status;
            this.topology = topology;
        }

        @Override
        public String toString()
        {
            return String.format("Status %s, Topology %s", status, topology);
        }

        public static LatestEvent forStatusChange(Event.StatusChange.Status status, LatestEvent prev)
        {
            return new LatestEvent(status,
                                   prev == null ?
                                           null :
                                           prev.topology);
        }

        public static LatestEvent forTopologyChange(Event.TopologyChange.Change change, LatestEvent prev)
        {
            return new LatestEvent(prev == null ?
                                           null :
                                           prev.status,
                                           change);
        }
    }

    private static class EventNotifier extends SchemaChangeListener implements IEndpointLifecycleSubscriber
    {
        private final Server server;

        // We keep track of the latest status change events we have sent to avoid sending duplicates
        // since StorageService may send duplicate notifications (CASSANDRA-7816, CASSANDRA-8236, CASSANDRA-9156)
        private final Map<InetAddressAndPort, LatestEvent> latestEvents = new ConcurrentHashMap<>();
        // We also want to delay delivering a NEW_NODE notification until the new node has set its RPC ready
        // state. This tracks the endpoints which have joined, but not yet signalled they're ready for clients
        private final Set<InetAddressAndPort> endpointsPendingJoinedNotification = ConcurrentHashMap.newKeySet();

        private EventNotifier(Server server)
        {
            this.server = server;
        }

        private InetAddressAndPort getNativeAddress(InetAddressAndPort endpoint)
        {
            try
            {
                return InetAddressAndPort.getByName(StorageService.instance.getNativeaddress(endpoint, true));
            }
            catch (UnknownHostException e)
            {
                // That should not happen, so log an error, but return the
                // endpoint address since there's a good change this is right
                logger.error("Problem retrieving RPC address for {}", endpoint, e);
                return InetAddressAndPort.getByAddressOverrideDefaults(endpoint.address, DatabaseDescriptor.getNativeTransportPort());
            }
        }

        private void send(InetAddressAndPort endpoint, Event.NodeEvent event)
        {
            if (logger.isTraceEnabled())
                logger.trace("Sending event for endpoint {}, rpc address {}", endpoint, event.nodeAddressAndPort());

            // If the endpoint is not the local node, extract the node address
            // and if it is the same as our own RPC broadcast address (which defaults to the rcp address)
            // then don't send the notification. This covers the case of rpc_address set to "localhost",
            // which is not useful to any driver and in fact may cauase serious problems to some drivers,
            // see CASSANDRA-10052
            if (!endpoint.equals(FBUtilities.getBroadcastAddressAndPort()) &&
                event.nodeAddressAndPort().equals(FBUtilities.getBroadcastNativeAddressAndPort()))
                return;

            send(event);
        }

        private void send(Event event)
        {
            server.connectionTracker.send(event);
        }

        public void onJoinCluster(InetAddressAndPort endpoint)
        {
            if (!StorageService.instance.isRpcReady(endpoint))
                endpointsPendingJoinedNotification.add(endpoint);
            else
                onTopologyChange(endpoint, Event.TopologyChange.newNode(getNativeAddress(endpoint)));
        }

        public void onLeaveCluster(InetAddressAndPort endpoint)
        {
            onTopologyChange(endpoint, Event.TopologyChange.removedNode(getNativeAddress(endpoint)));
        }

        public void onMove(InetAddressAndPort endpoint)
        {
            onTopologyChange(endpoint, Event.TopologyChange.movedNode(getNativeAddress(endpoint)));
        }

        public void onUp(InetAddressAndPort endpoint)
        {
            if (endpointsPendingJoinedNotification.remove(endpoint))
                onJoinCluster(endpoint);

            onStatusChange(endpoint, Event.StatusChange.nodeUp(getNativeAddress(endpoint)));
        }

        public void onDown(InetAddressAndPort endpoint)
        {
            onStatusChange(endpoint, Event.StatusChange.nodeDown(getNativeAddress(endpoint)));
        }

        private void onTopologyChange(InetAddressAndPort endpoint, Event.TopologyChange event)
        {
            if (logger.isTraceEnabled())
                logger.trace("Topology changed event : {}, {}", endpoint, event.change);

            LatestEvent prev = latestEvents.get(endpoint);
            if (prev == null || prev.topology != event.change)
            {
                LatestEvent ret = latestEvents.put(endpoint, LatestEvent.forTopologyChange(event.change, prev));
                if (ret == prev)
                    send(endpoint, event);
            }
        }

        private void onStatusChange(InetAddressAndPort endpoint, Event.StatusChange event)
        {
            if (logger.isTraceEnabled())
                logger.trace("Status changed event : {}, {}", endpoint, event.status);

            LatestEvent prev = latestEvents.get(endpoint);
            if (prev == null || prev.status != event.status)
            {
                LatestEvent ret = latestEvents.put(endpoint, LatestEvent.forStatusChange(event.status, null));
                if (ret == prev)
                    send(endpoint, event);
            }
        }

        public void onCreateKeyspace(String ksName)
        {
            send(new Event.SchemaChange(Event.SchemaChange.Change.CREATED, ksName));
        }

        public void onCreateTable(String ksName, String cfName)
        {
            send(new Event.SchemaChange(Event.SchemaChange.Change.CREATED, Event.SchemaChange.Target.TABLE, ksName, cfName));
        }

        public void onCreateType(String ksName, String typeName)
        {
            send(new Event.SchemaChange(Event.SchemaChange.Change.CREATED, Event.SchemaChange.Target.TYPE, ksName, typeName));
        }

        public void onCreateFunction(String ksName, String functionName, List<AbstractType<?>> argTypes)
        {
            send(new Event.SchemaChange(Event.SchemaChange.Change.CREATED, Event.SchemaChange.Target.FUNCTION,
                                        ksName, functionName, AbstractType.asCQLTypeStringList(argTypes)));
        }

        public void onCreateAggregate(String ksName, String aggregateName, List<AbstractType<?>> argTypes)
        {
            send(new Event.SchemaChange(Event.SchemaChange.Change.CREATED, Event.SchemaChange.Target.AGGREGATE,
                                        ksName, aggregateName, AbstractType.asCQLTypeStringList(argTypes)));
        }

        public void onAlterKeyspace(String ksName)
        {
            send(new Event.SchemaChange(Event.SchemaChange.Change.UPDATED, ksName));
        }

        public void onAlterTable(String ksName, String cfName, boolean affectsStatements)
        {
            send(new Event.SchemaChange(Event.SchemaChange.Change.UPDATED, Event.SchemaChange.Target.TABLE, ksName, cfName));
        }

        public void onAlterType(String ksName, String typeName)
        {
            send(new Event.SchemaChange(Event.SchemaChange.Change.UPDATED, Event.SchemaChange.Target.TYPE, ksName, typeName));
        }

        public void onAlterFunction(String ksName, String functionName, List<AbstractType<?>> argTypes)
        {
            send(new Event.SchemaChange(Event.SchemaChange.Change.UPDATED, Event.SchemaChange.Target.FUNCTION,
                                        ksName, functionName, AbstractType.asCQLTypeStringList(argTypes)));
        }

        public void onAlterAggregate(String ksName, String aggregateName, List<AbstractType<?>> argTypes)
        {
            send(new Event.SchemaChange(Event.SchemaChange.Change.UPDATED, Event.SchemaChange.Target.AGGREGATE,
                                        ksName, aggregateName, AbstractType.asCQLTypeStringList(argTypes)));
        }

        public void onDropKeyspace(String ksName)
        {
            send(new Event.SchemaChange(Event.SchemaChange.Change.DROPPED, ksName));
        }

        public void onDropTable(String ksName, String cfName)
        {
            send(new Event.SchemaChange(Event.SchemaChange.Change.DROPPED, Event.SchemaChange.Target.TABLE, ksName, cfName));
        }

        public void onDropType(String ksName, String typeName)
        {
            send(new Event.SchemaChange(Event.SchemaChange.Change.DROPPED, Event.SchemaChange.Target.TYPE, ksName, typeName));
        }

        public void onDropFunction(String ksName, String functionName, List<AbstractType<?>> argTypes)
        {
            send(new Event.SchemaChange(Event.SchemaChange.Change.DROPPED, Event.SchemaChange.Target.FUNCTION,
                                        ksName, functionName, AbstractType.asCQLTypeStringList(argTypes)));
        }

        public void onDropAggregate(String ksName, String aggregateName, List<AbstractType<?>> argTypes)
        {
            send(new Event.SchemaChange(Event.SchemaChange.Change.DROPPED, Event.SchemaChange.Target.AGGREGATE,
                                        ksName, aggregateName, AbstractType.asCQLTypeStringList(argTypes)));
        }
    }
}<|MERGE_RESOLUTION|>--- conflicted
+++ resolved
@@ -34,16 +34,6 @@
 import io.netty.channel.group.ChannelGroup;
 import io.netty.channel.group.DefaultChannelGroup;
 import io.netty.channel.nio.NioEventLoopGroup;
-<<<<<<< HEAD
-=======
-import io.netty.channel.socket.nio.NioServerSocketChannel;
-import io.netty.handler.codec.ByteToMessageDecoder;
-import io.netty.handler.ssl.SslContext;
-import io.netty.handler.ssl.SslHandler;
-import io.netty.handler.timeout.IdleStateEvent;
-import io.netty.handler.timeout.IdleStateHandler;
-import io.netty.util.concurrent.EventExecutor;
->>>>>>> 43929a5d
 import io.netty.util.concurrent.GlobalEventExecutor;
 import io.netty.util.internal.logging.InternalLoggerFactory;
 import io.netty.util.internal.logging.Slf4JLoggerFactory;
@@ -82,7 +72,7 @@
     public final EncryptionOptions.TlsEncryptionPolicy tlsEncryptionPolicy;
     private final AtomicBoolean isRunning = new AtomicBoolean(false);
     private final PipelineConfigurator pipelineConfigurator;
-    private EventLoopGroup workerGroup;
+    private final EventLoopGroup workerGroup;
 
     private Server (Builder builder)
     {
@@ -99,17 +89,13 @@
             else
                 workerGroup = new NioEventLoopGroup();
         }
-
-        EncryptionOptions encryptionOptions = this.useSSL
-                                              ? DatabaseDescriptor.getNativeProtocolEncryptionOptions()
-                                              : EncryptionOptions.DISABLED;
 
         pipelineConfigurator = builder.pipelineConfigurator != null
                                ? builder.pipelineConfigurator
                                : new PipelineConfigurator(useEpoll,
                                                           DatabaseDescriptor.getRpcKeepAlive(),
                                                           DatabaseDescriptor.useNativeTransportLegacyFlusher(),
-                                                          encryptionOptions);
+                                                          builder.tlsEncryptionPolicy);
 
         EventNotifier notifier = new EventNotifier(this);
         StorageService.instance.register(notifier);
@@ -133,44 +119,7 @@
             return;
 
         // Configure the server.
-<<<<<<< HEAD
         ChannelFuture bindFuture = pipelineConfigurator.initializeChannel(workerGroup, socket, connectionFactory);
-=======
-        ServerBootstrap bootstrap = new ServerBootstrap()
-                                    .channel(useEpoll ? EpollServerSocketChannel.class : NioServerSocketChannel.class)
-                                    .childOption(ChannelOption.TCP_NODELAY, true)
-                                    .childOption(ChannelOption.SO_LINGER, 0)
-                                    .childOption(ChannelOption.SO_KEEPALIVE, DatabaseDescriptor.getRpcKeepAlive())
-                                    .childOption(ChannelOption.ALLOCATOR, CBUtil.allocator)
-                                    .childOption(ChannelOption.WRITE_BUFFER_HIGH_WATER_MARK, 32 * 1024)
-                                    .childOption(ChannelOption.WRITE_BUFFER_LOW_WATER_MARK, 8 * 1024);
-        if (workerGroup != null)
-            bootstrap = bootstrap.group(workerGroup);
-
-        final EncryptionOptions clientEnc = DatabaseDescriptor.getNativeProtocolEncryptionOptions();
-
-        switch (this.tlsEncryptionPolicy)
-        {
-            case UNENCRYPTED:
-                bootstrap.childHandler(new Initializer(this));
-                break;
-            case OPTIONAL:
-                logger.debug("Enabling optionally encrypted CQL connections between client and server");
-                bootstrap.childHandler(new OptionalSecureInitializer(this, clientEnc));
-                break;
-            case ENCRYPTED:
-                logger.debug("Enabling encrypted CQL connections between client and server");
-                bootstrap.childHandler(new SecureInitializer(this, clientEnc));
-                break;
-            default:
-                throw new IllegalStateException("Unrecognized TLS encryption policy: " + this.tlsEncryptionPolicy);
-        }
-
-        // Bind and start to accept incoming connections.
-        logger.info("Starting listening for CQL clients on {} ({})...", socket, clientEnc.tlsEncryptionPolicy().description());
-
-        ChannelFuture bindFuture = bootstrap.bind(socket);
->>>>>>> 43929a5d
         if (!bindFuture.awaitUninterruptibly().isSuccess())
             throw new IllegalStateException(String.format("Failed to bind port %d on %s.", socket.getPort(), socket.getAddress().getHostAddress()),
                                             bindFuture.cause());
@@ -223,12 +172,7 @@
     public static class Builder
     {
         private EventLoopGroup workerGroup;
-<<<<<<< HEAD
-        private boolean useSSL = false;
-=======
-        private EventExecutor eventExecutorGroup;
         private EncryptionOptions.TlsEncryptionPolicy tlsEncryptionPolicy = EncryptionOptions.TlsEncryptionPolicy.UNENCRYPTED;
->>>>>>> 43929a5d
         private InetAddress hostAddr;
         private int port = -1;
         private InetSocketAddress socket;
