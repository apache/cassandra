--- conflicted
+++ resolved
@@ -320,191 +320,7 @@
 
     }
 
-<<<<<<< HEAD
-    // global inflight payload across all channels across all endpoints
-    private static final ResourceLimits.Concurrent globalRequestPayloadInFlight = new ResourceLimits.Concurrent(DatabaseDescriptor.getNativeTransportMaxConcurrentRequestsInBytes());
-
-    public static class EndpointPayloadTracker
-    {
-        // inflight payload per endpoint across corresponding channels
-        private static final ConcurrentMap<InetAddress, EndpointPayloadTracker> requestPayloadInFlightPerEndpoint = new ConcurrentHashMap<>();
-
-        private final AtomicInteger refCount = new AtomicInteger(0);
-        private final InetAddress endpoint;
-
-        final ResourceLimits.EndpointAndGlobal endpointAndGlobalPayloadsInFlight = new ResourceLimits.EndpointAndGlobal(new ResourceLimits.Concurrent(DatabaseDescriptor.getNativeTransportMaxConcurrentRequestsInBytesPerIp()),
-                                                                                                                         globalRequestPayloadInFlight);
-
-        private EndpointPayloadTracker(InetAddress endpoint)
-        {
-            this.endpoint = endpoint;
-        }
-
-        public static EndpointPayloadTracker get(InetAddress endpoint)
-        {
-            while (true)
-            {
-                EndpointPayloadTracker result = requestPayloadInFlightPerEndpoint.computeIfAbsent(endpoint, EndpointPayloadTracker::new);
-                if (result.acquire())
-                    return result;
-
-                requestPayloadInFlightPerEndpoint.remove(endpoint, result);
-            }
-        }
-
-        private boolean acquire()
-        {
-            return 0 < refCount.updateAndGet(i -> i < 0 ? i : i + 1);
-        }
-
-        public void release()
-        {
-            if (-1 == refCount.updateAndGet(i -> i == 1 ? -1 : i - 1))
-                requestPayloadInFlightPerEndpoint.remove(endpoint, this);
-        }
-    }
-
-    private static class Initializer extends ChannelInitializer<Channel>
-    {
-        // Stateless handlers
-        private static final Message.ProtocolDecoder messageDecoder = new Message.ProtocolDecoder();
-        private static final Message.ProtocolEncoder messageEncoder = new Message.ProtocolEncoder();
-        private static final Frame.InboundBodyTransformer inboundFrameTransformer = new Frame.InboundBodyTransformer();
-        private static final Frame.OutboundBodyTransformer outboundFrameTransformer = new Frame.OutboundBodyTransformer();
-        private static final Frame.Encoder frameEncoder = new Frame.Encoder();
-        private static final Message.ExceptionHandler exceptionHandler = new Message.ExceptionHandler();
-        private static final ConnectionLimitHandler connectionLimitHandler = new ConnectionLimitHandler();
-
-        private final Server server;
-
-        public Initializer(Server server)
-        {
-            this.server = server;
-        }
-
-        protected void initChannel(Channel channel) throws Exception
-        {
-            ChannelPipeline pipeline = channel.pipeline();
-
-            // Add the ConnectionLimitHandler to the pipeline if configured to do so.
-            if (DatabaseDescriptor.getNativeTransportMaxConcurrentConnections() > 0
-                    || DatabaseDescriptor.getNativeTransportMaxConcurrentConnectionsPerIp() > 0)
-            {
-                // Add as first to the pipeline so the limit is enforced as first action.
-                pipeline.addFirst("connectionLimitHandler", connectionLimitHandler);
-            }
-
-            long idleTimeout = DatabaseDescriptor.nativeTransportIdleTimeout();
-            if (idleTimeout > 0)
-            {
-                pipeline.addLast("idleStateHandler", new IdleStateHandler(false, 0, 0, idleTimeout, TimeUnit.MILLISECONDS)
-                {
-                    @Override
-                    protected void channelIdle(ChannelHandlerContext ctx, IdleStateEvent evt)
-                    {
-                        logger.info("Closing client connection {} after timeout of {}ms", channel.remoteAddress(), idleTimeout);
-                        ctx.close();
-                    }
-                });
-            }
-
-            //pipeline.addLast("debug", new LoggingHandler());
-
-            pipeline.addLast("frameDecoder", new Frame.Decoder(server.connectionFactory));
-            pipeline.addLast("frameEncoder", frameEncoder);
-
-            pipeline.addLast("inboundFrameTransformer", inboundFrameTransformer);
-            pipeline.addLast("outboundFrameTransformer", outboundFrameTransformer);
-
-            pipeline.addLast("messageDecoder", messageDecoder);
-            pipeline.addLast("messageEncoder", messageEncoder);
-
-            pipeline.addLast("executor", new Message.Dispatcher(DatabaseDescriptor.useNativeTransportLegacyFlusher(),
-                                                                EndpointPayloadTracker.get(((InetSocketAddress) channel.remoteAddress()).getAddress())));
-
-            // The exceptionHandler will take care of handling exceptionCaught(...) events while still running
-            // on the same EventLoop as all previous added handlers in the pipeline. This is important as the used
-            // eventExecutorGroup may not enforce strict ordering for channel events.
-            // As the exceptionHandler runs in the EventLoop as the previous handlers we are sure all exceptions are
-            // correctly handled before the handler itself is removed.
-            // See https://issues.apache.org/jira/browse/CASSANDRA-13649
-            pipeline.addLast("exceptionHandler", exceptionHandler);
-        }
-    }
-
-    protected abstract static class AbstractSecureIntializer extends Initializer
-    {
-        private final EncryptionOptions encryptionOptions;
-
-        protected AbstractSecureIntializer(Server server, EncryptionOptions encryptionOptions)
-        {
-            super(server);
-            this.encryptionOptions = encryptionOptions;
-        }
-
-        protected final SslHandler createSslHandler(ByteBufAllocator allocator) throws IOException
-        {
-            SslContext sslContext = SSLFactory.getOrCreateSslContext(encryptionOptions, encryptionOptions.require_client_auth, SSLFactory.SocketType.SERVER);
-            return sslContext.newHandler(allocator);
-        }
-    }
-
-    private static class OptionalSecureInitializer extends AbstractSecureIntializer
-    {
-        public OptionalSecureInitializer(Server server, EncryptionOptions encryptionOptions)
-        {
-            super(server, encryptionOptions);
-        }
-
-        protected void initChannel(final Channel channel) throws Exception
-        {
-            super.initChannel(channel);
-            channel.pipeline().addFirst("sslDetectionHandler", new ByteToMessageDecoder()
-            {
-                @Override
-                protected void decode(ChannelHandlerContext channelHandlerContext, ByteBuf byteBuf, List<Object> list) throws Exception
-                {
-                    if (byteBuf.readableBytes() < 5)
-                    {
-                        // To detect if SSL must be used we need to have at least 5 bytes, so return here and try again
-                        // once more bytes a ready.
-                        return;
-                    }
-                    if (SslHandler.isEncrypted(byteBuf))
-                    {
-                        // Connection uses SSL/TLS, replace the detection handler with an SslHandler and so use
-                        // encryption.
-                        SslHandler sslHandler = createSslHandler(channel.alloc());
-                        channelHandlerContext.pipeline().replace(this, "ssl", sslHandler);
-                    }
-                    else
-                    {
-                        // Connection use no TLS/SSL encryption, just remove the detection handler and continue without
-                        // SslHandler in the pipeline.
-                        channelHandlerContext.pipeline().remove(this);
-                    }
-                }
-            });
-        }
-    }
-
-    private static class SecureInitializer extends AbstractSecureIntializer
-    {
-        public SecureInitializer(Server server, EncryptionOptions encryptionOptions)
-        {
-            super(server, encryptionOptions);
-        }
-
-        protected void initChannel(Channel channel) throws Exception
-        {
-            SslHandler sslHandler = createSslHandler(channel.alloc());
-            super.initChannel(channel);
-            channel.pipeline().addFirst("ssl", sslHandler);
-        }
-    }
-
-=======
->>>>>>> 78b13cd0
+
     private static class LatestEvent
     {
         public final Event.StatusChange.Status status;
