/*
 * Licensed to the Apache Software Foundation (ASF) under one
 * or more contributor license agreements.  See the NOTICE file
 * distributed with this work for additional information
 * regarding copyright ownership.  The ASF licenses this file
 * to you under the Apache License, Version 2.0 (the
 * "License"); you may not use this file except in compliance
 * with the License.  You may obtain a copy of the License at
 *
 *     http://www.apache.org/licenses/LICENSE-2.0
 *
 * Unless required by applicable law or agreed to in writing, software
 * distributed under the License is distributed on an "AS IS" BASIS,
 * WITHOUT WARRANTIES OR CONDITIONS OF ANY KIND, either express or implied.
 * See the License for the specific language governing permissions and
 * limitations under the License.
 */
package org.apache.cassandra.tools;

import static com.google.common.base.Throwables.getStackTraceAsString;
import static com.google.common.collect.Iterables.toArray;
import static com.google.common.collect.Lists.newArrayList;
import static java.lang.Integer.parseInt;
import static java.lang.String.format;
import static org.apache.commons.lang3.ArrayUtils.EMPTY_STRING_ARRAY;
import static org.apache.commons.lang3.StringUtils.EMPTY;
import static org.apache.commons.lang3.StringUtils.isEmpty;
import static org.apache.commons.lang3.StringUtils.isNotEmpty;

import java.io.Console;
import java.io.File;
import java.io.FileNotFoundException;
import java.io.FileWriter;
import java.io.IOError;
import java.io.IOException;
import java.net.InetAddress;
import java.net.UnknownHostException;
import java.text.SimpleDateFormat;
import java.util.ArrayList;
import java.util.Collections;
import java.util.Date;
import java.util.List;
import java.util.Map;
import java.util.Map.Entry;
import java.util.Scanner;
import java.util.SortedMap;

import com.google.common.base.Joiner;
import com.google.common.base.Throwables;

import org.apache.cassandra.locator.EndpointSnitchInfoMBean;
import org.apache.cassandra.tools.nodetool.*;
import org.apache.cassandra.utils.FBUtilities;
import org.apache.cassandra.tools.nodetool.Sjk;

import com.google.common.collect.Maps;

import io.airlift.airline.Cli;
import io.airlift.airline.Help;
import io.airlift.airline.Option;
import io.airlift.airline.OptionType;
import io.airlift.airline.ParseArgumentsMissingException;
import io.airlift.airline.ParseArgumentsUnexpectedException;
import io.airlift.airline.ParseCommandMissingException;
import io.airlift.airline.ParseCommandUnrecognizedException;
import io.airlift.airline.ParseOptionConversionException;
import io.airlift.airline.ParseOptionMissingException;
import io.airlift.airline.ParseOptionMissingValueException;

public class NodeTool
{
    static
    {
        FBUtilities.preventIllegalAccessWarnings();
    }

    private static final String HISTORYFILE = "nodetool.history";

    private final INodeProbeFactory nodeProbeFactory;
    private final Output output;

    public static void main(String... args)
    {
        System.exit(new NodeTool(new NodeProbeFactory(), Output.CONSOLE).execute(args));
    }

    public NodeTool(INodeProbeFactory nodeProbeFactory, Output output)
    {
        this.nodeProbeFactory = nodeProbeFactory;
        this.output = output;
    }

    public int execute(String... args)
    {
        List<Class<? extends NodeToolCmdRunnable>> commands = newArrayList(
                CassHelp.class,
                Info.class,
                Ring.class,
                NetStats.class,
                CfStats.class,
                TableStats.class,
                CfHistograms.class,
                TableHistograms.class,
                Cleanup.class,
                ClearSnapshot.class,
                ClientStats.class,
                Compact.class,
                Scrub.class,
                Verify.class,
                Flush.class,
                UpgradeSSTable.class,
                GarbageCollect.class,
                DisableAutoCompaction.class,
                EnableAutoCompaction.class,
                CompactionStats.class,
                CompactionHistory.class,
                Decommission.class,
                DescribeCluster.class,
                DisableBinary.class,
                EnableBinary.class,
                EnableGossip.class,
                DisableGossip.class,
                EnableHandoff.class,
<<<<<<< HEAD
                EnableThrift.class,
                ExpireSnapshots.class,
=======
                EnableFullQueryLog.class,
                DisableFullQueryLog.class,
>>>>>>> 76f1a646
                GcStats.class,
                GetBatchlogReplayTrottle.class,
                GetCompactionThreshold.class,
                GetCompactionThroughput.class,
                GetConcurrency.class,
                GetFullQueryLog.class,
                GetTimeout.class,
                GetStreamThroughput.class,
                GetTraceProbability.class,
                GetInterDCStreamThroughput.class,
                GetEndpoints.class,
                GetSeeds.class,
                GetSSTables.class,
                GetMaxHintWindow.class,
                GossipInfo.class,
                Import.class,
                InvalidateKeyCache.class,
                InvalidateRowCache.class,
                InvalidateCounterCache.class,
                Join.class,
                Move.class,
                PauseHandoff.class,
                ResumeHandoff.class,
                ProfileLoad.class,
                ProxyHistograms.class,
                Rebuild.class,
                Refresh.class,
                RemoveNode.class,
                Assassinate.class,
                ReloadSeeds.class,
                ResetFullQueryLog.class,
                Repair.class,
                ReplayBatchlog.class,
                SetCacheCapacity.class,
                SetConcurrency.class,
                SetHintedHandoffThrottleInKB.class,
                SetBatchlogReplayThrottle.class,
                SetCompactionThreshold.class,
                SetCompactionThroughput.class,
                GetConcurrentCompactors.class,
                SetConcurrentCompactors.class,
                GetConcurrentViewBuilders.class,
                SetConcurrentViewBuilders.class,
                SetConcurrency.class,
                SetTimeout.class,
                SetStreamThroughput.class,
                SetInterDCStreamThroughput.class,
                SetTraceProbability.class,
                SetMaxHintWindow.class,
                Snapshot.class,
                ListSnapshots.class,
                GetSnapshotThrottle.class,
                SetSnapshotThrottle.class,
                Status.class,
                StatusBinary.class,
                StatusGossip.class,
                StatusBackup.class,
                StatusHandoff.class,
                StatusAutoCompaction.class,
                Stop.class,
                StopDaemon.class,
                Version.class,
                DescribeRing.class,
                RebuildIndex.class,
                RangeKeySample.class,
                EnableBackup.class,
                DisableBackup.class,
                ResetLocalSchema.class,
                ReloadLocalSchema.class,
                ReloadTriggers.class,
                SetCacheKeysToSave.class,
                DisableHandoff.class,
                Drain.class,
                TruncateHints.class,
                TpStats.class,
                TopPartitions.class,
                SetLoggingLevel.class,
                GetLoggingLevels.class,
                Sjk.class,
                DisableHintsForDC.class,
                EnableHintsForDC.class,
                FailureDetectorInfo.class,
                RefreshSizeEstimates.class,
                RelocateSSTables.class,
                ViewBuildStatus.class,
                ReloadSslCertificates.class,
                EnableAuditLog.class,
                DisableAuditLog.class,
                EnableOldProtocolVersions.class,
                DisableOldProtocolVersions.class
        );

        Cli.CliBuilder<NodeToolCmdRunnable> builder = Cli.builder("nodetool");

        builder.withDescription("Manage your Cassandra cluster")
                 .withDefaultCommand(CassHelp.class)
                 .withCommands(commands);

        // bootstrap commands
        builder.withGroup("bootstrap")
                .withDescription("Monitor/manage node's bootstrap process")
                .withDefaultCommand(CassHelp.class)
                .withCommand(BootstrapResume.class);

        builder.withGroup("repair_admin")
               .withDescription("list and fail incremental repair sessions")
               .withDefaultCommand(RepairAdmin.ListCmd.class)
               .withCommand(RepairAdmin.ListCmd.class)
               .withCommand(RepairAdmin.CancelCmd.class)
               .withCommand(RepairAdmin.CleanupDataCmd.class)
               .withCommand(RepairAdmin.SummarizePendingCmd.class)
               .withCommand(RepairAdmin.SummarizeRepairedCmd.class);

        Cli<NodeToolCmdRunnable> parser = builder.build();

        int status = 0;
        try
        {
            NodeToolCmdRunnable parse = parser.parse(args);
            printHistory(args);
            parse.run(nodeProbeFactory, output);
        } catch (IllegalArgumentException |
                IllegalStateException |
                ParseArgumentsMissingException |
                ParseArgumentsUnexpectedException |
                ParseOptionConversionException |
                ParseOptionMissingException |
                ParseOptionMissingValueException |
                ParseCommandMissingException |
                ParseCommandUnrecognizedException e)
        {
            badUse(e);
            status = 1;
        } catch (Throwable throwable)
        {
            err(Throwables.getRootCause(throwable));
            status = 2;
        }

        return status;
    }

    private static void printHistory(String... args)
    {
        //don't bother to print if no args passed (meaning, nodetool is just printing out the sub-commands list)
        if (args.length == 0)
            return;

        String cmdLine = Joiner.on(" ").skipNulls().join(args);
        cmdLine = cmdLine.replaceFirst("(?<=(-pw|--password))\\s+\\S+", " <hidden>");

        try (FileWriter writer = new FileWriter(new File(FBUtilities.getToolsOutputDirectory(), HISTORYFILE), true))
        {
            SimpleDateFormat sdf = new SimpleDateFormat("yyyy-MM-dd HH:mm:ss,SSS");
            writer.append(sdf.format(new Date())).append(": ").append(cmdLine).append(System.lineSeparator());
        }
        catch (IOException | IOError ioe)
        {
            //quietly ignore any errors about not being able to write out history
        }
    }

    protected void badUse(Exception e)
    {
        output.out.println("nodetool: " + e.getMessage());
        output.out.println("See 'nodetool help' or 'nodetool help <command>'.");
    }

    protected void err(Throwable e)
    {
        output.err.println("error: " + e.getMessage());
        output.err.println("-- StackTrace --");
        output.err.println(getStackTraceAsString(e));
    }

    public static class CassHelp extends Help implements NodeToolCmdRunnable
    {
        public void run(INodeProbeFactory nodeProbeFactory, Output output)
        {
            run();
        }
    }

    interface NodeToolCmdRunnable
    {
        void run(INodeProbeFactory nodeProbeFactory, Output output);
    }

    public static abstract class NodeToolCmd implements NodeToolCmdRunnable
    {

        @Option(type = OptionType.GLOBAL, name = {"-h", "--host"}, description = "Node hostname or ip address")
        private String host = "127.0.0.1";

        @Option(type = OptionType.GLOBAL, name = {"-p", "--port"}, description = "Remote jmx agent port number")
        private String port = "7199";

        @Option(type = OptionType.GLOBAL, name = {"-u", "--username"}, description = "Remote jmx agent username")
        private String username = EMPTY;

        @Option(type = OptionType.GLOBAL, name = {"-pw", "--password"}, description = "Remote jmx agent password")
        private String password = EMPTY;

        @Option(type = OptionType.GLOBAL, name = {"-pwf", "--password-file"}, description = "Path to the JMX password file")
        private String passwordFilePath = EMPTY;

		@Option(type = OptionType.GLOBAL, name = { "-pp", "--print-port"}, description = "Operate in 4.0 mode with hosts disambiguated by port number", arity = 0)
        protected boolean printPort = false;

        private INodeProbeFactory nodeProbeFactory;
        protected Output output;

        @Override
        public void run(INodeProbeFactory nodeProbeFactory, Output output)
        {
            this.nodeProbeFactory = nodeProbeFactory;
            this.output = output;
            runInternal();
        }

        public void runInternal()
        {
            if (isNotEmpty(username)) {
                if (isNotEmpty(passwordFilePath))
                    password = readUserPasswordFromFile(username, passwordFilePath);

                if (isEmpty(password))
                    password = promptAndReadPassword();
            }

            try (NodeProbe probe = connect())
            {
                execute(probe);
                if (probe.isFailed())
                    throw new RuntimeException("nodetool failed, check server logs");
            }
            catch (IOException e)
            {
                throw new RuntimeException("Error while closing JMX connection", e);
            }

        }

        private String readUserPasswordFromFile(String username, String passwordFilePath) {
            String password = EMPTY;

            File passwordFile = new File(passwordFilePath);
            try (Scanner scanner = new Scanner(passwordFile).useDelimiter("\\s+"))
            {
                while (scanner.hasNextLine())
                {
                    if (scanner.hasNext())
                    {
                        String jmxRole = scanner.next();
                        if (jmxRole.equals(username) && scanner.hasNext())
                        {
                            password = scanner.next();
                            break;
                        }
                    }
                    scanner.nextLine();
                }
            } catch (FileNotFoundException e)
            {
                throw new RuntimeException(e);
            }

            return password;
        }

        private String promptAndReadPassword()
        {
            String password = EMPTY;

            Console console = System.console();
            if (console != null)
                password = String.valueOf(console.readPassword("Password:"));

            return password;
        }

        protected abstract void execute(NodeProbe probe);

        private NodeProbe connect()
        {
            NodeProbe nodeClient = null;

            try
            {
                if (username.isEmpty())
                    nodeClient = nodeProbeFactory.create(host, parseInt(port));
                else
                    nodeClient = nodeProbeFactory.create(host, parseInt(port), username, password);

                nodeClient.setOutput(output);
            } catch (IOException | SecurityException e)
            {
                Throwable rootCause = Throwables.getRootCause(e);
                output.err.println(format("nodetool: Failed to connect to '%s:%s' - %s: '%s'.", host, port, rootCause.getClass().getSimpleName(), rootCause.getMessage()));
                System.exit(1);
            }

            return nodeClient;
        }

        protected enum KeyspaceSet
        {
            ALL, NON_SYSTEM, NON_LOCAL_STRATEGY
        }

        protected List<String> parseOptionalKeyspace(List<String> cmdArgs, NodeProbe nodeProbe)
        {
            return parseOptionalKeyspace(cmdArgs, nodeProbe, KeyspaceSet.ALL);
        }

        protected List<String> parseOptionalKeyspace(List<String> cmdArgs, NodeProbe nodeProbe, KeyspaceSet defaultKeyspaceSet)
        {
            List<String> keyspaces = new ArrayList<>();


            if (cmdArgs == null || cmdArgs.isEmpty())
            {
                if (defaultKeyspaceSet == KeyspaceSet.NON_LOCAL_STRATEGY)
                    keyspaces.addAll(keyspaces = nodeProbe.getNonLocalStrategyKeyspaces());
                else if (defaultKeyspaceSet == KeyspaceSet.NON_SYSTEM)
                    keyspaces.addAll(keyspaces = nodeProbe.getNonSystemKeyspaces());
                else
                    keyspaces.addAll(nodeProbe.getKeyspaces());
            }
            else
            {
                keyspaces.add(cmdArgs.get(0));
            }

            for (String keyspace : keyspaces)
            {
                if (!nodeProbe.getKeyspaces().contains(keyspace))
                    throw new IllegalArgumentException("Keyspace [" + keyspace + "] does not exist.");
            }

            return Collections.unmodifiableList(keyspaces);
        }

        protected String[] parseOptionalTables(List<String> cmdArgs)
        {
            return cmdArgs.size() <= 1 ? EMPTY_STRING_ARRAY : toArray(cmdArgs.subList(1, cmdArgs.size()), String.class);
        }
    }

    public static SortedMap<String, SetHostStat> getOwnershipByDc(NodeProbe probe, boolean resolveIp,
                                                                  Map<String, String> tokenToEndpoint,
                                                                  Map<InetAddress, Float> ownerships)
    {
        SortedMap<String, SetHostStat> ownershipByDc = Maps.newTreeMap();
        EndpointSnitchInfoMBean epSnitchInfo = probe.getEndpointSnitchInfoProxy();
        try
        {
            for (Entry<String, String> tokenAndEndPoint : tokenToEndpoint.entrySet())
            {
                String dc = epSnitchInfo.getDatacenter(tokenAndEndPoint.getValue());
                if (!ownershipByDc.containsKey(dc))
                    ownershipByDc.put(dc, new SetHostStat(resolveIp));
                ownershipByDc.get(dc).add(tokenAndEndPoint.getKey(), tokenAndEndPoint.getValue(), ownerships);
            }
        }
        catch (UnknownHostException e)
        {
            throw new RuntimeException(e);
        }
        return ownershipByDc;
    }

    public static SortedMap<String, SetHostStatWithPort> getOwnershipByDcWithPort(NodeProbe probe, boolean resolveIp,
                                                                  Map<String, String> tokenToEndpoint,
                                                                  Map<String, Float> ownerships)
    {
        SortedMap<String, SetHostStatWithPort> ownershipByDc = Maps.newTreeMap();
        EndpointSnitchInfoMBean epSnitchInfo = probe.getEndpointSnitchInfoProxy();
        try
        {
            for (Entry<String, String> tokenAndEndPoint : tokenToEndpoint.entrySet())
            {
                String dc = epSnitchInfo.getDatacenter(tokenAndEndPoint.getValue());
                if (!ownershipByDc.containsKey(dc))
                    ownershipByDc.put(dc, new SetHostStatWithPort(resolveIp));
                ownershipByDc.get(dc).add(tokenAndEndPoint.getKey(), tokenAndEndPoint.getValue(), ownerships);
            }
        }
        catch (UnknownHostException e)
        {
            throw new RuntimeException(e);
        }
        return ownershipByDc;
    }
}<|MERGE_RESOLUTION|>--- conflicted
+++ resolved
@@ -121,13 +121,10 @@
                 EnableGossip.class,
                 DisableGossip.class,
                 EnableHandoff.class,
-<<<<<<< HEAD
                 EnableThrift.class,
+                EnableFullQueryLog.class,
                 ExpireSnapshots.class,
-=======
-                EnableFullQueryLog.class,
                 DisableFullQueryLog.class,
->>>>>>> 76f1a646
                 GcStats.class,
                 GetBatchlogReplayTrottle.class,
                 GetCompactionThreshold.class,
