--- conflicted
+++ resolved
@@ -72,13 +72,8 @@
 
     static
     {
-<<<<<<< HEAD
         DatabaseDescriptor.clientInitialization(!Boolean.getBoolean(Util.ALLOW_TOOL_REINIT_FOR_TEST));
         
-=======
-        DatabaseDescriptor.toolInitialization();
-
->>>>>>> a2dc44f0
         Option optKey = new Option(KEY_OPTION, true, "List of included partition keys");
         // Number of times -k <key> can be passed on the command line.
         optKey.setArgs(500);
