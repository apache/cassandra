/*
 * Licensed to the Apache Software Foundation (ASF) under one
 * or more contributor license agreements.  See the NOTICE file
 * distributed with this work for additional information
 * regarding copyright ownership.  The ASF licenses this file
 * to you under the Apache License, Version 2.0 (the
 * "License"); you may not use this file except in compliance
 * with the License.  You may obtain a copy of the License at
 *
 *     http://www.apache.org/licenses/LICENSE-2.0
 *
 * Unless required by applicable law or agreed to in writing, software
 * distributed under the License is distributed on an "AS IS" BASIS,
 * WITHOUT WARRANTIES OR CONDITIONS OF ANY KIND, either express or implied.
 * See the License for the specific language governing permissions and
 * limitations under the License.
 */

package org.apache.cassandra.auth;

import java.util.Arrays;

import org.slf4j.Logger;
import org.slf4j.LoggerFactory;

import org.apache.cassandra.config.Config;
import org.apache.cassandra.config.ConfigFields;
import org.apache.cassandra.config.DatabaseDescriptor;
<<<<<<< HEAD
import org.apache.cassandra.config.DurationSpec;
import org.apache.cassandra.config.registry.Registry;
=======
import org.apache.cassandra.config.ParameterizedClass;
>>>>>>> 7022d1a5
import org.apache.cassandra.exceptions.ConfigurationException;
import org.apache.cassandra.utils.FBUtilities;

/**
 * Only purpose is to Initialize authentication/authorization via {@link #applyAuth()}.
 * This is in this separate class as it implicitly initializes schema stuff (via classes referenced in here).
 */
public final class AuthConfig
{
    private static final Logger logger = LoggerFactory.getLogger(AuthConfig.class);

    private static boolean initialized;

    public static void applyAuth()
    {
        // some tests need this
        if (initialized)
            return;

        initialized = true;

        Config conf = DatabaseDescriptor.getRawConfig();
        Registry registry = DatabaseDescriptor.getConfigRegistry();

        IAuthenticator authenticator = new AllowAllAuthenticator();

        /* Authentication, authorization and role management backend, implementing IAuthenticator, IAuthorizer & IRoleMapper*/
        if (conf.authenticator != null)
        {
            authenticator = ParameterizedClass.newInstance(conf.authenticator,
                                                           Arrays.asList("", AuthConfig.class.getPackage().getName()));
        }

        // the configuration options regarding credentials caching are only guaranteed to
        // work with PasswordAuthenticator, so log a message if some other authenticator
        // is in use and non-default values are detected
<<<<<<< HEAD
        if (!(authenticator instanceof PasswordAuthenticator)
            && (registry.get(DurationSpec.IntMillisecondsBound.class, ConfigFields.CREDENTIALS_UPDATE_INTERVAL) != null
                || registry.get(DurationSpec.IntMillisecondsBound.class, ConfigFields.CREDENTIALS_VALIDITY).toMilliseconds() != 2000
                || registry.get(Integer.TYPE, ConfigFields.CREDENTIALS_CACHE_MAX_ENTRIES) != 1000))
=======
        if (!(authenticator instanceof PasswordAuthenticator || authenticator instanceof MutualTlsAuthenticator)
            && (conf.credentials_update_interval != null
                || conf.credentials_validity.toMilliseconds() != 2000
                || conf.credentials_cache_max_entries != 1000))
>>>>>>> 7022d1a5
        {
            logger.info("Configuration options credentials_update_interval, credentials_validity and " +
                        "credentials_cache_max_entries may not be applicable for the configured authenticator ({})",
                        authenticator.getClass().getName());
        }

        DatabaseDescriptor.setAuthenticator(authenticator);

        // authorizer

        IAuthorizer authorizer = new AllowAllAuthorizer();

        if (conf.authorizer != null)
            authorizer = FBUtilities.newAuthorizer(conf.authorizer);

        if (!authenticator.requireAuthentication() && authorizer.requireAuthorization())
            throw new ConfigurationException(conf.authenticator.class_name + " can't be used with " + conf.authorizer, false);

        DatabaseDescriptor.setAuthorizer(authorizer);

        // role manager

        IRoleManager roleManager;
        if (conf.role_manager != null)
            roleManager = FBUtilities.newRoleManager(conf.role_manager);
        else
            roleManager = new CassandraRoleManager();

        if (authenticator instanceof PasswordAuthenticator && !(roleManager instanceof CassandraRoleManager))
            throw new ConfigurationException("CassandraRoleManager must be used with PasswordAuthenticator", false);

        DatabaseDescriptor.setRoleManager(roleManager);

        // authenticator

        if (conf.internode_authenticator != null)
        {
            DatabaseDescriptor.setInternodeAuthenticator(ParameterizedClass.newInstance(conf.internode_authenticator,
                                                                                        Arrays.asList("", AuthConfig.class.getPackage().getName())));
        }


        // network authorizer
        INetworkAuthorizer networkAuthorizer = FBUtilities.newNetworkAuthorizer(conf.network_authorizer);
        DatabaseDescriptor.setNetworkAuthorizer(networkAuthorizer);
        if (networkAuthorizer.requireAuthorization() && !authenticator.requireAuthentication())
        {
            throw new ConfigurationException(conf.network_authorizer + " can't be used with " + conf.authenticator.class_name, false);
        }

        // cidr authorizer
        ICIDRAuthorizer cidrAuthorizer = ICIDRAuthorizer.newCIDRAuthorizer(conf.cidr_authorizer);
        DatabaseDescriptor.setCIDRAuthorizer(cidrAuthorizer);
        if (cidrAuthorizer.requireAuthorization() && !authenticator.requireAuthentication())
        {
            throw new ConfigurationException(conf.cidr_authorizer + " can't be used with " + conf.authenticator, false);
        }

        // Validate at last to have authenticator, authorizer, role-manager and internode-auth setup
        // in case these rely on each other.

        authenticator.validateConfiguration();
        authorizer.validateConfiguration();
        roleManager.validateConfiguration();
        networkAuthorizer.validateConfiguration();
        cidrAuthorizer.validateConfiguration();
        DatabaseDescriptor.getInternodeAuthenticator().validateConfiguration();
    }
}<|MERGE_RESOLUTION|>--- conflicted
+++ resolved
@@ -18,22 +18,18 @@
 
 package org.apache.cassandra.auth;
 
-import java.util.Arrays;
-
+import org.apache.cassandra.config.Config;
+import org.apache.cassandra.config.ConfigFields;
+import org.apache.cassandra.config.DatabaseDescriptor;
+import org.apache.cassandra.config.DurationSpec;
+import org.apache.cassandra.config.ParameterizedClass;
+import org.apache.cassandra.config.registry.Registry;
+import org.apache.cassandra.exceptions.ConfigurationException;
+import org.apache.cassandra.utils.FBUtilities;
 import org.slf4j.Logger;
 import org.slf4j.LoggerFactory;
 
-import org.apache.cassandra.config.Config;
-import org.apache.cassandra.config.ConfigFields;
-import org.apache.cassandra.config.DatabaseDescriptor;
-<<<<<<< HEAD
-import org.apache.cassandra.config.DurationSpec;
-import org.apache.cassandra.config.registry.Registry;
-=======
-import org.apache.cassandra.config.ParameterizedClass;
->>>>>>> 7022d1a5
-import org.apache.cassandra.exceptions.ConfigurationException;
-import org.apache.cassandra.utils.FBUtilities;
+import java.util.Arrays;
 
 /**
  * Only purpose is to Initialize authentication/authorization via {@link #applyAuth()}.
@@ -68,17 +64,10 @@
         // the configuration options regarding credentials caching are only guaranteed to
         // work with PasswordAuthenticator, so log a message if some other authenticator
         // is in use and non-default values are detected
-<<<<<<< HEAD
-        if (!(authenticator instanceof PasswordAuthenticator)
+        if (!(authenticator instanceof PasswordAuthenticator || authenticator instanceof MutualTlsAuthenticator)
             && (registry.get(DurationSpec.IntMillisecondsBound.class, ConfigFields.CREDENTIALS_UPDATE_INTERVAL) != null
                 || registry.get(DurationSpec.IntMillisecondsBound.class, ConfigFields.CREDENTIALS_VALIDITY).toMilliseconds() != 2000
                 || registry.get(Integer.TYPE, ConfigFields.CREDENTIALS_CACHE_MAX_ENTRIES) != 1000))
-=======
-        if (!(authenticator instanceof PasswordAuthenticator || authenticator instanceof MutualTlsAuthenticator)
-            && (conf.credentials_update_interval != null
-                || conf.credentials_validity.toMilliseconds() != 2000
-                || conf.credentials_cache_max_entries != 1000))
->>>>>>> 7022d1a5
         {
             logger.info("Configuration options credentials_update_interval, credentials_validity and " +
                         "credentials_cache_max_entries may not be applicable for the configured authenticator ({})",
