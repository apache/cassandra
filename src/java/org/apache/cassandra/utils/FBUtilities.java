--- conflicted
+++ resolved
@@ -671,7 +671,7 @@
         }
         return FBUtilities.construct(className, "network authorizer");
     }
-    
+
     public static IAuditLogger newAuditLogger(String className, Map<String, String> parameters) throws ConfigurationException
     {
         if (!className.contains("."))
@@ -688,7 +688,6 @@
         }
     }
 
-<<<<<<< HEAD
     public static ISslContextFactory newSslContextFactory(String className, Map<String,Object> parameters) throws ConfigurationException
     {
         if (!className.contains("."))
@@ -721,8 +720,6 @@
         return true;
     }
 
-=======
->>>>>>> ee81d8df
     /**
      * @return The Class for the given name.
      * @param classname Fully qualified classname.
