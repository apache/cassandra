/*
 * Licensed to the Apache Software Foundation (ASF) under one
 * or more contributor license agreements.  See the NOTICE file
 * distributed with this work for additional information
 * regarding copyright ownership.  The ASF licenses this file
 * to you under the Apache License, Version 2.0 (the
 * "License"); you may not use this file except in compliance
 * with the License.  You may obtain a copy of the License at
 *
 *     http://www.apache.org/licenses/LICENSE-2.0
 *
 * Unless required by applicable law or agreed to in writing, software
 * distributed under the License is distributed on an "AS IS" BASIS,
 * WITHOUT WARRANTIES OR CONDITIONS OF ANY KIND, either express or implied.
 * See the License for the specific language governing permissions and
 * limitations under the License.
 */
package org.apache.cassandra.utils;

import java.io.File;
import java.io.FileDescriptor;
import java.io.FileInputStream;
import java.io.IOException;
import java.lang.reflect.Field;
import java.nio.channels.FileChannel;
import java.util.concurrent.TimeUnit;

import org.slf4j.Logger;
import org.slf4j.LoggerFactory;

import com.sun.jna.LastErrorException;

import org.apache.cassandra.io.FSWriteError;

import static org.apache.cassandra.utils.NativeLibrary.OSType.LINUX;
import static org.apache.cassandra.utils.NativeLibrary.OSType.MAC;
import static org.apache.cassandra.utils.NativeLibrary.OSType.WINDOWS;
import static org.apache.cassandra.utils.NativeLibrary.OSType.AIX;

public final class NativeLibrary
{
    private static final Logger logger = LoggerFactory.getLogger(NativeLibrary.class);

    public enum OSType
    {
        LINUX,
        MAC,
        WINDOWS,
        AIX,
        OTHER;
    }

    public static final OSType osType;

    private static final int MCL_CURRENT;
    private static final int MCL_FUTURE;

    private static final int ENOMEM = 12;

    private static final int F_GETFL   = 3;  /* get file status flags */
    private static final int F_SETFL   = 4;  /* set file status flags */
    private static final int F_NOCACHE = 48; /* Mac OS X specific flag, turns cache on/off */
    private static final int O_DIRECT  = 040000; /* fcntl.h */
    private static final int O_RDONLY  = 00000000; /* fcntl.h */

    private static final int POSIX_FADV_NORMAL     = 0; /* fadvise.h */
    private static final int POSIX_FADV_RANDOM     = 1; /* fadvise.h */
    private static final int POSIX_FADV_SEQUENTIAL = 2; /* fadvise.h */
    private static final int POSIX_FADV_WILLNEED   = 3; /* fadvise.h */
    private static final int POSIX_FADV_DONTNEED   = 4; /* fadvise.h */
    private static final int POSIX_FADV_NOREUSE    = 5; /* fadvise.h */

    private static final NativeLibraryWrapper wrappedLibrary;
    private static boolean jnaLockable = false;

    private static final Field FILE_DESCRIPTOR_FD_FIELD;
    private static final Field FILE_CHANNEL_FD_FIELD;

    static
    {
        FILE_DESCRIPTOR_FD_FIELD = FBUtilities.getProtectedField(FileDescriptor.class, "fd");
        try
        {
            FILE_CHANNEL_FD_FIELD = FBUtilities.getProtectedField(Class.forName("sun.nio.ch.FileChannelImpl"), "fd");
        }
        catch (ClassNotFoundException e)
        {
            throw new RuntimeException(e);
        }

        // detect the OS type the JVM is running on and then set the CLibraryWrapper
        // instance to a compatable implementation of CLibraryWrapper for that OS type
        osType = getOsType();
        switch (osType)
        {
            case MAC: wrappedLibrary = new NativeLibraryDarwin(); break;
            case WINDOWS: wrappedLibrary = new NativeLibraryWindows(); break;
            case LINUX:
            case AIX:
            case OTHER:
            default: wrappedLibrary = new NativeLibraryLinux();
        }

        if (System.getProperty("os.arch").toLowerCase().contains("ppc"))
        {
            if (osType == LINUX)
            {
               MCL_CURRENT = 0x2000;
               MCL_FUTURE = 0x4000;
            }
            else if (osType == AIX)
            {
                MCL_CURRENT = 0x100;
                MCL_FUTURE = 0x200;
            }
            else
            {
                MCL_CURRENT = 1;
                MCL_FUTURE = 2;
            }
        }
        else
        {
            MCL_CURRENT = 1;
            MCL_FUTURE = 2;
        }
    }

    private NativeLibrary() {}

    /**
     * @return the detected OSType of the Operating System running the JVM using crude string matching
     */
    private static OSType getOsType()
    {
        String osName = System.getProperty("os.name").toLowerCase();
        if  (osName.contains("linux"))
            return LINUX;
        else if (osName.contains("mac"))
            return MAC;
        else if (osName.contains("windows"))
            return WINDOWS;

        logger.warn("the current operating system, {}, is unsupported by cassandra", osName);
        if (osName.contains("aix"))
            return AIX;
        else
            // fall back to the Linux impl for all unknown OS types until otherwise implicitly supported as needed
            return LINUX;
    }

    private static int errno(RuntimeException e)
    {
        assert e instanceof LastErrorException;
        try
        {
            return ((LastErrorException) e).getErrorCode();
        }
        catch (NoSuchMethodError x)
        {
            logger.warn("Obsolete version of JNA present; unable to read errno. Upgrade to JNA 3.2.7 or later");
            return 0;
        }
    }

    /**
     * Checks if the library has been successfully linked.
     * @return {@code true} if the library has been successfully linked, {@code false} otherwise.
     */
    public static boolean isAvailable()
    {
        return wrappedLibrary.isAvailable();
    }

    public static boolean jnaMemoryLockable()
    {
        return jnaLockable;
    }

    public static void tryMlockall()
    {
        try
        {
            wrappedLibrary.callMlockall(MCL_CURRENT);
            jnaLockable = true;
            logger.info("JNA mlockall successful");
        }
        catch (UnsatisfiedLinkError e)
        {
            // this will have already been logged by CLibrary, no need to repeat it
        }
        catch (RuntimeException e)
        {
            if (!(e instanceof LastErrorException))
                throw e;

            if (errno(e) == ENOMEM && osType == LINUX)
            {
                logger.warn("Unable to lock JVM memory (ENOMEM)."
                        + " This can result in part of the JVM being swapped out, especially with mmapped I/O enabled."
                        + " Increase RLIMIT_MEMLOCK or run Cassandra as root.");
            }
            else if (osType != MAC)
            {
                // OS X allows mlockall to be called, but always returns an error
                logger.warn("Unknown mlockall error {}", errno(e));
            }
        }
    }

    public static void trySkipCache(String path, long offset, long len)
    {
        File f = new File(path);
        if (!f.exists())
            return;

        try (FileInputStream fis = new FileInputStream(f))
        {
            trySkipCache(getfd(fis.getChannel()), offset, len, path);
        }
        catch (IOException e)
        {
            logger.warn("Could not skip cache", e);
        }
    }

    public static void trySkipCache(int fd, long offset, long len, String path)
    {
        if (len == 0)
            trySkipCache(fd, 0, 0, path);

        while (len > 0)
        {
            int sublen = (int) Math.min(Integer.MAX_VALUE, len);
            trySkipCache(fd, offset, sublen, path);
            len -= sublen;
            offset -= sublen;
        }
    }

    public static void trySkipCache(int fd, long offset, int len, String path)
    {
        if (fd < 0)
            return;

        try
        {
            if (osType == LINUX)
            {
                int result = wrappedLibrary.callPosixFadvise(fd, offset, len, POSIX_FADV_DONTNEED);
                if (result != 0)
                    NoSpamLogger.log(
                            logger,
                            NoSpamLogger.Level.WARN,
                            10,
                            TimeUnit.MINUTES,
                            "Failed trySkipCache on file: {} Error: " + wrappedLibrary.callStrerror(result).getString(0),
                            path);
            }
        }
        catch (UnsatisfiedLinkError e)
        {
            // if JNA is unavailable just skipping Direct I/O
            // instance of this class will act like normal RandomAccessFile
        }
        catch (RuntimeException e)
        {
            if (!(e instanceof LastErrorException))
                throw e;

            logger.warn("posix_fadvise({}, {}) failed, errno ({}).", fd, offset, errno(e));
        }
    }

    public static int tryFcntl(int fd, int command, int flags)
    {
        // fcntl return value may or may not be useful, depending on the command
        int result = -1;

        try
        {
            result = wrappedLibrary.callFcntl(fd, command, flags);
        }
        catch (UnsatisfiedLinkError e)
        {
            // if JNA is unavailable just skipping
        }
        catch (RuntimeException e)
        {
            if (!(e instanceof LastErrorException))
                throw e;

            logger.warn("fcntl({}, {}, {}) failed, errno ({}).", fd, command, flags, errno(e));
        }

        return result;
    }

    public static int tryOpenDirectory(String path)
    {
        int fd = -1;

        try
        {
            return wrappedLibrary.callOpen(path, O_RDONLY);
        }
        catch (UnsatisfiedLinkError e)
        {
            // JNA is unavailable just skipping Direct I/O
        }
        catch (RuntimeException e)
        {
            if (!(e instanceof LastErrorException))
                throw e;

            logger.warn("open({}, O_RDONLY) failed, errno ({}).", path, errno(e));
        }

        return fd;
    }

    public static void trySync(int fd)
    {
        if (fd == -1)
            return;

        try
        {
            wrappedLibrary.callFsync(fd);
        }
        catch (UnsatisfiedLinkError e)
        {
            // JNA is unavailable just skipping Direct I/O
        }
        catch (RuntimeException e)
        {
            if (!(e instanceof LastErrorException))
                throw e;

<<<<<<< HEAD
            logger.warn("fsync({}) failed, errorno ({}) {}", fd, errno(e), e.getMessage());
=======
            String errMsg = String.format("fsync(%s) failed, errno %s", fd, errno(e));
            logger.warn(errMsg);
            throw new FSWriteError(e, errMsg);
>>>>>>> 11524170
        }
    }

    public static void tryCloseFD(int fd)
    {
        if (fd == -1)
            return;

        try
        {
            wrappedLibrary.callClose(fd);
        }
        catch (UnsatisfiedLinkError e)
        {
            // JNA is unavailable just skipping Direct I/O
        }
        catch (RuntimeException e)
        {
            if (!(e instanceof LastErrorException))
                throw e;

            String errMsg = String.format("close(%d) failed, errno (%d).", fd, errno(e));
            logger.warn(errMsg);
            throw new FSWriteError(e, errMsg);
        }
    }

    public static int getfd(FileChannel channel)
    {
        try
        {
            return getfd((FileDescriptor)FILE_CHANNEL_FD_FIELD.get(channel));
        }
        catch (IllegalArgumentException|IllegalAccessException e)
        {
            logger.warn("Unable to read fd field from FileChannel");
        }
        return -1;
    }

    /**
     * Get system file descriptor from FileDescriptor object.
     * @param descriptor - FileDescriptor objec to get fd from
     * @return file descriptor, -1 or error
     */
    public static int getfd(FileDescriptor descriptor)
    {
        try
        {
            return FILE_DESCRIPTOR_FD_FIELD.getInt(descriptor);
        }
        catch (Exception e)
        {
            JVMStabilityInspector.inspectThrowable(e);
            logger.warn("Unable to read fd field from FileDescriptor");
        }

        return -1;
    }

    /**
     * @return the PID of the JVM or -1 if we failed to get the PID
     */
    public static long getProcessID()
    {
        try
        {
            return wrappedLibrary.callGetpid();
        }
        catch (Exception e)
        {
            logger.info("Failed to get PID from JNA", e);
        }

        return -1;
    }
}<|MERGE_RESOLUTION|>--- conflicted
+++ resolved
@@ -337,13 +337,9 @@
             if (!(e instanceof LastErrorException))
                 throw e;
 
-<<<<<<< HEAD
-            logger.warn("fsync({}) failed, errorno ({}) {}", fd, errno(e), e.getMessage());
-=======
-            String errMsg = String.format("fsync(%s) failed, errno %s", fd, errno(e));
+            String errMsg = String.format("fsync(%s) failed, errno (%s) %s", fd, errno(e), e.getMessage());
             logger.warn(errMsg);
             throw new FSWriteError(e, errMsg);
->>>>>>> 11524170
         }
     }
 
