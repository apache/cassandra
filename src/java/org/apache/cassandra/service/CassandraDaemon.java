/*
 * Licensed to the Apache Software Foundation (ASF) under one
 * or more contributor license agreements.  See the NOTICE file
 * distributed with this work for additional information
 * regarding copyright ownership.  The ASF licenses this file
 * to you under the Apache License, Version 2.0 (the
 * "License"); you may not use this file except in compliance
 * with the License.  You may obtain a copy of the License at
 *
 *     http://www.apache.org/licenses/LICENSE-2.0
 *
 * Unless required by applicable law or agreed to in writing, software
 * distributed under the License is distributed on an "AS IS" BASIS,
 * WITHOUT WARRANTIES OR CONDITIONS OF ANY KIND, either express or implied.
 * See the License for the specific language governing permissions and
 * limitations under the License.
 */
package org.apache.cassandra.service;

import java.io.File;
import java.io.IOException;
import java.lang.management.ManagementFactory;
import java.lang.management.MemoryPoolMXBean;
import java.net.InetAddress;
import java.net.URL;
import java.net.UnknownHostException;
import java.nio.file.Files;
import java.nio.file.Path;
import java.nio.file.Paths;
import java.util.Arrays;
import java.util.List;
import java.util.concurrent.TimeUnit;
import java.util.stream.Stream;

import javax.management.ObjectName;
import javax.management.StandardMBean;
import javax.management.remote.JMXConnectorServer;

import com.google.common.annotations.VisibleForTesting;
import com.google.common.util.concurrent.Futures;
import com.google.common.util.concurrent.ListenableFuture;
import org.slf4j.Logger;
import org.slf4j.LoggerFactory;

import com.addthis.metrics3.reporter.config.ReporterConfig;
import com.codahale.metrics.Meter;
import com.codahale.metrics.MetricRegistryListener;
import com.codahale.metrics.SharedMetricRegistries;
import com.codahale.metrics.jvm.BufferPoolMetricSet;
import com.codahale.metrics.jvm.FileDescriptorRatioGauge;
import com.codahale.metrics.jvm.GarbageCollectorMetricSet;
import com.codahale.metrics.jvm.MemoryUsageGaugeSet;

import org.apache.cassandra.audit.AuditLogManager;
import org.apache.cassandra.concurrent.ScheduledExecutors;
import org.apache.cassandra.config.DatabaseDescriptor;
import org.apache.cassandra.cql3.QueryProcessor;
import org.apache.cassandra.db.ColumnFamilyStore;
import org.apache.cassandra.db.Keyspace;
import org.apache.cassandra.db.SizeEstimatesRecorder;
import org.apache.cassandra.db.SystemKeyspace;
import org.apache.cassandra.db.SystemKeyspaceMigrator40;
import org.apache.cassandra.db.WindowsFailedSnapshotTracker;
import org.apache.cassandra.db.commitlog.CommitLog;
import org.apache.cassandra.db.virtual.SystemViewsKeyspace;
import org.apache.cassandra.db.virtual.VirtualKeyspaceRegistry;
import org.apache.cassandra.db.virtual.VirtualSchemaKeyspace;
import org.apache.cassandra.exceptions.ConfigurationException;
import org.apache.cassandra.exceptions.StartupException;
import org.apache.cassandra.gms.Gossiper;
import org.apache.cassandra.io.FSError;
import org.apache.cassandra.io.sstable.CorruptSSTableException;
import org.apache.cassandra.io.sstable.SSTableHeaderFix;
import org.apache.cassandra.io.util.FileUtils;
import org.apache.cassandra.locator.InetAddressAndPort;
import org.apache.cassandra.metrics.CassandraMetricsRegistry;
import org.apache.cassandra.metrics.DefaultNameFactory;
import org.apache.cassandra.metrics.StorageMetrics;
import org.apache.cassandra.net.StartupClusterConnectivityChecker;
import org.apache.cassandra.schema.Schema;
import org.apache.cassandra.schema.SchemaConstants;
import org.apache.cassandra.schema.TableMetadata;
import org.apache.cassandra.security.ThreadAwareSecurityManager;
import org.apache.cassandra.tracing.Tracing;
import org.apache.cassandra.utils.FBUtilities;
import org.apache.cassandra.utils.JMXServerUtils;
import org.apache.cassandra.utils.JVMStabilityInspector;
import org.apache.cassandra.utils.MBeanWrapper;
import org.apache.cassandra.utils.Mx4jTool;
import org.apache.cassandra.utils.NativeLibrary;
import org.apache.cassandra.utils.WindowsTimer;

import static java.util.concurrent.TimeUnit.NANOSECONDS;
import static org.apache.cassandra.config.CassandraRelevantProperties.CASSANDRA_FOREGROUND;
import static org.apache.cassandra.config.CassandraRelevantProperties.CASSANDRA_JMX_REMOTE_PORT;
import static org.apache.cassandra.config.CassandraRelevantProperties.CASSANDRA_PID_FILE;
import static org.apache.cassandra.config.CassandraRelevantProperties.COM_SUN_MANAGEMENT_JMXREMOTE_PORT;
import static org.apache.cassandra.config.CassandraRelevantProperties.JAVA_CLASS_PATH;
import static org.apache.cassandra.config.CassandraRelevantProperties.JAVA_VERSION;
import static org.apache.cassandra.config.CassandraRelevantProperties.JAVA_VM_NAME;

/**
 * The <code>CassandraDaemon</code> is an abstraction for a Cassandra daemon
 * service, which defines not only a way to activate and deactivate it, but also
 * hooks into its lifecycle methods (see {@link #setup()}, {@link #start()},
 * {@link #stop()} and {@link #setup()}).
 */
public class CassandraDaemon
{
    public static final String MBEAN_NAME = "org.apache.cassandra.db:type=NativeAccess";

    private static final Logger logger;

    @VisibleForTesting
    public static CassandraDaemon getInstanceForTesting()
    {
        return instance;
    }

    static {
        // Need to register metrics before instrumented appender is created(first access to LoggerFactory).
        SharedMetricRegistries.getOrCreate("logback-metrics").addListener(new MetricRegistryListener.Base()
        {
            @Override
            public void onMeterAdded(String metricName, Meter meter)
            {
                // Given metricName consists of appender name in logback.xml + "." + metric name.
                // We first separate appender name
                int separator = metricName.lastIndexOf('.');
                String appenderName = metricName.substring(0, separator);
                String metric = metricName.substring(separator + 1); // remove "."
                ObjectName name = DefaultNameFactory.createMetricName(appenderName, metric, null).getMBeanName();
                CassandraMetricsRegistry.Metrics.registerMBean(meter, name);
            }
        });
        logger = LoggerFactory.getLogger(CassandraDaemon.class);
    }

    private void maybeInitJmx()
    {
        // If the standard com.sun.management.jmxremote.port property has been set
        // then the JVM agent will have already started up a default JMX connector
        // server. This behaviour is deprecated, but some clients may be relying
        // on it, so log a warning and skip setting up the server with the settings
        // as configured in cassandra-env.(sh|ps1)
        // See: CASSANDRA-11540 & CASSANDRA-11725
        if (COM_SUN_MANAGEMENT_JMXREMOTE_PORT.isPresent())
        {
            logger.warn("JMX settings in cassandra-env.sh have been bypassed as the JMX connector server is " +
                        "already initialized. Please refer to cassandra-env.(sh|ps1) for JMX configuration info");
            return;
        }

        System.setProperty("java.rmi.server.randomIDs", "true");

        // If a remote port has been specified then use that to set up a JMX
        // connector server which can be accessed remotely. Otherwise, look
        // for the local port property and create a server which is bound
        // only to the loopback address. Auth options are applied to both
        // remote and local-only servers, but currently SSL is only
        // available for remote.
        // If neither is remote nor local port is set in cassandra-env.(sh|ps)
        // then JMX is effectively  disabled.
        boolean localOnly = false;
        String jmxPort = CASSANDRA_JMX_REMOTE_PORT.getString();

        if (jmxPort == null)
        {
            localOnly = true;
            jmxPort = System.getProperty("cassandra.jmx.local.port");
        }

        if (jmxPort == null)
            return;

        try
        {
            jmxServer = JMXServerUtils.createJMXServer(Integer.parseInt(jmxPort), localOnly);
            if (jmxServer == null)
                return;
        }
        catch (IOException e)
        {
            exitOrFail(1, e.getMessage(), e.getCause());
        }
    }

    @VisibleForTesting
    public static Runnable SPECULATION_THRESHOLD_UPDATER = 
        () -> 
        {
            try
            {
                Keyspace.allExisting().forEach(k -> k.getColumnFamilyStores().forEach(ColumnFamilyStore::updateSpeculationThreshold));
            }
            catch (Throwable t)
            {
                logger.warn("Failed to update speculative retry thresholds.", t);
                JVMStabilityInspector.inspectThrowable(t);
            }
        };
    
    static final CassandraDaemon instance = new CassandraDaemon();

    private volatile NativeTransportService nativeTransportService;
    private JMXConnectorServer jmxServer;

    private final boolean runManaged;
    protected final StartupChecks startupChecks;
    private boolean setupCompleted;

    public CassandraDaemon()
    {
        this(false);
    }

    public CassandraDaemon(boolean runManaged)
    {
        this.runManaged = runManaged;
        this.startupChecks = new StartupChecks().withDefaultTests();
        this.setupCompleted = false;
    }

    /**
     * This is a hook for concrete daemons to initialize themselves suitably.
     *
     * Subclasses should override this to finish the job (listening on ports, etc.)
     */
    protected void setup()
    {
        FileUtils.setFSErrorHandler(new DefaultFSErrorHandler());

        // Since CASSANDRA-14793 the local system keyspaces data are not dispatched across the data directories
        // anymore to reduce the risks in case of disk failures. By consequence, the system need to ensure in case of
        // upgrade that the old data files have been migrated to the new directories before we start deleting
        // snapshots and upgrading system tables.
        try
        {
            migrateSystemDataIfNeeded();
        }
        catch (IOException e)
        {
            exitOrFail(StartupException.ERR_WRONG_DISK_STATE, e.getMessage(), e);
        }

        // Delete any failed snapshot deletions on Windows - see CASSANDRA-9658
        if (FBUtilities.isWindows)
            WindowsFailedSnapshotTracker.deleteOldSnapshots();

        maybeInitJmx();

        Mx4jTool.maybeLoad();

        ThreadAwareSecurityManager.install();

        logSystemInfo();

        NativeLibrary.tryMlockall();

        CommitLog.instance.start();

        runStartupChecks();

        try
        {
            SystemKeyspace.snapshotOnVersionChange();
        }
        catch (IOException e)
        {
            exitOrFail(StartupException.ERR_WRONG_DISK_STATE, e.getMessage(), e.getCause());
        }

        // We need to persist this as soon as possible after startup checks.
        // This should be the first write to SystemKeyspace (CASSANDRA-11742)
        SystemKeyspace.persistLocalMetadata();

        Thread.setDefaultUncaughtExceptionHandler(CassandraDaemon::uncaughtException);

        SystemKeyspaceMigrator40.migrate();

        // Populate token metadata before flushing, for token-aware sstable partitioning (#6696)
        StorageService.instance.populateTokenMetadata();

        try
        {
            // load schema from disk
            Schema.instance.loadFromDisk();
        }
        catch (Exception e)
        {
            logger.error("Error while loading schema: ", e);
            throw e;
        }

        setupVirtualKeyspaces();

        SSTableHeaderFix.fixNonFrozenUDTIfUpgradeFrom30();

        // clean up debris in the rest of the keyspaces
        for (String keyspaceName : Schema.instance.getKeyspaces())
        {
            // Skip system as we've already cleaned it
            if (keyspaceName.equals(SchemaConstants.SYSTEM_KEYSPACE_NAME))
                continue;

            for (TableMetadata cfm : Schema.instance.getTablesAndViews(keyspaceName))
            {
                try
                {
                    ColumnFamilyStore.scrubDataDirectories(cfm);
                }
                catch (StartupException e)
                {
                    exitOrFail(e.returnCode, e.getMessage(), e.getCause());
                }
            }
        }

        Keyspace.setInitialized();

        // initialize keyspaces
        for (String keyspaceName : Schema.instance.getKeyspaces())
        {
            if (logger.isDebugEnabled())
                logger.debug("opening keyspace {}", keyspaceName);
            // disable auto compaction until gossip settles since disk boundaries may be affected by ring layout
            for (ColumnFamilyStore cfs : Keyspace.open(keyspaceName).getColumnFamilyStores())
            {
                for (ColumnFamilyStore store : cfs.concatWithIndexes())
                {
                    store.disableAutoCompaction();
                }
            }
        }


        try
        {
            loadRowAndKeyCacheAsync().get();
        }
        catch (Throwable t)
        {
            JVMStabilityInspector.inspectThrowable(t);
            logger.warn("Error loading key or row cache", t);
        }

        try
        {
            GCInspector.register();
        }
        catch (Throwable t)
        {
            JVMStabilityInspector.inspectThrowable(t);
            logger.warn("Unable to start GCInspector (currently only supported on the Sun JVM)");
        }

        // Replay any CommitLogSegments found on disk
        try
        {
            CommitLog.instance.recoverSegmentsOnDisk();
        }
        catch (IOException e)
        {
            throw new RuntimeException(e);
        }

        // Re-populate token metadata after commit log recover (new peers might be loaded onto system keyspace #10293)
        StorageService.instance.populateTokenMetadata();

        SystemKeyspace.finishStartup();

        // Clean up system.size_estimates entries left lying around from missed keyspace drops (CASSANDRA-14905)
        StorageService.instance.cleanupSizeEstimates();

        // schedule periodic dumps of table size estimates into SystemKeyspace.SIZE_ESTIMATES_CF
        // set cassandra.size_recorder_interval to 0 to disable
        int sizeRecorderInterval = Integer.getInteger("cassandra.size_recorder_interval", 5 * 60);
        if (sizeRecorderInterval > 0)
            ScheduledExecutors.optionalTasks.scheduleWithFixedDelay(SizeEstimatesRecorder.instance, 30, sizeRecorderInterval, TimeUnit.SECONDS);

        ActiveRepairService.instance.start();

        // Prepared statements
        QueryProcessor.preloadPreparedStatement();

        // Metrics
        String metricsReporterConfigFile = System.getProperty("cassandra.metricsReporterConfigFile");
        if (metricsReporterConfigFile != null)
        {
            logger.info("Trying to load metrics-reporter-config from file: {}", metricsReporterConfigFile);
            try
            {
                // enable metrics provided by metrics-jvm.jar
                CassandraMetricsRegistry.Metrics.register("jvm.buffers", new BufferPoolMetricSet(ManagementFactory.getPlatformMBeanServer()));
                CassandraMetricsRegistry.Metrics.register("jvm.gc", new GarbageCollectorMetricSet());
                CassandraMetricsRegistry.Metrics.register("jvm.memory", new MemoryUsageGaugeSet());
                CassandraMetricsRegistry.Metrics.register("jvm.fd.usage", new FileDescriptorRatioGauge());
                // initialize metrics-reporter-config from yaml file
                URL resource = CassandraDaemon.class.getClassLoader().getResource(metricsReporterConfigFile);
                if (resource == null)
                {
                    logger.warn("Failed to load metrics-reporter-config, file does not exist: {}", metricsReporterConfigFile);
                }
                else
                {
                    String reportFileLocation = resource.getFile();
                    ReporterConfig.loadFromFile(reportFileLocation).enableAll(CassandraMetricsRegistry.Metrics);
                }
            }
            catch (Exception e)
            {
                logger.warn("Failed to load metrics-reporter-config, metric sinks will not be activated", e);
            }
        }

        // start server internals
        StorageService.instance.registerDaemon(this);
        try
        {
            StorageService.instance.initServer();
        }
        catch (ConfigurationException e)
        {
            System.err.println(e.getMessage() + "\nFatal configuration error; unable to start server.  See log for stacktrace.");
            exitOrFail(1, "Fatal configuration error", e);
        }

        // Because we are writing to the system_distributed keyspace, this should happen after that is created, which
        // happens in StorageService.instance.initServer()
        Runnable viewRebuild = () -> {
            for (Keyspace keyspace : Keyspace.all())
            {
                keyspace.viewManager.buildAllViews();
            }
            logger.debug("Completed submission of build tasks for any materialized views defined at startup");
        };

        ScheduledExecutors.optionalTasks.schedule(viewRebuild, StorageService.RING_DELAY, TimeUnit.MILLISECONDS);

        if (!FBUtilities.getBroadcastAddressAndPort().equals(InetAddressAndPort.getLoopbackAddress()))
            Gossiper.waitToSettle();

        // re-enable auto-compaction after gossip is settled, so correct disk boundaries are used
        for (Keyspace keyspace : Keyspace.all())
        {
            for (ColumnFamilyStore cfs : keyspace.getColumnFamilyStores())
            {
                for (final ColumnFamilyStore store : cfs.concatWithIndexes())
                {
                    store.reload(); //reload CFs in case there was a change of disk boundaries
                    if (store.getCompactionStrategyManager().shouldBeEnabled())
                    {
                        if (DatabaseDescriptor.getAutocompactionOnStartupEnabled())
                        {
                            store.enableAutoCompaction();
                        }
                        else
                        {
                            logger.info("Not enabling compaction for {}.{}; autocompaction_on_startup_enabled is set to false", store.keyspace.getName(), store.name);
                        }
                    }
                }
            }
        }

        AuditLogManager.instance.initialize();

        // schedule periodic background compaction task submission. this is simply a backstop against compactions stalling
        // due to scheduling errors or race conditions
        ScheduledExecutors.optionalTasks.scheduleWithFixedDelay(ColumnFamilyStore.getBackgroundCompactionTaskSubmitter(), 5, 1, TimeUnit.MINUTES);

        // schedule periodic recomputation of speculative retry thresholds
        ScheduledExecutors.optionalTasks.scheduleWithFixedDelay(SPECULATION_THRESHOLD_UPDATER, 
                                                                DatabaseDescriptor.getReadRpcTimeout(NANOSECONDS),
                                                                DatabaseDescriptor.getReadRpcTimeout(NANOSECONDS),
                                                                NANOSECONDS);

        initializeClientTransports();

        completeSetup();
    }

    public void runStartupChecks()
    {
        try
        {
            startupChecks.verify();
        }
        catch (StartupException e)
        {
            exitOrFail(e.returnCode, e.getMessage(), e.getCause());
        }

    }

    /**
     * Checks if the data of the local system keyspaces need to be migrated to a different location.
     *
     * @throws IOException
     */
    public void migrateSystemDataIfNeeded() throws IOException
    {
        // If there is only one directory and no system keyspace directory has been specified we do not need to do
        // anything. If it is not the case we want to try to migrate the data.
        if (!DatabaseDescriptor.useSpecificLocationForLocalSystemData()
                && DatabaseDescriptor.getNonLocalSystemKeyspacesDataFileLocations().length <= 1)
            return;

        // We can face several cases:
        //  1) The system data are spread accross the data file locations and need to be moved to
        //     the first data location (upgrade to 4.0)
        //  2) The system data are spread accross the data file locations and need to be moved to
        //     the system keyspace location configured by the user (upgrade to 4.0)
        //  3) The system data are stored in the first data location and need to be moved to
        //     the system keyspace location configured by the user (system_data_file_directory has been configured)
        Path target = Paths.get(DatabaseDescriptor.getLocalSystemKeyspacesDataFileLocations()[0]);

        String[] nonLocalSystemKeyspacesFileLocations = DatabaseDescriptor.getNonLocalSystemKeyspacesDataFileLocations();
        String[] sources = DatabaseDescriptor.useSpecificLocationForLocalSystemData() ? nonLocalSystemKeyspacesFileLocations
                                                                                      : Arrays.copyOfRange(nonLocalSystemKeyspacesFileLocations,
                                                                                                           1,
                                                                                                           nonLocalSystemKeyspacesFileLocations.length);

        for (String source : sources)
        {
            Path dataFileLocation = Paths.get(source);

            if (!Files.exists(dataFileLocation))
                continue;

            try (Stream<Path> locationChildren = Files.list(dataFileLocation))
            {
                Path[] keyspaceDirectories = locationChildren.filter(p -> SchemaConstants.isLocalSystemKeyspace(p.getFileName().toString()))
                                                             .toArray(Path[]::new);

                for (Path keyspaceDirectory : keyspaceDirectories)
                {
                    try (Stream<Path> keyspaceChildren = Files.list(keyspaceDirectory))
                    {
                        Path[] tableDirectories = keyspaceChildren.filter(Files::isDirectory)
                                                                  .filter(p -> !SystemKeyspace.TABLES_SPLIT_ACROSS_MULTIPLE_DISKS
                                                                                              .contains(p.getFileName()
                                                                                                         .toString()))
                                                                  .toArray(Path[]::new);

                        for (Path tableDirectory : tableDirectories)
                        {
                            FileUtils.moveRecursively(tableDirectory,
                                                      target.resolve(dataFileLocation.relativize(tableDirectory)));
                        }

                        if (!SchemaConstants.SYSTEM_KEYSPACE_NAME.equals(keyspaceDirectory.getFileName().toString()))
                        {
                            FileUtils.deleteDirectoryIfEmpty(keyspaceDirectory);
                        }
                    }
                }
            }
        }
    }

    public void setupVirtualKeyspaces()
    {
        VirtualKeyspaceRegistry.instance.register(VirtualSchemaKeyspace.instance);
        VirtualKeyspaceRegistry.instance.register(SystemViewsKeyspace.instance);
    }

    public synchronized void initializeClientTransports()
    {
        // Native transport
        if (nativeTransportService == null)
            nativeTransportService = new NativeTransportService();
    }

    @VisibleForTesting
    public static void uncaughtException(Thread t, Throwable e)
    {
        StorageMetrics.uncaughtExceptions.inc();
        logger.error("Exception in thread {}", t, e);
        Tracing.trace("Exception in thread {}", t, e);
        for (Throwable e2 = e; e2 != null; e2 = e2.getCause())
        {
            // make sure error gets logged exactly once.
            if (e2 != e && (e2 instanceof FSError || e2 instanceof CorruptSSTableException))
                logger.error("Exception in thread {}", t, e2);
        }
        JVMStabilityInspector.inspectThrowable(e);
    }

    /*
     * Asynchronously load the row and key cache in one off threads and return a compound future of the result.
     * Error handling is pushed into the cache load since cache loads are allowed to fail and are handled by logging.
     */
    private ListenableFuture<?> loadRowAndKeyCacheAsync()
    {
        final ListenableFuture<Integer> keyCacheLoad = CacheService.instance.keyCache.loadSavedAsync();

        final ListenableFuture<Integer> rowCacheLoad = CacheService.instance.rowCache.loadSavedAsync();

        @SuppressWarnings("unchecked")
        ListenableFuture<List<Integer>> retval = Futures.successfulAsList(keyCacheLoad, rowCacheLoad);

        return retval;
    }

    @VisibleForTesting
    public void completeSetup()
    {
        setupCompleted = true;
    }

    public boolean setupCompleted()
    {
        return setupCompleted;
    }

    private void logSystemInfo()
    {
    	if (logger.isInfoEnabled())
    	{
	        try
	        {
	            logger.info("Hostname: {}", InetAddress.getLocalHost().getHostName() + ":" + DatabaseDescriptor.getStoragePort() + ":" + DatabaseDescriptor.getSSLStoragePort());
	        }
	        catch (UnknownHostException e1)
	        {
	            logger.info("Could not resolve local host");
	        }

	        logger.info("JVM vendor/version: {}/{}", JAVA_VM_NAME.getString(), JAVA_VERSION.getString());
	        logger.info("Heap size: {}/{}",
                        FBUtilities.prettyPrintMemory(Runtime.getRuntime().totalMemory()),
                        FBUtilities.prettyPrintMemory(Runtime.getRuntime().maxMemory()));

	        for(MemoryPoolMXBean pool: ManagementFactory.getMemoryPoolMXBeans())
	            logger.info("{} {}: {}", pool.getName(), pool.getType(), pool.getPeakUsage());

	        logger.info("Classpath: {}", JAVA_CLASS_PATH.getString());

            logger.info("JVM Arguments: {}", ManagementFactory.getRuntimeMXBean().getInputArguments());
    	}
    }

    /**
     * Initialize the Cassandra Daemon based on the given <a
     * href="http://commons.apache.org/daemon/jsvc.html">Commons
     * Daemon</a>-specific arguments. To clarify, this is a hook for JSVC.
     *
     * @param arguments
     *            the arguments passed in from JSVC
     * @throws IOException
     */
    public void init(String[] arguments) throws IOException
    {
        setup();
    }

    /**
     * Start the Cassandra Daemon, assuming that it has already been
     * initialized via {@link #init(String[])}
     *
     * Hook for JSVC
     */
    public void start()
    {
        StartupClusterConnectivityChecker connectivityChecker = StartupClusterConnectivityChecker.create(DatabaseDescriptor.getBlockForPeersTimeoutInSeconds(),
                                                                                                         DatabaseDescriptor.getBlockForPeersInRemoteDatacenters());
        connectivityChecker.execute(Gossiper.instance.getEndpoints(), DatabaseDescriptor.getEndpointSnitch()::getDatacenter);

        // check to see if transports may start else return without starting.  This is needed when in survey mode or
        // when bootstrap has not completed.
        try
        {
            validateTransportsCanStart();
        }
        catch (IllegalStateException isx)
        {
            // If there are any errors, we just log and return in this case
            logger.warn(isx.getMessage());
            return;
        }

        startClientTransports();
    }

    private void startClientTransports()
    {
        String nativeFlag = System.getProperty("cassandra.start_native_transport");
        if ((nativeFlag != null && Boolean.parseBoolean(nativeFlag)) || (nativeFlag == null && DatabaseDescriptor.startNativeTransport()))
        {
            startNativeTransport();
            StorageService.instance.setRpcReady(true);
        }
        else
        {
            logger.info("Not starting native transport as requested. Use JMX (StorageService->startNativeTransport()) or nodetool (enablebinary) to start it");
            StorageService.instance.setRpcReady(false);
        }
    }

    /**
     * Stop the daemon, ideally in an idempotent manner.
     *
     * Hook for JSVC / Procrun
     */
    public void stop()
    {
        // On linux, this doesn't entirely shut down Cassandra, just the RPC server.
        // jsvc takes care of taking the rest down
        logger.info("Cassandra shutting down...");
        destroyClientTransports();
        StorageService.instance.setRpcReady(false);

        // On windows, we need to stop the entire system as prunsrv doesn't have the jsvc hooks
        // We rely on the shutdown hook to drain the node
        if (FBUtilities.isWindows)
            System.exit(0);

        if (jmxServer != null)
        {
            try
            {
                jmxServer.stop();
            }
            catch (IOException e)
            {
                logger.error("Error shutting down local JMX server: ", e);
            }
        }
    }

    @VisibleForTesting
    public void destroyClientTransports()
    {
        stopNativeTransport();
        if (nativeTransportService != null)
            nativeTransportService.destroy();
    }

    /**
     * Clean up all resources obtained during the lifetime of the daemon. This
     * is a hook for JSVC.
     */
    public void destroy()
    {}

    /**
     * A convenience method to initialize and start the daemon in one shot.
     */
    public void activate()
    {
        // Do not put any references to DatabaseDescriptor above the forceStaticInitialization call.
        try
        {
            applyConfig();

            registerNativeAccess();

            if (FBUtilities.isWindows)
            {
                // We need to adjust the system timer on windows from the default 15ms down to the minimum of 1ms as this
                // impacts timer intervals, thread scheduling, driver interrupts, etc.
                WindowsTimer.startTimerPeriod(DatabaseDescriptor.getWindowsTimerInterval());
            }

            setup();

            String pidFile = CASSANDRA_PID_FILE.getString();

            if (pidFile != null)
            {
                new File(pidFile).deleteOnExit();
            }

            if (CASSANDRA_FOREGROUND.getString() == null)
            {
                System.out.close();
                System.err.close();
            }

            start();

            logger.info("Startup complete");
        }
        catch (Throwable e)
        {
            boolean logStackTrace =
                    e instanceof ConfigurationException ? ((ConfigurationException)e).logStackTrace : true;

            System.out.println("Exception (" + e.getClass().getName() + ") encountered during startup: " + e.getMessage());

            if (logStackTrace)
            {
                if (runManaged)
                    logger.error("Exception encountered during startup", e);
                // try to warn user on stdout too, if we haven't already detached
                e.printStackTrace();
                exitOrFail(3, "Exception encountered during startup", e);
            }
            else
            {
                if (runManaged)
                    logger.error("Exception encountered during startup: {}", e.getMessage());
                // try to warn user on stdout too, if we haven't already detached
                System.err.println(e.getMessage());
                exitOrFail(3, "Exception encountered during startup: " + e.getMessage());
            }
        }
    }

    @VisibleForTesting
    public static void registerNativeAccess() throws javax.management.NotCompliantMBeanException
    {
        MBeanWrapper.instance.registerMBean(new StandardMBean(new NativeAccess(), NativeAccessMBean.class), MBEAN_NAME, MBeanWrapper.OnException.LOG);
    }

    public void applyConfig()
    {
        DatabaseDescriptor.daemonInitialization();
    }

    public void validateTransportsCanStart()
    {
        // We only start transports if bootstrap has completed and we're not in survey mode, OR if we are in
        // survey mode and streaming has completed but we're not using auth.
        // OR if we have not joined the ring yet.
        if (StorageService.instance.hasJoined())
        {
            if (StorageService.instance.isSurveyMode())
            {
                if (StorageService.instance.isBootstrapMode() || DatabaseDescriptor.getAuthenticator().requireAuthentication())
                {
                    throw new IllegalStateException("Not starting client transports in write_survey mode as it's bootstrapping or " +
                                                    "auth is enabled");
                }
            }
            else
            {
                if (!SystemKeyspace.bootstrapComplete())
                {
                    throw new IllegalStateException("Node is not yet bootstrapped completely. Use nodetool to check bootstrap" +
                                                    " state and resume. For more, see `nodetool help bootstrap`");
                }
            }
        }
    }

    public void startNativeTransport()
    {
        validateTransportsCanStart();

        if (nativeTransportService == null)
            throw new IllegalStateException("setup() must be called first for CassandraDaemon");
<<<<<<< HEAD
        else
            nativeTransportService.start();
            StorageService.instance.setRpcReady(true);
=======

        nativeTransportService.start();
>>>>>>> aac6f7db
    }

    public void stopNativeTransport()
    {
        if (nativeTransportService != null)
            nativeTransportService.stop();
            StorageService.instance.setRpcReady(false);
    }

    public boolean isNativeTransportRunning()
    {
        return nativeTransportService != null && nativeTransportService.isRunning();
    }

    /**
     * A convenience method to stop and destroy the daemon in one shot.
     */
    public void deactivate()
    {
        stop();
        destroy();
        // completely shut down cassandra
        if(!runManaged)
        {
            System.exit(0);
        }
    }

    public static void stop(String[] args)
    {
        instance.deactivate();
    }

    public static void main(String[] args)
    {
        instance.activate();
    }

    public void clearConnectionHistory()
    {
        nativeTransportService.clearConnectionHistory();
    }

    private void exitOrFail(int code, String message)
    {
        exitOrFail(code, message, null);
    }

    private void exitOrFail(int code, String message, Throwable cause)
    {
        if (runManaged)
        {
            RuntimeException t = cause!=null ? new RuntimeException(message, cause) : new RuntimeException(message);
            throw t;
        }
        else
        {
            logger.error(message, cause);
            System.exit(code);
        }
    }

    static class NativeAccess implements NativeAccessMBean
    {
        public boolean isAvailable()
        {
            return NativeLibrary.isAvailable();
        }

        public boolean isMemoryLockable()
        {
            return NativeLibrary.jnaMemoryLockable();
        }
    }

    public interface Server
    {
        /**
         * Start the server.
         * This method shoud be able to restart a server stopped through stop().
         * Should throw a RuntimeException if the server cannot be started
         */
        public void start();

        /**
         * Stop the server.
         * This method should be able to stop server started through start().
         * Should throw a RuntimeException if the server cannot be stopped
         */
        public void stop();

        /**
         * Returns whether the server is currently running.
         */
        public boolean isRunning();

        public void clearConnectionHistory();
    }
}<|MERGE_RESOLUTION|>--- conflicted
+++ resolved
@@ -851,21 +851,16 @@
 
         if (nativeTransportService == null)
             throw new IllegalStateException("setup() must be called first for CassandraDaemon");
-<<<<<<< HEAD
-        else
-            nativeTransportService.start();
-            StorageService.instance.setRpcReady(true);
-=======
 
         nativeTransportService.start();
->>>>>>> aac6f7db
+        StorageService.instance.setRpcReady(true);
     }
 
     public void stopNativeTransport()
     {
         if (nativeTransportService != null)
             nativeTransportService.stop();
-            StorageService.instance.setRpcReady(false);
+        StorageService.instance.setRpcReady(false);
     }
 
     public boolean isNativeTransportRunning()
