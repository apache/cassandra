--- conflicted
+++ resolved
@@ -63,11 +63,7 @@
     private final Map<DecoratedKey, AbstractPaxosRepair> inflight = new ConcurrentHashMap<>();
     private final PaxosTableRepairs tableRepairs;
 
-<<<<<<< HEAD
-    private PaxosCleanupLocalCoordinator(SharedContext ctx, UUID session, TableId tableId, Collection<Range<Token>> ranges, CloseableIterator<UncommittedPaxosKey> uncommittedIter)
-=======
-    private PaxosCleanupLocalCoordinator(UUID session, TableId tableId, Collection<Range<Token>> ranges, CloseableIterator<UncommittedPaxosKey> uncommittedIter, boolean autoRepair)
->>>>>>> a17e4fc4
+    private PaxosCleanupLocalCoordinator(SharedContext ctx, UUID session, TableId tableId, Collection<Range<Token>> ranges, CloseableIterator<UncommittedPaxosKey> uncommittedIter, boolean autoRepair)
     {
         this.ctx = ctx;
         this.session = session;
@@ -75,14 +71,9 @@
         this.table = Schema.instance.getTableMetadata(tableId);
         this.ranges = ranges;
         this.uncommittedIter = uncommittedIter;
-<<<<<<< HEAD
         this.tableRepairs = ctx.paxosRepairState().getForTable(tableId);
         this.deadline = TIMEOUT_NANOS + ctx.clock().nanoTime();
-=======
-        this.tableRepairs = PaxosTableRepairs.getForTable(tableId);
-        this.deadline = TIMEOUT_NANOS + nanoTime();
         this.autoRepair = autoRepair;
->>>>>>> a17e4fc4
     }
 
     public synchronized void start()
@@ -110,21 +101,13 @@
     public static PaxosCleanupLocalCoordinator create(SharedContext ctx, PaxosCleanupRequest request)
     {
         CloseableIterator<UncommittedPaxosKey> iterator = PaxosState.uncommittedTracker().uncommittedKeyIterator(request.tableId, request.ranges);
-<<<<<<< HEAD
-        return new PaxosCleanupLocalCoordinator(ctx, request.session, request.tableId, request.ranges, iterator);
-=======
-        return new PaxosCleanupLocalCoordinator(request.session, request.tableId, request.ranges, iterator, false);
->>>>>>> a17e4fc4
+        return new PaxosCleanupLocalCoordinator(ctx, request.session, request.tableId, request.ranges, iterator, false);
     }
 
     public static PaxosCleanupLocalCoordinator createForAutoRepair(SharedContext ctx, TableId tableId, Collection<Range<Token>> ranges)
     {
         CloseableIterator<UncommittedPaxosKey> iterator = PaxosState.uncommittedTracker().uncommittedKeyIterator(tableId, ranges);
-<<<<<<< HEAD
-        return new PaxosCleanupLocalCoordinator(ctx, INTERNAL_SESSION, tableId, ranges, iterator);
-=======
-        return new PaxosCleanupLocalCoordinator(INTERNAL_SESSION, tableId, ranges, iterator, true);
->>>>>>> a17e4fc4
+        return new PaxosCleanupLocalCoordinator(ctx, INTERNAL_SESSION, tableId, ranges, iterator, true);
     }
 
     /**
