--- conflicted
+++ resolved
@@ -508,7 +508,7 @@
         return localHostId;
     }
 
-    private synchronized void checkForEndpointCollision(UUID localHostId, Set<InetAddress> peers) throws ConfigurationException
+    private synchronized void checkForEndpointCollision(UUID localHostId, Set<InetAddressAndPort> peers) throws ConfigurationException
     {
         if (Boolean.getBoolean("cassandra.allow_unsafe_join"))
         {
@@ -517,15 +517,11 @@
         }
 
         logger.debug("Starting shadow gossip round to check for endpoint collision");
-<<<<<<< HEAD
-        Map<InetAddressAndPort, EndpointState> epStates = Gossiper.instance.doShadowRound();
-=======
-        Map<InetAddress, EndpointState> epStates = Gossiper.instance.doShadowRound(peers);
-
-        if (epStates.isEmpty() && DatabaseDescriptor.getSeeds().contains(FBUtilities.getBroadcastAddress()))
+        Map<InetAddressAndPort, EndpointState> epStates = Gossiper.instance.doShadowRound(peers);
+
+        if (epStates.isEmpty() && DatabaseDescriptor.getSeeds().contains(FBUtilities.getBroadcastAddressAndPort()))
             logger.info("Unable to gossip with any peers but continuing anyway since node is in its own seed list");
 
->>>>>>> 28ccf3fe
         // If bootstrapping, check whether any previously known status for the endpoint makes it unsafe to do so.
         // If not bootstrapping, compare the host id for this endpoint learned from gossip (if any) with the local
         // one, which was either read from system.local or generated at startup. If a learned id is present &
