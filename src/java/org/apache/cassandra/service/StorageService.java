/*
 * Licensed to the Apache Software Foundation (ASF) under one
 * or more contributor license agreements.  See the NOTICE file
 * distributed with this work for additional information
 * regarding copyright ownership.  The ASF licenses this file
 * to you under the Apache License, Version 2.0 (the
 * "License"); you may not use this file except in compliance
 * with the License.  You may obtain a copy of the License at
 *
 *     http://www.apache.org/licenses/LICENSE-2.0
 *
 * Unless required by applicable law or agreed to in writing, software
 * distributed under the License is distributed on an "AS IS" BASIS,
 * WITHOUT WARRANTIES OR CONDITIONS OF ANY KIND, either express or implied.
 * See the License for the specific language governing permissions and
 * limitations under the License.
 */
package org.apache.cassandra.service;


import java.io.ByteArrayInputStream;
import java.io.DataInputStream;
import java.io.IOError;
import java.io.IOException;
import java.net.InetAddress;
import java.net.InetSocketAddress;
import java.net.UnknownHostException;
import java.nio.ByteBuffer;
import java.time.Instant;
import java.util.ArrayList;
import java.util.Arrays;
import java.util.Collection;
import java.util.Collections;
import java.util.EnumMap;
import java.util.HashMap;
import java.util.HashSet;
import java.util.Iterator;
import java.util.LinkedHashMap;
import java.util.List;
import java.util.Map;
import java.util.Map.Entry;
import java.util.Optional;
import java.util.Scanner;
import java.util.Set;
import java.util.SortedMap;
import java.util.TreeMap;
import java.util.TreeSet;
import java.util.UUID;
import java.util.concurrent.ConcurrentHashMap;
import java.util.concurrent.CopyOnWriteArrayList;
import java.util.concurrent.ExecutionException;
import java.util.concurrent.ThreadLocalRandom;
import java.util.concurrent.TimeUnit;
import java.util.concurrent.TimeoutException;
import java.util.concurrent.atomic.AtomicBoolean;
import java.util.concurrent.atomic.AtomicInteger;
import java.util.function.Supplier;
import java.util.regex.MatchResult;
import java.util.regex.Pattern;
import java.util.stream.Collectors;
import java.util.stream.Stream;
import java.util.stream.StreamSupport;
import javax.annotation.Nullable;
import javax.management.NotificationBroadcasterSupport;
import javax.management.openmbean.CompositeData;
import javax.management.openmbean.OpenDataException;
import javax.management.openmbean.TabularData;
import javax.management.openmbean.TabularDataSupport;

import com.google.common.annotations.VisibleForTesting;
import com.google.common.base.Joiner;
import com.google.common.base.Preconditions;
import com.google.common.base.Predicate;
import com.google.common.base.Predicates;
import com.google.common.collect.HashMultimap;
import com.google.common.collect.ImmutableList;
import com.google.common.collect.ImmutableMap;
import com.google.common.collect.Iterables;
import com.google.common.collect.Lists;
import com.google.common.collect.Maps;
import com.google.common.collect.Multimap;
import com.google.common.collect.Ordering;
import com.google.common.collect.Sets;
import com.google.common.util.concurrent.FutureCallback;
import com.google.common.util.concurrent.RateLimiter;
import com.google.common.util.concurrent.Uninterruptibles;
import org.apache.commons.lang3.StringUtils;
import org.slf4j.Logger;
import org.slf4j.LoggerFactory;

import org.apache.cassandra.audit.AuditLogManager;
import org.apache.cassandra.audit.AuditLogOptions;
import org.apache.cassandra.auth.AuthCacheService;
import org.apache.cassandra.auth.AuthKeyspace;
import org.apache.cassandra.auth.AuthSchemaChangeListener;
import org.apache.cassandra.batchlog.BatchlogManager;
import org.apache.cassandra.concurrent.ExecutorLocals;
import org.apache.cassandra.concurrent.FutureTask;
import org.apache.cassandra.concurrent.FutureTaskWithResources;
import org.apache.cassandra.concurrent.NamedThreadFactory;
import org.apache.cassandra.concurrent.ScheduledExecutors;
import org.apache.cassandra.concurrent.Stage;
import org.apache.cassandra.config.CassandraRelevantProperties;
import org.apache.cassandra.config.Config;
import org.apache.cassandra.config.Config.PaxosStatePurging;
import org.apache.cassandra.config.DataStorageSpec;
import org.apache.cassandra.config.DatabaseDescriptor;
import org.apache.cassandra.config.DurationSpec;
import org.apache.cassandra.cql3.QueryHandler;
import org.apache.cassandra.cql3.QueryProcessor;
import org.apache.cassandra.db.ColumnFamilyStore;
import org.apache.cassandra.db.DecoratedKey;
import org.apache.cassandra.db.Keyspace;
import org.apache.cassandra.db.SizeEstimatesRecorder;
import org.apache.cassandra.db.SnapshotDetailsTabularData;
import org.apache.cassandra.db.SystemKeyspace;
import org.apache.cassandra.db.commitlog.CommitLog;
import org.apache.cassandra.db.compaction.CompactionManager;
import org.apache.cassandra.db.compaction.Verifier;
import org.apache.cassandra.db.lifecycle.LifecycleTransaction;
import org.apache.cassandra.db.virtual.VirtualKeyspaceRegistry;
import org.apache.cassandra.dht.BootStrapper;
import org.apache.cassandra.dht.IPartitioner;
import org.apache.cassandra.dht.Range;
import org.apache.cassandra.dht.RangeStreamer;
import org.apache.cassandra.dht.RangeStreamer.FetchReplica;
import org.apache.cassandra.dht.StreamStateStore;
import org.apache.cassandra.dht.Token;
import org.apache.cassandra.dht.Token.TokenFactory;
import org.apache.cassandra.exceptions.ConfigurationException;
import org.apache.cassandra.exceptions.InvalidRequestException;
import org.apache.cassandra.exceptions.UnavailableException;
import org.apache.cassandra.fql.FullQueryLogger;
import org.apache.cassandra.fql.FullQueryLoggerOptions;
import org.apache.cassandra.fql.FullQueryLoggerOptionsCompositeData;
import org.apache.cassandra.gms.ApplicationState;
import org.apache.cassandra.gms.EndpointState;
import org.apache.cassandra.gms.FailureDetector;
import org.apache.cassandra.gms.Gossiper;
import org.apache.cassandra.gms.IEndpointStateChangeSubscriber;
import org.apache.cassandra.gms.IFailureDetector;
import org.apache.cassandra.gms.TokenSerializer;
import org.apache.cassandra.gms.VersionedValue;
import org.apache.cassandra.hints.HintsService;
import org.apache.cassandra.io.sstable.SSTableLoader;
import org.apache.cassandra.io.sstable.format.SSTableFormat;
import org.apache.cassandra.io.sstable.format.VersionAndType;
import org.apache.cassandra.io.util.File;
import org.apache.cassandra.io.util.FileUtils;
import org.apache.cassandra.io.util.PathUtils;
import org.apache.cassandra.locator.AbstractReplicationStrategy;
import org.apache.cassandra.locator.DynamicEndpointSnitch;
import org.apache.cassandra.locator.EndpointsByRange;
import org.apache.cassandra.locator.EndpointsByReplica;
import org.apache.cassandra.locator.EndpointsForRange;
import org.apache.cassandra.locator.EndpointsForToken;
import org.apache.cassandra.locator.IEndpointSnitch;
import org.apache.cassandra.locator.InetAddressAndPort;
import org.apache.cassandra.locator.LocalStrategy;
import org.apache.cassandra.locator.NetworkTopologyStrategy;
import org.apache.cassandra.locator.RangesAtEndpoint;
import org.apache.cassandra.locator.RangesByEndpoint;
import org.apache.cassandra.locator.Replica;
import org.apache.cassandra.locator.ReplicaCollection.Builder.Conflict;
import org.apache.cassandra.locator.Replicas;
import org.apache.cassandra.locator.SystemReplicas;
import org.apache.cassandra.locator.TokenMetadata;
import org.apache.cassandra.metrics.StorageMetrics;
import org.apache.cassandra.net.AsyncOneResponse;
import org.apache.cassandra.net.Message;
import org.apache.cassandra.net.MessagingService;
import org.apache.cassandra.repair.RepairRunnable;
import org.apache.cassandra.repair.messages.RepairOption;
import org.apache.cassandra.schema.CompactionParams.TombstoneOption;
import org.apache.cassandra.schema.KeyspaceMetadata;
import org.apache.cassandra.schema.Keyspaces;
import org.apache.cassandra.schema.ReplicationParams;
import org.apache.cassandra.schema.Schema;
import org.apache.cassandra.schema.SchemaConstants;
import org.apache.cassandra.schema.SchemaTransformations;
import org.apache.cassandra.schema.SystemDistributedKeyspace;
import org.apache.cassandra.schema.TableId;
import org.apache.cassandra.schema.TableMetadata;
import org.apache.cassandra.schema.TableMetadataRef;
import org.apache.cassandra.schema.ViewMetadata;
import org.apache.cassandra.service.disk.usage.DiskUsageBroadcaster;
import org.apache.cassandra.service.paxos.Paxos;
import org.apache.cassandra.service.paxos.PaxosCommit;
import org.apache.cassandra.service.paxos.PaxosRepair;
import org.apache.cassandra.service.paxos.PaxosState;
import org.apache.cassandra.service.paxos.cleanup.PaxosCleanupLocalCoordinator;
import org.apache.cassandra.service.paxos.cleanup.PaxosTableRepairs;
import org.apache.cassandra.service.snapshot.SnapshotManager;
import org.apache.cassandra.service.snapshot.TableSnapshot;
import org.apache.cassandra.streaming.StreamManager;
import org.apache.cassandra.streaming.StreamOperation;
import org.apache.cassandra.streaming.StreamPlan;
import org.apache.cassandra.streaming.StreamResultFuture;
import org.apache.cassandra.streaming.StreamState;
import org.apache.cassandra.tracing.TraceKeyspace;
import org.apache.cassandra.transport.ClientResourceLimits;
import org.apache.cassandra.transport.ProtocolVersion;
import org.apache.cassandra.utils.ExecutorUtils;
import org.apache.cassandra.utils.FBUtilities;
import org.apache.cassandra.utils.JVMStabilityInspector;
import org.apache.cassandra.utils.MBeanWrapper;
import org.apache.cassandra.utils.MD5Digest;
import org.apache.cassandra.utils.OutputHandler;
import org.apache.cassandra.utils.Pair;
import org.apache.cassandra.utils.Throwables;
import org.apache.cassandra.utils.WrappedRunnable;
import org.apache.cassandra.utils.concurrent.Future;
import org.apache.cassandra.utils.concurrent.FutureCombiner;
import org.apache.cassandra.utils.concurrent.ImmediateFuture;
import org.apache.cassandra.utils.concurrent.UncheckedInterruptedException;
import org.apache.cassandra.utils.logging.LoggingSupportFactory;
import org.apache.cassandra.utils.progress.ProgressEvent;
import org.apache.cassandra.utils.progress.ProgressEventType;
import org.apache.cassandra.utils.progress.ProgressListener;
import org.apache.cassandra.utils.progress.jmx.JMXBroadcastExecutor;
import org.apache.cassandra.utils.progress.jmx.JMXProgressSupport;

import static com.google.common.collect.Iterables.transform;
import static com.google.common.collect.Iterables.tryFind;
import static java.util.Arrays.asList;
import static java.util.Arrays.stream;
import static java.util.concurrent.TimeUnit.MILLISECONDS;
import static java.util.concurrent.TimeUnit.MINUTES;
import static java.util.concurrent.TimeUnit.NANOSECONDS;
import static java.util.concurrent.TimeUnit.SECONDS;
import static java.util.stream.Collectors.toList;
import static java.util.stream.Collectors.toMap;
import static org.apache.cassandra.config.CassandraRelevantProperties.BOOTSTRAP_SCHEMA_DELAY_MS;
import static org.apache.cassandra.config.CassandraRelevantProperties.BOOTSTRAP_SKIP_SCHEMA_CHECK;
import static org.apache.cassandra.config.CassandraRelevantProperties.DRAIN_EXECUTOR_TIMEOUT_MS;
import static org.apache.cassandra.config.CassandraRelevantProperties.REPLACEMENT_ALLOW_EMPTY;
import static org.apache.cassandra.index.SecondaryIndexManager.getIndexName;
import static org.apache.cassandra.index.SecondaryIndexManager.isIndexColumnFamily;
import static org.apache.cassandra.net.NoPayload.noPayload;
import static org.apache.cassandra.net.Verb.REPLICATION_DONE_REQ;
import static org.apache.cassandra.service.ActiveRepairService.ParentRepairStatus;
import static org.apache.cassandra.service.ActiveRepairService.repairCommandExecutor;
import static org.apache.cassandra.utils.Clock.Global.currentTimeMillis;
import static org.apache.cassandra.utils.Clock.Global.nanoTime;
import static org.apache.cassandra.utils.FBUtilities.getBroadcastAddressAndPort;
import static org.apache.cassandra.utils.FBUtilities.now;

/**
 * This abstraction contains the token/identifier of this node
 * on the identifier space. This token gets gossiped around.
 * This class will also maintain histograms of the load information
 * of other nodes in the cluster.
 */
public class StorageService extends NotificationBroadcasterSupport implements IEndpointStateChangeSubscriber, StorageServiceMBean
{
    private static final Logger logger = LoggerFactory.getLogger(StorageService.class);

    public static final int INDEFINITE = -1;
    public static final int RING_DELAY_MILLIS = getRingDelay(); // delay after which we assume ring has stablized
    public static final int SCHEMA_DELAY_MILLIS = getSchemaDelay();

    private static final boolean REQUIRE_SCHEMAS = !BOOTSTRAP_SKIP_SCHEMA_CHECK.getBoolean();

    private final JMXProgressSupport progressSupport = new JMXProgressSupport(this);

    private static int getRingDelay()
    {
        String newdelay = CassandraRelevantProperties.RING_DELAY.getString();
        if (newdelay != null)
        {
            logger.info("Overriding RING_DELAY to {}ms", newdelay);
            return Integer.parseInt(newdelay);
        }
        else
        {
            return 30 * 1000;
        }
    }

    private static int getSchemaDelay()
    {
        String newdelay = BOOTSTRAP_SCHEMA_DELAY_MS.getString();
        if (newdelay != null)
        {
            logger.info("Overriding SCHEMA_DELAY_MILLIS to {}ms", newdelay);
            return Integer.parseInt(newdelay);
        }
        else
        {
            return 30 * 1000;
        }
    }

    /* This abstraction maintains the token/endpoint metadata information */
    private TokenMetadata tokenMetadata = new TokenMetadata();

    public volatile VersionedValue.VersionedValueFactory valueFactory = new VersionedValue.VersionedValueFactory(tokenMetadata.partitioner);

    private Thread drainOnShutdown = null;
    private volatile boolean isShutdown = false;
    private final List<Runnable> preShutdownHooks = new ArrayList<>();
    private final List<Runnable> postShutdownHooks = new ArrayList<>();

    private final SnapshotManager snapshotManager = new SnapshotManager();

    public static final StorageService instance = new StorageService();

    @Deprecated
    public boolean isInShutdownHook()
    {
        return isShutdown();
    }

    public boolean isShutdown()
    {
        return isShutdown;
    }

    /**
     * for in-jvm dtest use - forces isShutdown to be set to whatever passed in.
     */
    @VisibleForTesting
    public void setIsShutdownUnsafeForTests(boolean isShutdown)
    {
        this.isShutdown = isShutdown;
    }

    public RangesAtEndpoint getLocalReplicas(String keyspaceName)
    {
        return Keyspace.open(keyspaceName).getReplicationStrategy()
                .getAddressReplicas(FBUtilities.getBroadcastAddressAndPort());
    }

    public List<Range<Token>> getLocalRanges(String ks)
    {
        InetAddressAndPort broadcastAddress = FBUtilities.getBroadcastAddressAndPort();
        Keyspace keyspace = Keyspace.open(ks);
        List<Range<Token>> ranges = new ArrayList<>();
        for (Replica r : keyspace.getReplicationStrategy().getAddressReplicas(broadcastAddress))
            ranges.add(r.range());
        return ranges;
    }

    public List<Range<Token>> getLocalAndPendingRanges(String ks)
    {
        InetAddressAndPort broadcastAddress = FBUtilities.getBroadcastAddressAndPort();
        Keyspace keyspace = Keyspace.open(ks);
        List<Range<Token>> ranges = new ArrayList<>();
        for (Replica r : keyspace.getReplicationStrategy().getAddressReplicas(broadcastAddress))
            ranges.add(r.range());
        for (Replica r : getTokenMetadata().getPendingRanges(ks, broadcastAddress))
            ranges.add(r.range());
        return ranges;
    }

    public Collection<Range<Token>> getPrimaryRanges(String keyspace)
    {
        return getPrimaryRangesForEndpoint(keyspace, FBUtilities.getBroadcastAddressAndPort());
    }

    public Collection<Range<Token>> getPrimaryRangesWithinDC(String keyspace)
    {
        return getPrimaryRangeForEndpointWithinDC(keyspace, FBUtilities.getBroadcastAddressAndPort());
    }

    private final Set<InetAddressAndPort> replicatingNodes = Sets.newConcurrentHashSet();
    private CassandraDaemon daemon;

    private InetAddressAndPort removingNode;

    /* Are we starting this node in bootstrap mode? */
    private volatile boolean isBootstrapMode;

    /* we bootstrap but do NOT join the ring unless told to do so */
    private boolean isSurveyMode = Boolean.parseBoolean(System.getProperty
            ("cassandra.write_survey", "false"));
    /* true if node is rebuilding and receiving data */
    private final AtomicBoolean isRebuilding = new AtomicBoolean();
    private final AtomicBoolean isDecommissioning = new AtomicBoolean();

    private volatile boolean initialized = false;
    private volatile boolean joined = false;
    private volatile boolean gossipActive = false;
    private final AtomicBoolean authSetupCalled = new AtomicBoolean(false);
    private volatile boolean authSetupComplete = false;

    /* the probability for tracing any particular request, 0 disables tracing and 1 enables for all */
    private double traceProbability = 0.0;

<<<<<<< HEAD
    private enum Mode { STARTING, NORMAL, JOINING, LEAVING, DECOMMISSIONED, MOVING, DRAINING, DRAINED }
=======
    public static enum Mode { STARTING, NORMAL, JOINING, LEAVING, DECOMMISSIONED, MOVING, DRAINING, DRAINED }
>>>>>>> 0974a365
    private volatile Mode operationMode = Mode.STARTING;

    /* Used for tracking drain progress */
    private volatile int totalCFs, remainingCFs;

    private static final AtomicInteger nextRepairCommand = new AtomicInteger();

    private final List<IEndpointLifecycleSubscriber> lifecycleSubscribers = new CopyOnWriteArrayList<>();

    private final String jmxObjectName;

    private Collection<Token> bootstrapTokens = null;

    // true when keeping strict consistency while bootstrapping
    public static final boolean useStrictConsistency = Boolean.parseBoolean(System.getProperty("cassandra.consistent.rangemovement", "true"));
    private static final boolean allowSimultaneousMoves = Boolean.parseBoolean(System.getProperty("cassandra.consistent.simultaneousmoves.allow","false"));
    private static final boolean joinRing = Boolean.parseBoolean(System.getProperty("cassandra.join_ring", "true"));
    private boolean replacing;

    private final StreamStateStore streamStateStore = new StreamStateStore();

    public final SSTablesGlobalTracker sstablesTracker;

    public boolean isSurveyMode()
    {
        return isSurveyMode;
    }

    public boolean hasJoined()
    {
        return joined;
    }

    /**
     * This method updates the local token on disk
     */
    public void setTokens(Collection<Token> tokens)
    {
        assert tokens != null && !tokens.isEmpty() : "Node needs at least one token.";
        if (logger.isDebugEnabled())
            logger.debug("Setting tokens to {}", tokens);
        SystemKeyspace.updateTokens(tokens);
        Collection<Token> localTokens = getLocalTokens();
        setGossipTokens(localTokens);
        tokenMetadata.updateNormalTokens(tokens, FBUtilities.getBroadcastAddressAndPort());
        setMode(Mode.NORMAL, false);
        invalidateLocalRanges();
    }

    public void setGossipTokens(Collection<Token> tokens)
    {
        List<Pair<ApplicationState, VersionedValue>> states = new ArrayList<Pair<ApplicationState, VersionedValue>>();
        states.add(Pair.create(ApplicationState.TOKENS, valueFactory.tokens(tokens)));
        states.add(Pair.create(ApplicationState.STATUS_WITH_PORT, valueFactory.normal(tokens)));
        states.add(Pair.create(ApplicationState.STATUS, valueFactory.normal(tokens)));
        Gossiper.instance.addLocalApplicationStates(states);
    }

    public StorageService()
    {
        // use dedicated executor for handling JMX notifications
        super(JMXBroadcastExecutor.executor);

        jmxObjectName = "org.apache.cassandra.db:type=StorageService";
        MBeanWrapper.instance.registerMBean(this, jmxObjectName);
        MBeanWrapper.instance.registerMBean(StreamManager.instance, StreamManager.OBJECT_NAME);

        sstablesTracker = new SSTablesGlobalTracker(SSTableFormat.Type.current());
    }

    public void registerDaemon(CassandraDaemon daemon)
    {
        this.daemon = daemon;
    }

    public void register(IEndpointLifecycleSubscriber subscriber)
    {
        lifecycleSubscribers.add(subscriber);
    }

    public void unregister(IEndpointLifecycleSubscriber subscriber)
    {
        lifecycleSubscribers.remove(subscriber);
    }

    // should only be called via JMX
    public void stopGossiping()
    {
        if (gossipActive)
        {
            if (!isNormal() && joinRing)
                throw new IllegalStateException("Unable to stop gossip because the node is not in the normal state. Try to stop the node instead.");

            logger.warn("Stopping gossip by operator request");

            if (isNativeTransportRunning())
            {
                logger.warn("Disabling gossip while native transport is still active is unsafe");
            }

            Gossiper.instance.stop();
            gossipActive = false;
        }
    }

    // should only be called via JMX
    public synchronized void startGossiping()
    {
        if (!gossipActive)
        {
            checkServiceAllowedToStart("gossip");

            logger.warn("Starting gossip by operator request");
            Collection<Token> tokens = SystemKeyspace.getSavedTokens();

            boolean validTokens = tokens != null && !tokens.isEmpty();

            // shouldn't be called before these are set if we intend to join the ring/are in the process of doing so
            if (joined || joinRing)
                assert validTokens : "Cannot start gossiping for a node intended to join without valid tokens";

            if (validTokens)
                setGossipTokens(tokens);

            Gossiper.instance.forceNewerGeneration();
            Gossiper.instance.start((int) (currentTimeMillis() / 1000));
            gossipActive = true;
        }
    }

    // should only be called via JMX
    public boolean isGossipRunning()
    {
        return Gossiper.instance.isEnabled();
    }

    public synchronized void startNativeTransport()
    {
        checkServiceAllowedToStart("native transport");

        if (daemon == null)
        {
            throw new IllegalStateException("No configured daemon");
        }

        try
        {
            daemon.startNativeTransport();
        }
        catch (Exception e)
        {
            throw new RuntimeException("Error starting native transport: " + e.getMessage());
        }
    }

    public void stopNativeTransport()
    {
        if (daemon == null)
        {
            throw new IllegalStateException("No configured daemon");
        }
        daemon.stopNativeTransport();
    }

    public boolean isNativeTransportRunning()
    {
        if (daemon == null)
        {
            return false;
        }
        return daemon.isNativeTransportRunning();
    }

    @Override
    public void enableNativeTransportOldProtocolVersions()
    {
        DatabaseDescriptor.setNativeTransportAllowOlderProtocols(true);
    }

    @Override
    public void disableNativeTransportOldProtocolVersions()
    {
        DatabaseDescriptor.setNativeTransportAllowOlderProtocols(false);
    }

    public void stopTransports()
    {
        if (isNativeTransportRunning())
        {
            logger.error("Stopping native transport");
            stopNativeTransport();
        }
        if (isGossipActive())
        {
            logger.error("Stopping gossiper");
            stopGossiping();
        }
    }

    /**
     * Set the Gossip flag RPC_READY to false and then
     * shutdown the client services (thrift and CQL).
     *
     * Note that other nodes will do this for us when
     * they get the Gossip shutdown message, so even if
     * we don't get time to broadcast this, it is not a problem.
     *
     * See {@link Gossiper#markAsShutdown(InetAddressAndPort)}
     */
    private void shutdownClientServers()
    {
        setRpcReady(false);
        stopNativeTransport();
    }

    public void stopClient()
    {
        Gossiper.instance.unregister(this);
        Gossiper.instance.stop();
        MessagingService.instance().shutdown();
        // give it a second so that task accepted before the MessagingService shutdown gets submitted to the stage (to avoid RejectedExecutionException)
        Uninterruptibles.sleepUninterruptibly(1, TimeUnit.SECONDS);
        Stage.shutdownNow();
    }

    public boolean isInitialized()
    {
        return initialized;
    }

    public boolean isGossipActive()
    {
        return gossipActive;
    }

    public boolean isDaemonSetupCompleted()
    {
        return daemon != null && daemon.setupCompleted();
    }

    public void stopDaemon()
    {
        if (daemon == null)
            throw new IllegalStateException("No configured daemon");
        daemon.deactivate();
    }

    private synchronized UUID prepareForReplacement() throws ConfigurationException
    {
        if (SystemKeyspace.bootstrapComplete())
            throw new RuntimeException("Cannot replace address with a node that is already bootstrapped");

        if (!joinRing)
            throw new ConfigurationException("Cannot set both join_ring=false and attempt to replace a node");

        if (!shouldBootstrap() && !Boolean.getBoolean("cassandra.allow_unsafe_replace"))
            throw new RuntimeException("Replacing a node without bootstrapping risks invalidating consistency " +
                                       "guarantees as the expected data may not be present until repair is run. " +
                                       "To perform this operation, please restart with " +
                                       "-Dcassandra.allow_unsafe_replace=true");

        InetAddressAndPort replaceAddress = DatabaseDescriptor.getReplaceAddress();
        logger.info("Gathering node replacement information for {}", replaceAddress);
        Map<InetAddressAndPort, EndpointState> epStates = Gossiper.instance.doShadowRound();
        // as we've completed the shadow round of gossip, we should be able to find the node we're replacing
        EndpointState state = epStates.get(replaceAddress);
        if (state == null)
            throw new RuntimeException(String.format("Cannot replace_address %s because it doesn't exist in gossip", replaceAddress));

        validateEndpointSnitch(epStates.values().iterator());

        try
        {
            VersionedValue tokensVersionedValue = state.getApplicationState(ApplicationState.TOKENS);
            if (tokensVersionedValue == null)
                throw new RuntimeException(String.format("Could not find tokens for %s to replace", replaceAddress));

            Collection<Token> tokens = TokenSerializer.deserialize(tokenMetadata.partitioner, new DataInputStream(new ByteArrayInputStream(tokensVersionedValue.toBytes())));
            bootstrapTokens = validateReplacementBootstrapTokens(tokenMetadata, replaceAddress, tokens);

            if (state.isEmptyWithoutStatus() && REPLACEMENT_ALLOW_EMPTY.getBoolean())
            {
                logger.warn("Gossip state not present for replacing node {}. Adding temporary entry to continue.", replaceAddress);

                // When replacing a node, we take ownership of all its tokens.
                // If that node is currently down and not present in the gossip info
                // of any other live peers, then we will not be able to take ownership
                // of its tokens during bootstrap as they have no way of being propagated
                // to this node's TokenMetadata. TM is loaded at startup (in which case
                // it will be/ empty for a new replacement node) and only updated with
                // tokens for an endpoint during normal state propagation (which will not
                // occur if no peers have gossip state for it).
                // However, the presence of host id and tokens in the system tables implies
                // that the node managed to complete bootstrap at some point in the past.
                // Peers may include this information loaded directly from system tables
                // in a GossipDigestAck *only if* the GossipDigestSyn was sent as part of a
                // shadow round (otherwise, a GossipDigestAck contains only state about peers
                // learned via gossip).
                // It is safe to do this here as since we completed a shadow round we know
                // that :
                // * replaceAddress successfully bootstrapped at some point and owned these
                //   tokens
                // * we know that no other node currently owns these tokens
                // * we are going to completely take over replaceAddress's ownership of
                //   these tokens.
                tokenMetadata.updateNormalTokens(bootstrapTokens, replaceAddress);
                UUID hostId = Gossiper.instance.getHostId(replaceAddress, epStates);
                if (hostId != null)
                    tokenMetadata.updateHostId(hostId, replaceAddress);

                // If we were only able to learn about the node being replaced through the
                // shadow gossip round (i.e. there is no state in gossip across the cluster
                // about it, perhaps because the entire cluster has been bounced since it went
                // down), then we're safe to proceed with the replacement. In this case, there
                // will be no local endpoint state as we discard the results of the shadow
                // round after preparing replacement info. We inject a minimal EndpointState
                // to keep FailureDetector::isAlive and Gossiper::compareEndpointStartup from
                // failing later in the replacement, as they both expect the replaced node to
                // be fully present in gossip.
                // Otherwise, if the replaced node is present in gossip, we need check that
                // it is not in fact live.
                // We choose to not include the EndpointState provided during the shadow round
                // as its possible to include more state than is desired, so by creating a
                // new empty endpoint without that information we can control what is in our
                // local gossip state
                Gossiper.instance.initializeUnreachableNodeUnsafe(replaceAddress);
            }
        }
        catch (IOException e)
        {
            throw new RuntimeException(e);
        }

        UUID localHostId = SystemKeyspace.getOrInitializeLocalHostId();

        if (isReplacingSameAddress())
        {
            localHostId = Gossiper.instance.getHostId(replaceAddress, epStates);
            SystemKeyspace.setLocalHostId(localHostId); // use the replacee's host Id as our own so we receive hints, etc
        }

        return localHostId;
    }

    private static Collection<Token> validateReplacementBootstrapTokens(TokenMetadata tokenMetadata,
                                                                        InetAddressAndPort replaceAddress,
                                                                        Collection<Token> bootstrapTokens)
    {
        Map<Token, InetAddressAndPort> conflicts = new HashMap<>();
        for (Token token : bootstrapTokens)
        {
            InetAddressAndPort conflict = tokenMetadata.getEndpoint(token);
            if (null != conflict && !conflict.equals(replaceAddress))
                conflicts.put(token, tokenMetadata.getEndpoint(token));
        }

        if (!conflicts.isEmpty())
        {
            String error = String.format("Conflicting token ownership information detected between " +
                                         "gossip and current ring view during proposed replacement " +
                                         "of %s. Some tokens identified in gossip for the node being " +
                                         "replaced are currently owned by other peers: %s",
                                         replaceAddress,
                                         conflicts.entrySet()
                                                  .stream()
                                                  .map(e -> e.getKey() + "(" + e.getValue() + ")" )
                                                  .collect(Collectors.joining(",")));
            throw new RuntimeException(error);

        }
        return bootstrapTokens;
    }

    public synchronized void checkForEndpointCollision(UUID localHostId, Set<InetAddressAndPort> peers) throws ConfigurationException
    {
        if (Boolean.getBoolean("cassandra.allow_unsafe_join"))
        {
            logger.warn("Skipping endpoint collision check as cassandra.allow_unsafe_join=true");
            return;
        }

        logger.debug("Starting shadow gossip round to check for endpoint collision");
        Map<InetAddressAndPort, EndpointState> epStates = Gossiper.instance.doShadowRound(peers);

        if (epStates.isEmpty() && DatabaseDescriptor.getSeeds().contains(FBUtilities.getBroadcastAddressAndPort()))
            logger.info("Unable to gossip with any peers but continuing anyway since node is in its own seed list");

        // If bootstrapping, check whether any previously known status for the endpoint makes it unsafe to do so.
        // If not bootstrapping, compare the host id for this endpoint learned from gossip (if any) with the local
        // one, which was either read from system.local or generated at startup. If a learned id is present &
        // doesn't match the local, then the node needs replacing
        if (!Gossiper.instance.isSafeForStartup(FBUtilities.getBroadcastAddressAndPort(), localHostId, shouldBootstrap(), epStates))
        {
            throw new RuntimeException(String.format("A node with address %s already exists, cancelling join. " +
                                                     "Use cassandra.replace_address if you want to replace this node.",
                                                     FBUtilities.getBroadcastAddressAndPort()));
        }

        validateEndpointSnitch(epStates.values().iterator());

        if (shouldBootstrap() && useStrictConsistency && !allowSimultaneousMoves())
        {
            for (Map.Entry<InetAddressAndPort, EndpointState> entry : epStates.entrySet())
            {
                // ignore local node or empty status
                if (entry.getKey().equals(FBUtilities.getBroadcastAddressAndPort()) || (entry.getValue().getApplicationState(ApplicationState.STATUS_WITH_PORT) == null & entry.getValue().getApplicationState(ApplicationState.STATUS) == null))
                    continue;

                VersionedValue value = entry.getValue().getApplicationState(ApplicationState.STATUS_WITH_PORT);
                if (value == null)
                {
                    value = entry.getValue().getApplicationState(ApplicationState.STATUS);
                }

                String[] pieces = splitValue(value);
                assert (pieces.length > 0);
                String state = pieces[0];
                if (state.equals(VersionedValue.STATUS_BOOTSTRAPPING) || state.equals(VersionedValue.STATUS_LEAVING) || state.equals(VersionedValue.STATUS_MOVING))
                    throw new UnsupportedOperationException("Other bootstrapping/leaving/moving nodes detected, cannot bootstrap while cassandra.consistent.rangemovement is true");
            }
        }
    }

    private static void validateEndpointSnitch(Iterator<EndpointState> endpointStates)
    {
        Set<String> datacenters = new HashSet<>();
        Set<String> racks = new HashSet<>();
        while (endpointStates.hasNext())
        {
            EndpointState state = endpointStates.next();
            VersionedValue val = state.getApplicationState(ApplicationState.DC);
            if (val != null)
                datacenters.add(val.value);
            val = state.getApplicationState(ApplicationState.RACK);
            if (val != null)
                racks.add(val.value);
        }

        IEndpointSnitch snitch = DatabaseDescriptor.getEndpointSnitch();
        if (!snitch.validate(datacenters, racks))
        {
            throw new IllegalStateException();
        }
    }

    private boolean allowSimultaneousMoves()
    {
        return allowSimultaneousMoves && DatabaseDescriptor.getNumTokens() == 1;
    }

    // for testing only
    public void unsafeInitialize() throws ConfigurationException
    {
        initialized = true;
        gossipActive = true;
        Gossiper.instance.register(this);
        Gossiper.instance.start((int) (currentTimeMillis() / 1000)); // needed for node-ring gathering.
        Gossiper.instance.addLocalApplicationState(ApplicationState.NET_VERSION, valueFactory.networkVersion());
        MessagingService.instance().listen();
    }

    public synchronized void initServer() throws ConfigurationException
    {
        initServer(SCHEMA_DELAY_MILLIS, RING_DELAY_MILLIS);
    }

    public synchronized void initServer(int schemaAndRingDelayMillis) throws ConfigurationException
    {
        initServer(schemaAndRingDelayMillis, RING_DELAY_MILLIS);
    }

    public synchronized void initServer(int schemaTimeoutMillis, int ringTimeoutMillis) throws ConfigurationException
    {
        logger.info("Cassandra version: {}", FBUtilities.getReleaseVersionString());
        logger.info("CQL version: {}", QueryProcessor.CQL_VERSION);
        logger.info("Native protocol supported versions: {} (default: {})",
                    StringUtils.join(ProtocolVersion.supportedVersions(), ", "), ProtocolVersion.CURRENT);

        try
        {
            // Ensure StorageProxy is initialized on start-up; see CASSANDRA-3797.
            Class.forName("org.apache.cassandra.service.StorageProxy");
            // also IndexSummaryManager, which is otherwise unreferenced
            Class.forName("org.apache.cassandra.io.sstable.IndexSummaryManager");
        }
        catch (ClassNotFoundException e)
        {
            throw new AssertionError(e);
        }

        if (Boolean.parseBoolean(System.getProperty("cassandra.load_ring_state", "true")))
        {
            logger.info("Loading persisted ring state");
            populatePeerTokenMetadata();
            for (InetAddressAndPort endpoint : tokenMetadata.getAllEndpoints())
                Gossiper.runInGossipStageBlocking(() -> Gossiper.instance.addSavedEndpoint(endpoint));
        }

        // daemon threads, like our executors', continue to run while shutdown hooks are invoked
        drainOnShutdown = NamedThreadFactory.createThread(new WrappedRunnable()
        {
            @Override
            public void runMayThrow() throws InterruptedException, ExecutionException, IOException
            {
                drain(true);
                try
                {
                    ExecutorUtils.shutdownNowAndWait(1, MINUTES, ScheduledExecutors.scheduledFastTasks);
                }
                catch (Throwable t)
                {
                    logger.warn("Unable to terminate fast tasks within 1 minute.", t);
                }
                finally
                {
                    LoggingSupportFactory.getLoggingSupport().onShutdown();
                }
            }
        }, "StorageServiceShutdownHook");
        Runtime.getRuntime().addShutdownHook(drainOnShutdown);

        replacing = isReplacing();

        if (!Boolean.parseBoolean(System.getProperty("cassandra.start_gossip", "true")))
        {
            logger.info("Not starting gossip as requested.");
            initialized = true;
            return;
        }

        prepareToJoin();

        // Has to be called after the host id has potentially changed in prepareToJoin().
        try
        {
            CacheService.instance.counterCache.loadSavedAsync().get();
        }
        catch (Throwable t)
        {
            JVMStabilityInspector.inspectThrowable(t);
            logger.warn("Error loading counter cache", t);
        }

        if (joinRing)
        {
            joinTokenRing(schemaTimeoutMillis, ringTimeoutMillis);
        }
        else
        {
            Collection<Token> tokens = SystemKeyspace.getSavedTokens();
            if (!tokens.isEmpty())
            {
                tokenMetadata.updateNormalTokens(tokens, FBUtilities.getBroadcastAddressAndPort());
                // order is important here, the gossiper can fire in between adding these two states.  It's ok to send TOKENS without STATUS, but *not* vice versa.
                List<Pair<ApplicationState, VersionedValue>> states = new ArrayList<Pair<ApplicationState, VersionedValue>>();
                states.add(Pair.create(ApplicationState.TOKENS, valueFactory.tokens(tokens)));
                states.add(Pair.create(ApplicationState.STATUS_WITH_PORT, valueFactory.hibernate(true)));
                states.add(Pair.create(ApplicationState.STATUS, valueFactory.hibernate(true)));
                Gossiper.instance.addLocalApplicationStates(states);
            }
            doAuthSetup(true);
            logger.info("Not joining ring as requested. Use JMX (StorageService->joinRing()) to initiate ring joining");
        }

        initialized = true;
    }

    public void populateTokenMetadata()
    {
        if (Boolean.parseBoolean(System.getProperty("cassandra.load_ring_state", "true")))
        {
            populatePeerTokenMetadata();
            // if we have not completed bootstrapping, we should not add ourselves as a normal token
            if (!shouldBootstrap())
                tokenMetadata.updateNormalTokens(SystemKeyspace.getSavedTokens(), FBUtilities.getBroadcastAddressAndPort());

            logger.info("Token metadata: {}", tokenMetadata);
        }
    }

    private void populatePeerTokenMetadata()
    {
        logger.info("Populating token metadata from system tables");
        Multimap<InetAddressAndPort, Token> loadedTokens = SystemKeyspace.loadTokens();

        // entry has been mistakenly added, delete it
        if (loadedTokens.containsKey(FBUtilities.getBroadcastAddressAndPort()))
            SystemKeyspace.removeEndpoint(FBUtilities.getBroadcastAddressAndPort());

        Map<InetAddressAndPort, UUID> loadedHostIds = SystemKeyspace.loadHostIds();
        Map<UUID, InetAddressAndPort> hostIdToEndpointMap = new HashMap<>();
        for (InetAddressAndPort ep : loadedTokens.keySet())
        {
            UUID hostId = loadedHostIds.get(ep);
            if (hostId != null)
                hostIdToEndpointMap.put(hostId, ep);
        }
        tokenMetadata.updateNormalTokens(loadedTokens);
        tokenMetadata.updateHostIds(hostIdToEndpointMap);
    }

    public boolean isReplacing()
    {
        if (replacing)
            return true;

        if (System.getProperty("cassandra.replace_address_first_boot", null) != null && SystemKeyspace.bootstrapComplete())
        {
            logger.info("Replace address on first boot requested; this node is already bootstrapped");
            return false;
        }

        return DatabaseDescriptor.getReplaceAddress() != null;
    }

    /**
     * In the event of forceful termination we need to remove the shutdown hook to prevent hanging (OOM for instance)
     */
    public void removeShutdownHook()
    {
        PathUtils.clearOnExitThreads();

        if (drainOnShutdown != null)
            Runtime.getRuntime().removeShutdownHook(drainOnShutdown);
    }

    private boolean shouldBootstrap()
    {
        return DatabaseDescriptor.isAutoBootstrap() && !SystemKeyspace.bootstrapComplete() && !isSeed();
    }

    public static boolean isSeed()
    {
        return DatabaseDescriptor.getSeeds().contains(FBUtilities.getBroadcastAddressAndPort());
    }

    private void prepareToJoin() throws ConfigurationException
    {
        if (!joined)
        {
            Map<ApplicationState, VersionedValue> appStates = new EnumMap<>(ApplicationState.class);

            if (SystemKeyspace.wasDecommissioned())
            {
                if (Boolean.getBoolean("cassandra.override_decommission"))
                {
                    logger.warn("This node was decommissioned, but overriding by operator request.");
                    SystemKeyspace.setBootstrapState(SystemKeyspace.BootstrapState.COMPLETED);
                }
                else
                    throw new ConfigurationException("This node was decommissioned and will not rejoin the ring unless cassandra.override_decommission=true has been set, or all existing data is removed and the node is bootstrapped again");
            }

            if (DatabaseDescriptor.getReplaceTokens().size() > 0 || DatabaseDescriptor.getReplaceNode() != null)
                throw new RuntimeException("Replace method removed; use cassandra.replace_address instead");

            MessagingService.instance().listen();

            UUID localHostId = SystemKeyspace.getOrInitializeLocalHostId();

            if (replacing)
            {
                localHostId = prepareForReplacement();
                appStates.put(ApplicationState.TOKENS, valueFactory.tokens(bootstrapTokens));

                if (!shouldBootstrap())
                {
                    // Will not do replace procedure, persist the tokens we're taking over locally
                    // so that they don't get clobbered with auto generated ones in joinTokenRing
                    SystemKeyspace.updateTokens(bootstrapTokens);
                }
                else if (isReplacingSameAddress())
                {
                    //only go into hibernate state if replacing the same address (CASSANDRA-8523)
                    logger.warn("Writes will not be forwarded to this node during replacement because it has the same address as " +
                                "the node to be replaced ({}). If the previous node has been down for longer than max_hint_window, " +
                                "repair must be run after the replacement process in order to make this node consistent.",
                                DatabaseDescriptor.getReplaceAddress());
                    appStates.put(ApplicationState.STATUS_WITH_PORT, valueFactory.hibernate(true));
                    appStates.put(ApplicationState.STATUS, valueFactory.hibernate(true));
                }
            }
            else
            {
                checkForEndpointCollision(localHostId, SystemKeyspace.loadHostIds().keySet());
                if (SystemKeyspace.bootstrapComplete())
                {
                    Preconditions.checkState(!Config.isClientMode());
                    // tokens are only ever saved to system.local after bootstrap has completed and we're joining the ring,
                    // or when token update operations (move, decom) are completed
                    Collection<Token> savedTokens = SystemKeyspace.getSavedTokens();
                    if (!savedTokens.isEmpty())
                        appStates.put(ApplicationState.TOKENS, valueFactory.tokens(savedTokens));
                }
            }

            // have to start the gossip service before we can see any info on other nodes.  this is necessary
            // for bootstrap to get the load info it needs.
            // (we won't be part of the storage ring though until we add a counterId to our state, below.)
            // Seed the host ID-to-endpoint map with our own ID.
            getTokenMetadata().updateHostId(localHostId, FBUtilities.getBroadcastAddressAndPort());
            appStates.put(ApplicationState.NET_VERSION, valueFactory.networkVersion());
            appStates.put(ApplicationState.HOST_ID, valueFactory.hostId(localHostId));
            appStates.put(ApplicationState.NATIVE_ADDRESS_AND_PORT, valueFactory.nativeaddressAndPort(FBUtilities.getBroadcastNativeAddressAndPort()));
            appStates.put(ApplicationState.RPC_ADDRESS, valueFactory.rpcaddress(FBUtilities.getJustBroadcastNativeAddress()));
            appStates.put(ApplicationState.RELEASE_VERSION, valueFactory.releaseVersion());
            appStates.put(ApplicationState.SSTABLE_VERSIONS, valueFactory.sstableVersions(sstablesTracker.versionsInUse()));

            logger.info("Starting up server gossip");
            Gossiper.instance.register(this);
            Gossiper.instance.start(SystemKeyspace.incrementAndGetGeneration(), appStates); // needed for node-ring gathering.
            gossipActive = true;

            sstablesTracker.register((notification, o) -> {
                if (!(notification instanceof SSTablesVersionsInUseChangeNotification))
                    return;

                Set<VersionAndType> versions = ((SSTablesVersionsInUseChangeNotification)notification).versionsInUse;
                logger.debug("Updating local sstables version in Gossip to {}", versions);

                Gossiper.instance.addLocalApplicationState(ApplicationState.SSTABLE_VERSIONS,
                                                           valueFactory.sstableVersions(versions));
            });

            // gossip snitch infos (local DC and rack)
            gossipSnitchInfo();
            Schema.instance.startSync();
            LoadBroadcaster.instance.startBroadcasting();
            DiskUsageBroadcaster.instance.startBroadcasting();
            HintsService.instance.startDispatch();
            BatchlogManager.instance.start();
            startSnapshotManager();
        }
    }

    @VisibleForTesting
    public void startSnapshotManager()
    {
        snapshotManager.start();
    }

    public void waitForSchema(long schemaTimeoutMillis, long ringTimeoutMillis)
    {
        Instant deadline = FBUtilities.now().plus(java.time.Duration.ofMillis(ringTimeoutMillis));

        while (Schema.instance.isEmpty() && FBUtilities.now().isBefore(deadline))
            Uninterruptibles.sleepUninterruptibly(1, TimeUnit.SECONDS);

        if (!Schema.instance.waitUntilReady(java.time.Duration.ofMillis(schemaTimeoutMillis)))
            throw new IllegalStateException("Could not achieve schema readiness in " + java.time.Duration.ofMillis(schemaTimeoutMillis));
    }

    private void joinTokenRing(long schemaTimeoutMillis, long ringTimeoutMillis) throws ConfigurationException
    {
        joinTokenRing(!isSurveyMode, shouldBootstrap(), schemaTimeoutMillis, INDEFINITE, ringTimeoutMillis);
    }

    @VisibleForTesting
    public void joinTokenRing(boolean finishJoiningRing,
                              boolean shouldBootstrap,
                              long schemaTimeoutMillis,
                              long bootstrapTimeoutMillis,
                              long ringTimeoutMillis) throws ConfigurationException
    {
        joined = true;

        // We bootstrap if we haven't successfully bootstrapped before, as long as we are not a seed.
        // If we are a seed, or if the user manually sets auto_bootstrap to false,
        // we'll skip streaming data from other nodes and jump directly into the ring.
        //
        // The seed check allows us to skip the RING_DELAY sleep for the single-node cluster case,
        // which is useful for both new users and testing.
        //
        // We attempted to replace this with a schema-presence check, but you need a meaningful sleep
        // to get schema info from gossip which defeats the purpose.  See CASSANDRA-4427 for the gory details.
        Set<InetAddressAndPort> current = new HashSet<>();
        if (logger.isDebugEnabled())
        {
            logger.debug("Bootstrap variables: {} {} {} {}",
                         DatabaseDescriptor.isAutoBootstrap(),
                         SystemKeyspace.bootstrapInProgress(),
                         SystemKeyspace.bootstrapComplete(),
                         DatabaseDescriptor.getSeeds().contains(FBUtilities.getBroadcastAddressAndPort()));
        }
        if (DatabaseDescriptor.isAutoBootstrap() && !SystemKeyspace.bootstrapComplete() && DatabaseDescriptor.getSeeds().contains(FBUtilities.getBroadcastAddressAndPort()))
        {
            logger.info("This node will not auto bootstrap because it is configured to be a seed node.");
        }

        boolean dataAvailable = true; // make this to false when bootstrap streaming failed

        if (shouldBootstrap)
        {
            current.addAll(prepareForBootstrap(schemaTimeoutMillis, ringTimeoutMillis));
            dataAvailable = bootstrap(bootstrapTokens, bootstrapTimeoutMillis);
        }
        else
        {
            bootstrapTokens = SystemKeyspace.getSavedTokens();
            if (bootstrapTokens.isEmpty())
            {
                bootstrapTokens = BootStrapper.getBootstrapTokens(tokenMetadata, FBUtilities.getBroadcastAddressAndPort(), schemaTimeoutMillis, ringTimeoutMillis);
            }
            else
            {
                if (bootstrapTokens.size() != DatabaseDescriptor.getNumTokens())
                    throw new ConfigurationException("Cannot change the number of tokens from " + bootstrapTokens.size() + " to " + DatabaseDescriptor.getNumTokens());
                else
                    logger.info("Using saved tokens {}", bootstrapTokens);
            }
        }

        setUpDistributedSystemKeyspaces();

        if (finishJoiningRing)
        {
            if (dataAvailable)
            {
                finishJoiningRing(shouldBootstrap, bootstrapTokens);
                // remove the existing info about the replaced node.
                if (!current.isEmpty())
                {
                    Gossiper.runInGossipStageBlocking(() -> {
                        for (InetAddressAndPort existing : current)
                            Gossiper.instance.replacedEndpoint(existing);
                    });
                }
            }
            else
            {
                logger.warn("Some data streaming failed. Use nodetool to check bootstrap state and resume. For more, see `nodetool help bootstrap`. {}", SystemKeyspace.getBootstrapState());
            }

            StorageProxy.instance.initialLoadPartitionDenylist();
        }
        else
        {
            if (dataAvailable)
                logger.info("Startup complete, but write survey mode is active, not becoming an active ring member. Use JMX (StorageService->joinRing()) to finalize ring joining.");
            else
                logger.warn("Some data streaming failed. Use nodetool to check bootstrap state and resume. For more, see `nodetool help bootstrap`. {}", SystemKeyspace.getBootstrapState());
        }
    }

    public static boolean isReplacingSameAddress()
    {
        InetAddressAndPort replaceAddress = DatabaseDescriptor.getReplaceAddress();
        return replaceAddress != null && replaceAddress.equals(FBUtilities.getBroadcastAddressAndPort());
    }

    public void gossipSnitchInfo()
    {
        IEndpointSnitch snitch = DatabaseDescriptor.getEndpointSnitch();
        String dc = snitch.getLocalDatacenter();
        String rack = snitch.getLocalRack();
        Gossiper.instance.addLocalApplicationState(ApplicationState.DC, StorageService.instance.valueFactory.datacenter(dc));
        Gossiper.instance.addLocalApplicationState(ApplicationState.RACK, StorageService.instance.valueFactory.rack(rack));
    }

    public void joinRing() throws IOException
    {
        SystemKeyspace.BootstrapState state = SystemKeyspace.getBootstrapState();
        joinRing(state.equals(SystemKeyspace.BootstrapState.IN_PROGRESS));
    }

    private synchronized void joinRing(boolean resumedBootstrap) throws IOException
    {
        if (!joined)
        {
            logger.info("Joining ring by operator request");
            try
            {
                joinTokenRing(SCHEMA_DELAY_MILLIS, 0);
                doAuthSetup(false);
            }
            catch (ConfigurationException e)
            {
                throw new IOException(e.getMessage());
            }
        }
        else if (isSurveyMode)
        {
            // if isSurveyMode is on then verify isBootstrapMode
            // node can join the ring even if isBootstrapMode is true which should not happen
            if (!isBootstrapMode())
            {
                logger.info("Leaving write survey mode and joining ring at operator request");
                finishJoiningRing(resumedBootstrap, SystemKeyspace.getSavedTokens());
                doAuthSetup(false);
                isSurveyMode = false;
                daemon.start();
            }
            else
            {
                logger.warn("Can't join the ring because in write_survey mode and bootstrap hasn't completed");
            }
        }
        else if (isBootstrapMode())
        {
            // bootstrap is not complete hence node cannot join the ring
            logger.warn("Can't join the ring because bootstrap hasn't completed.");
        }
    }

    private void executePreJoinTasks(boolean bootstrap)
    {
        StreamSupport.stream(ColumnFamilyStore.all().spliterator(), false)
                .filter(cfs -> Schema.instance.getUserKeyspaces().contains(cfs.keyspace.getName()))
                .forEach(cfs -> cfs.indexManager.executePreJoinTasksBlocking(bootstrap));
    }

    @VisibleForTesting
    public void finishJoiningRing(boolean didBootstrap, Collection<Token> tokens)
    {
        // start participating in the ring.
        setMode(Mode.JOINING, "Finish joining ring", true);
        SystemKeyspace.setBootstrapState(SystemKeyspace.BootstrapState.COMPLETED);
        executePreJoinTasks(didBootstrap);
        setTokens(tokens);

        assert tokenMetadata.sortedTokens().size() > 0;
    }

    @VisibleForTesting
    public void doAuthSetup(boolean setUpSchema)
    {
        if (!authSetupCalled.getAndSet(true))
        {
            if (setUpSchema)
            {
                Schema.instance.transform(SchemaTransformations.updateSystemKeyspace(AuthKeyspace.metadata(), AuthKeyspace.GENERATION));
            }

            DatabaseDescriptor.getRoleManager().setup();
            DatabaseDescriptor.getAuthenticator().setup();
            DatabaseDescriptor.getAuthorizer().setup();
            DatabaseDescriptor.getNetworkAuthorizer().setup();
            AuthCacheService.initializeAndRegisterCaches();
            Schema.instance.registerListener(new AuthSchemaChangeListener());
            authSetupComplete = true;
        }
    }

    public boolean isAuthSetupComplete()
    {
        return authSetupComplete;
    }

    @VisibleForTesting
    public boolean authSetupCalled()
    {
        return authSetupCalled.get();
    }


    @VisibleForTesting
    public void setUpDistributedSystemKeyspaces()
    {
        Schema.instance.transform(SchemaTransformations.updateSystemKeyspace(TraceKeyspace.metadata(), TraceKeyspace.GENERATION));
        Schema.instance.transform(SchemaTransformations.updateSystemKeyspace(SystemDistributedKeyspace.metadata(), SystemDistributedKeyspace.GENERATION));
        Schema.instance.transform(SchemaTransformations.updateSystemKeyspace(AuthKeyspace.metadata(), AuthKeyspace.GENERATION));
    }

    public boolean isJoined()
    {
        return tokenMetadata.isMember(FBUtilities.getBroadcastAddressAndPort()) && !isSurveyMode;
    }

    public void rebuild(String sourceDc)
    {
        rebuild(sourceDc, null, null, null);
    }

    public void rebuild(String sourceDc, String keyspace, String tokens, String specificSources)
    {
        if (sourceDc != null)
        {
            TokenMetadata.Topology topology = getTokenMetadata().cloneOnlyTokenMap().getTopology();
            Set<String> availableDCs = topology.getDatacenterEndpoints().keySet();
            if (!availableDCs.contains(sourceDc))
            {
                throw new IllegalArgumentException(String.format("Provided datacenter '%s' is not a valid datacenter, available datacenters are: %s",
                                                                 sourceDc, String.join(",", availableDCs)));
            }
        }

        if (keyspace == null && tokens != null)
        {
            throw new IllegalArgumentException("Cannot specify tokens without keyspace.");
        }

        // check ongoing rebuild
        if (!isRebuilding.compareAndSet(false, true))
        {
            throw new IllegalStateException("Node is still rebuilding. Check nodetool netstats.");
        }

        try
        {
            logger.info("rebuild from dc: {}, {}, {}", sourceDc == null ? "(any dc)" : sourceDc,
                        keyspace == null ? "(All keyspaces)" : keyspace,
                        tokens == null ? "(All tokens)" : tokens);

            repairPaxosForTopologyChange("rebuild");

            RangeStreamer streamer = new RangeStreamer(tokenMetadata,
                                                       null,
                                                       FBUtilities.getBroadcastAddressAndPort(),
                                                       StreamOperation.REBUILD,
                                                       useStrictConsistency && !replacing,
                                                       DatabaseDescriptor.getEndpointSnitch(),
                                                       streamStateStore,
                                                       false,
                                                       DatabaseDescriptor.getStreamingConnectionsPerHost());
            if (sourceDc != null)
                streamer.addSourceFilter(new RangeStreamer.SingleDatacenterFilter(DatabaseDescriptor.getEndpointSnitch(), sourceDc));

            if (keyspace == null)
            {
                for (String keyspaceName : Schema.instance.distributedKeyspaces().names())
                    streamer.addRanges(keyspaceName, getLocalReplicas(keyspaceName));
            }
            else if (tokens == null)
            {
                streamer.addRanges(keyspace, getLocalReplicas(keyspace));
            }
            else
            {
                Token.TokenFactory factory = getTokenFactory();
                List<Range<Token>> ranges = new ArrayList<>();
                Pattern rangePattern = Pattern.compile("\\(\\s*(-?\\w+)\\s*,\\s*(-?\\w+)\\s*\\]");
                try (Scanner tokenScanner = new Scanner(tokens))
                {
                    while (tokenScanner.findInLine(rangePattern) != null)
                    {
                        MatchResult range = tokenScanner.match();
                        Token startToken = factory.fromString(range.group(1));
                        Token endToken = factory.fromString(range.group(2));
                        logger.info("adding range: ({},{}]", startToken, endToken);
                        ranges.add(new Range<>(startToken, endToken));
                    }
                    if (tokenScanner.hasNext())
                        throw new IllegalArgumentException("Unexpected string: " + tokenScanner.next());
                }

                // Ensure all specified ranges are actually ranges owned by this host
                RangesAtEndpoint localReplicas = getLocalReplicas(keyspace);
                RangesAtEndpoint.Builder streamRanges = new RangesAtEndpoint.Builder(FBUtilities.getBroadcastAddressAndPort(), ranges.size());
                for (Range<Token> specifiedRange : ranges)
                {
                    boolean foundParentRange = false;
                    for (Replica localReplica : localReplicas)
                    {
                        if (localReplica.contains(specifiedRange))
                        {
                            streamRanges.add(localReplica.decorateSubrange(specifiedRange));
                            foundParentRange = true;
                            break;
                        }
                    }
                    if (!foundParentRange)
                    {
                        throw new IllegalArgumentException(String.format("The specified range %s is not a range that is owned by this node. Please ensure that all token ranges specified to be rebuilt belong to this node.", specifiedRange.toString()));
                    }
                }

                if (specificSources != null)
                {
                    String[] stringHosts = specificSources.split(",");
                    Set<InetAddressAndPort> sources = new HashSet<>(stringHosts.length);
                    for (String stringHost : stringHosts)
                    {
                        try
                        {
                            InetAddressAndPort endpoint = InetAddressAndPort.getByName(stringHost);
                            if (FBUtilities.getBroadcastAddressAndPort().equals(endpoint))
                            {
                                throw new IllegalArgumentException("This host was specified as a source for rebuilding. Sources for a rebuild can only be other nodes in the cluster.");
                            }
                            sources.add(endpoint);
                        }
                        catch (UnknownHostException ex)
                        {
                            throw new IllegalArgumentException("Unknown host specified " + stringHost, ex);
                        }
                    }
                    streamer.addSourceFilter(new RangeStreamer.AllowedSourcesFilter(sources));
                }

                streamer.addRanges(keyspace, streamRanges.build());
            }

            StreamResultFuture resultFuture = streamer.fetchAsync();
            // wait for result
            resultFuture.get();
        }
        catch (InterruptedException e)
        {
            throw new UncheckedInterruptedException(e);
        }
        catch (ExecutionException e)
        {
            // This is used exclusively through JMX, so log the full trace but only throw a simple RTE
            logger.error("Error while rebuilding node", e.getCause());
            throw new RuntimeException("Error while rebuilding node: " + e.getCause().getMessage());
        }
        finally
        {
            // rebuild is done (successfully or not)
            isRebuilding.set(false);
        }
    }

    public void setRpcTimeout(long value)
    {
        DatabaseDescriptor.setRpcTimeout(value);
        logger.info("set rpc timeout to {} ms", value);
    }

    public long getRpcTimeout()
    {
        return DatabaseDescriptor.getRpcTimeout(MILLISECONDS);
    }

    public void setReadRpcTimeout(long value)
    {
        DatabaseDescriptor.setReadRpcTimeout(value);
        logger.info("set read rpc timeout to {} ms", value);
    }

    public long getReadRpcTimeout()
    {
        return DatabaseDescriptor.getReadRpcTimeout(MILLISECONDS);
    }

    public void setRangeRpcTimeout(long value)
    {
        DatabaseDescriptor.setRangeRpcTimeout(value);
        logger.info("set range rpc timeout to {} ms", value);
    }

    public long getRangeRpcTimeout()
    {
        return DatabaseDescriptor.getRangeRpcTimeout(MILLISECONDS);
    }

    public void setWriteRpcTimeout(long value)
    {
        DatabaseDescriptor.setWriteRpcTimeout(value);
        logger.info("set write rpc timeout to {} ms", value);
    }

    public long getWriteRpcTimeout()
    {
        return DatabaseDescriptor.getWriteRpcTimeout(MILLISECONDS);
    }

    public void setInternodeTcpConnectTimeoutInMS(int value)
    {
        DatabaseDescriptor.setInternodeTcpConnectTimeoutInMS(value);
        logger.info("set internode tcp connect timeout to {} ms", value);
    }

    public int getInternodeTcpConnectTimeoutInMS()
    {
        return DatabaseDescriptor.getInternodeTcpConnectTimeoutInMS();
    }

    public void setInternodeTcpUserTimeoutInMS(int value)
    {
        DatabaseDescriptor.setInternodeTcpUserTimeoutInMS(value);
        logger.info("set internode tcp user timeout to {} ms", value);
    }

    public int getInternodeTcpUserTimeoutInMS()
    {
        return DatabaseDescriptor.getInternodeTcpUserTimeoutInMS();
    }

    public void setInternodeStreamingTcpUserTimeoutInMS(int value)
    {
        Preconditions.checkArgument(value >= 0, "TCP user timeout cannot be negative for internode streaming connection. Got %s", value);
        DatabaseDescriptor.setInternodeStreamingTcpUserTimeoutInMS(value);
        logger.info("set internode streaming tcp user timeout to {} ms", value);
    }

    public int getInternodeStreamingTcpUserTimeoutInMS()
    {
        return DatabaseDescriptor.getInternodeStreamingTcpUserTimeoutInMS();
    }

    public void setCounterWriteRpcTimeout(long value)
    {
        DatabaseDescriptor.setCounterWriteRpcTimeout(value);
        logger.info("set counter write rpc timeout to {} ms", value);
    }

    public long getCounterWriteRpcTimeout()
    {
        return DatabaseDescriptor.getCounterWriteRpcTimeout(MILLISECONDS);
    }

    public void setCasContentionTimeout(long value)
    {
        DatabaseDescriptor.setCasContentionTimeout(value);
        logger.info("set cas contention rpc timeout to {} ms", value);
    }

    public long getCasContentionTimeout()
    {
        return DatabaseDescriptor.getCasContentionTimeout(MILLISECONDS);
    }

    public void setTruncateRpcTimeout(long value)
    {
        DatabaseDescriptor.setTruncateRpcTimeout(value);
        logger.info("set truncate rpc timeout to {} ms", value);
    }

    public long getTruncateRpcTimeout()
    {
        return DatabaseDescriptor.getTruncateRpcTimeout(MILLISECONDS);
    }

    @Deprecated
    public void setStreamThroughputMbPerSec(int value)
    {
        setStreamThroughputMbitPerSec(value);
    }

    public void setStreamThroughputMbitPerSec(int value)
    {
        double oldValue = DatabaseDescriptor.getStreamThroughputOutboundMegabitsPerSecAsDouble();
        DatabaseDescriptor.setStreamThroughputOutboundMegabitsPerSec(value);
        StreamManager.StreamRateLimiter.updateThroughput();
        logger.info("setstreamthroughput: throttle set to {}{} megabits per second (was approximately {} megabits per second)",
                    value, value <= 0 ? " (unlimited)" : "", oldValue);
    }

    public void setStreamThroughputMebibytesPerSec(int value)
    {
        double oldValue = DatabaseDescriptor.getStreamThroughputOutboundMebibytesPerSec();
        DatabaseDescriptor.setStreamThroughputOutboundMebibytesPerSecAsInt(value);
        StreamManager.StreamRateLimiter.updateThroughput();
        logger.info("setstreamthroughput: throttle set to {}{} MiB/s (was {} MiB/s)", value, value <= 0 ? " (unlimited)" : "", oldValue);
    }

    public double getStreamThroughputMebibytesPerSecAsDouble()
    {
        return DatabaseDescriptor.getStreamThroughputOutboundMebibytesPerSec();
    }

    public int getStreamThroughputMebibytesPerSec()
    {
        return DatabaseDescriptor.getStreamThroughputOutboundMebibytesPerSecAsInt();
    }

    @Deprecated
    public int getStreamThroughputMbPerSec()
    {
        return getStreamThroughputMbitPerSec();
    }

    @Deprecated
    public int getStreamThroughputMbitPerSec()
    {
        return DatabaseDescriptor.getStreamThroughputOutboundMegabitsPerSec();
    }

    public double getStreamThroughputMbitPerSecAsDouble()
    {
        return DatabaseDescriptor.getStreamThroughputOutboundMegabitsPerSecAsDouble();
    }

    public void setEntireSSTableStreamThroughputMebibytesPerSec(int value)
    {
        double oldValue = DatabaseDescriptor.getEntireSSTableStreamThroughputOutboundMebibytesPerSec();
        DatabaseDescriptor.setEntireSSTableStreamThroughputOutboundMebibytesPerSec(value);
        StreamManager.StreamRateLimiter.updateEntireSSTableThroughput();
        logger.info("setstreamthroughput (entire SSTable): throttle set to {}{} MiB/s (was {} MiB/s)",
                    value, value <= 0 ? " (unlimited)" : "", oldValue);
    }

    public double getEntireSSTableStreamThroughputMebibytesPerSecAsDouble()
    {
        return DatabaseDescriptor.getEntireSSTableStreamThroughputOutboundMebibytesPerSec();
    }

    @Deprecated
    public void setInterDCStreamThroughputMbPerSec(int value)
    {
        setInterDCStreamThroughputMbitPerSec(value);
    }

    public void setInterDCStreamThroughputMbitPerSec(int value)
    {
        double oldValue = DatabaseDescriptor.getInterDCStreamThroughputOutboundMegabitsPerSecAsDouble();
        DatabaseDescriptor.setInterDCStreamThroughputOutboundMegabitsPerSec(value);
        StreamManager.StreamRateLimiter.updateInterDCThroughput();
        logger.info("setinterdcstreamthroughput: throttle set to {}{} megabits per second (was {} megabits per second)", value, value <= 0 ? " (unlimited)" : "", oldValue);
    }

    @Deprecated
    public int getInterDCStreamThroughputMbPerSec()
    {
        return getInterDCStreamThroughputMbitPerSec();
    }

    @Deprecated
    public int getInterDCStreamThroughputMbitPerSec()
    {
        return DatabaseDescriptor.getInterDCStreamThroughputOutboundMegabitsPerSec();
    }

    public double getInterDCStreamThroughputMbitPerSecAsDouble()
    {
        return DatabaseDescriptor.getInterDCStreamThroughputOutboundMegabitsPerSecAsDouble();
    }

    public void setInterDCStreamThroughputMebibytesPerSec(int value)
    {
        double oldValue = DatabaseDescriptor.getInterDCStreamThroughputOutboundMebibytesPerSec();
        DatabaseDescriptor.setInterDCStreamThroughputOutboundMebibytesPerSecAsInt(value);
        StreamManager.StreamRateLimiter.updateInterDCThroughput();
        logger.info("setinterdcstreamthroughput: throttle set to {}{} MiB/s (was {} MiB/s)", value, value <= 0 ? " (unlimited)" : "", oldValue);
    }

    public int getInterDCStreamThroughputMebibytesPerSec()
    {
        return DatabaseDescriptor.getInterDCStreamThroughputOutboundMebibytesPerSecAsInt();
    }

    public double getInterDCStreamThroughputMebibytesPerSecAsDouble()
    {
        return DatabaseDescriptor.getInterDCStreamThroughputOutboundMebibytesPerSec();
    }

    public void setEntireSSTableInterDCStreamThroughputMebibytesPerSec(int value)
    {
        double oldValue = DatabaseDescriptor.getEntireSSTableInterDCStreamThroughputOutboundMebibytesPerSec();
        DatabaseDescriptor.setEntireSSTableInterDCStreamThroughputOutboundMebibytesPerSec(value);
        StreamManager.StreamRateLimiter.updateEntireSSTableInterDCThroughput();
        logger.info("setinterdcstreamthroughput (entire SSTable): throttle set to {}{} MiB/s (was {} MiB/s)", value, value <= 0 ? " (unlimited)" : "", oldValue);
    }

    public double getEntireSSTableInterDCStreamThroughputMebibytesPerSecAsDouble()
    {
        return DatabaseDescriptor.getEntireSSTableInterDCStreamThroughputOutboundMebibytesPerSec();
    }

    public double getCompactionThroughtputMibPerSecAsDouble()
    {
        return DatabaseDescriptor.getCompactionThroughputMebibytesPerSec();
    }

    public long getCompactionThroughtputBytesPerSec()
    {
        return (long)DatabaseDescriptor.getCompactionThroughputBytesPerSec();
    }

    @Deprecated
    public int getCompactionThroughputMbPerSec()
    {
        return DatabaseDescriptor.getCompactionThroughputMebibytesPerSecAsInt();
    }

    public void setCompactionThroughputMbPerSec(int value)
    {
        double oldValue = DatabaseDescriptor.getCompactionThroughputMebibytesPerSec();
        DatabaseDescriptor.setCompactionThroughputMebibytesPerSec(value);
        double valueInBytes = value * 1024.0 * 1024.0;
        CompactionManager.instance.setRateInBytes(valueInBytes);
        logger.info("compactionthroughput: throttle set to {} mebibytes per second (was {} mebibytes per second)",
                    value, oldValue);
    }

    public int getBatchlogReplayThrottleInKB()
    {
        return DatabaseDescriptor.getBatchlogReplayThrottleInKiB();
    }

    public void setBatchlogReplayThrottleInKB(int throttleInKB)
    {
        DatabaseDescriptor.setBatchlogReplayThrottleInKiB(throttleInKB);
        BatchlogManager.instance.setRate(throttleInKB);
    }

    public int getConcurrentCompactors()
    {
        return DatabaseDescriptor.getConcurrentCompactors();
    }

    public void setConcurrentCompactors(int value)
    {
        if (value <= 0)
            throw new IllegalArgumentException("Number of concurrent compactors should be greater than 0.");
        DatabaseDescriptor.setConcurrentCompactors(value);
        CompactionManager.instance.setConcurrentCompactors(value);
    }

    public void bypassConcurrentValidatorsLimit()
    {
        logger.info("Enabling the ability to set concurrent validations to an unlimited value");
        DatabaseDescriptor.allowUnlimitedConcurrentValidations = true ;
    }

    public void enforceConcurrentValidatorsLimit()
    {
        logger.info("Disabling the ability to set concurrent validations to an unlimited value");
        DatabaseDescriptor.allowUnlimitedConcurrentValidations = false ;
    }

    public boolean isConcurrentValidatorsLimitEnforced()
    {
        return DatabaseDescriptor.allowUnlimitedConcurrentValidations;
    }

    public int getConcurrentValidators()
    {
        return DatabaseDescriptor.getConcurrentValidations();
    }

    public void setConcurrentValidators(int value)
    {
        int concurrentCompactors = DatabaseDescriptor.getConcurrentCompactors();
        if (value > concurrentCompactors && !DatabaseDescriptor.allowUnlimitedConcurrentValidations)
            throw new IllegalArgumentException(
            String.format("Cannot set concurrent_validations greater than concurrent_compactors (%d)",
                          concurrentCompactors));

        if (value <= 0)
        {
            logger.info("Using default value of concurrent_compactors ({}) for concurrent_validations", concurrentCompactors);
            value = concurrentCompactors;
        }
        else
        {
            logger.info("Setting concurrent_validations to {}", value);
        }

        DatabaseDescriptor.setConcurrentValidations(value);
        CompactionManager.instance.setConcurrentValidations();
    }

    public int getConcurrentViewBuilders()
    {
        return DatabaseDescriptor.getConcurrentViewBuilders();
    }

    public void setConcurrentViewBuilders(int value)
    {
        if (value <= 0)
            throw new IllegalArgumentException("Number of concurrent view builders should be greater than 0.");
        DatabaseDescriptor.setConcurrentViewBuilders(value);
        CompactionManager.instance.setConcurrentViewBuilders(DatabaseDescriptor.getConcurrentViewBuilders());
    }

    public boolean isIncrementalBackupsEnabled()
    {
        return DatabaseDescriptor.isIncrementalBackupsEnabled();
    }

    public void setIncrementalBackupsEnabled(boolean value)
    {
        DatabaseDescriptor.setIncrementalBackupsEnabled(value);
    }

    @VisibleForTesting // only used by test
    public void setMovingModeUnsafe()
    {
        setMode(Mode.MOVING, true);
    }

    /**
     * Only used in jvm dtest when not using GOSSIP.
     * See org.apache.cassandra.distributed.impl.Instance#startup(org.apache.cassandra.distributed.api.ICluster)
     */
    @VisibleForTesting
    public void setNormalModeUnsafe()
    {
        setMode(Mode.NORMAL, true);
    }

    private void setMode(Mode m, boolean log)
    {
        setMode(m, null, log);
    }

    private void setMode(Mode m, String msg, boolean log)
    {
        operationMode = m;
        String logMsg = msg == null ? m.toString() : String.format("%s: %s", m, msg);
        if (log)
            logger.info(logMsg);
        else
            logger.debug(logMsg);
    }

    @VisibleForTesting
    public Collection<InetAddressAndPort> prepareForBootstrap(long schemaTimeoutMillis, long ringTimeoutMillis)
    {
        Set<InetAddressAndPort> collisions = new HashSet<>();
        if (SystemKeyspace.bootstrapInProgress())
            logger.warn("Detected previous bootstrap failure; retrying");
        else
            SystemKeyspace.setBootstrapState(SystemKeyspace.BootstrapState.IN_PROGRESS);
        setMode(Mode.JOINING, "waiting for ring information", true);
        waitForSchema(schemaTimeoutMillis, ringTimeoutMillis);
        setMode(Mode.JOINING, "schema complete, ready to bootstrap", true);
        setMode(Mode.JOINING, "waiting for pending range calculation", true);
        PendingRangeCalculatorService.instance.blockUntilFinished();
        setMode(Mode.JOINING, "calculation complete, ready to bootstrap", true);

        logger.debug("... got ring + schema info");

        if (useStrictConsistency && !allowSimultaneousMoves() &&
            (
            tokenMetadata.getBootstrapTokens().valueSet().size() > 0 ||
            tokenMetadata.getSizeOfLeavingEndpoints() > 0 ||
            tokenMetadata.getSizeOfMovingEndpoints() > 0
            ))
        {
            String bootstrapTokens = StringUtils.join(tokenMetadata.getBootstrapTokens().valueSet(), ',');
            String leavingTokens = StringUtils.join(tokenMetadata.getLeavingEndpoints(), ',');
            String movingTokens = StringUtils.join(tokenMetadata.getMovingEndpoints().stream().map(e -> e.right).toArray(), ',');
            throw new UnsupportedOperationException(String.format("Other bootstrapping/leaving/moving nodes detected, cannot bootstrap while cassandra.consistent.rangemovement is true. Nodes detected, bootstrapping: %s; leaving: %s; moving: %s;", bootstrapTokens, leavingTokens, movingTokens));
        }

        // get bootstrap tokens
        if (!replacing)
        {
            if (tokenMetadata.isMember(FBUtilities.getBroadcastAddressAndPort()))
            {
                String s = "This node is already a member of the token ring; bootstrap aborted. (If replacing a dead node, remove the old one from the ring first.)";
                throw new UnsupportedOperationException(s);
            }
            setMode(Mode.JOINING, "getting bootstrap token", true);
            bootstrapTokens = BootStrapper.getBootstrapTokens(tokenMetadata, FBUtilities.getBroadcastAddressAndPort(), schemaTimeoutMillis, ringTimeoutMillis);
        }
        else
        {
            if (!isReplacingSameAddress())
            {
                try
                {
                    // Sleep additionally to make sure that the server actually is not alive
                    // and giving it more time to gossip if alive.
                    Thread.sleep(LoadBroadcaster.BROADCAST_INTERVAL);
                }
                catch (InterruptedException e)
                {
                    throw new UncheckedInterruptedException(e);
                }

                // check for operator errors...
                for (Token token : bootstrapTokens)
                {
                    InetAddressAndPort existing = tokenMetadata.getEndpoint(token);
                    if (existing != null)
                    {
                        long nanoDelay = ringTimeoutMillis * 1000000L;
                        if (Gossiper.instance.getEndpointStateForEndpoint(existing).getUpdateTimestamp() > (nanoTime() - nanoDelay))
                            throw new UnsupportedOperationException("Cannot replace a live node... ");
                        collisions.add(existing);
                    }
                    else
                    {
                        throw new UnsupportedOperationException("Cannot replace token " + token + " which does not exist!");
                    }
                }
            }
            else
            {
                try
                {
                    Thread.sleep(RING_DELAY_MILLIS);
                }
                catch (InterruptedException e)
                {
                    throw new UncheckedInterruptedException(e);
                }

            }
            setMode(Mode.JOINING, "Replacing a node with token(s): " + bootstrapTokens, true);
        }
        return collisions;
    }

    /**
     * Bootstrap node by fetching data from other nodes.
     * If node is bootstrapping as a new node, then this also announces bootstrapping to the cluster.
     *
     * This blocks until streaming is done.
     *
     * @param tokens bootstrapping tokens
     * @return true if bootstrap succeeds.
     */
    @VisibleForTesting
    public boolean bootstrap(final Collection<Token> tokens, long bootstrapTimeoutMillis)
    {
        isBootstrapMode = true;
        SystemKeyspace.updateTokens(tokens); // DON'T use setToken, that makes us part of the ring locally which is incorrect until we are done bootstrapping

        if (!replacing || !isReplacingSameAddress())
        {
            // if not an existing token then bootstrap
            List<Pair<ApplicationState, VersionedValue>> states = new ArrayList<>();
            states.add(Pair.create(ApplicationState.TOKENS, valueFactory.tokens(tokens)));
            states.add(Pair.create(ApplicationState.STATUS_WITH_PORT, replacing?
                                                            valueFactory.bootReplacingWithPort(DatabaseDescriptor.getReplaceAddress()) :
                                                            valueFactory.bootstrapping(tokens)));
            states.add(Pair.create(ApplicationState.STATUS, replacing ?
                                                            valueFactory.bootReplacing(DatabaseDescriptor.getReplaceAddress().getAddress()) :
                                                            valueFactory.bootstrapping(tokens)));
            Gossiper.instance.addLocalApplicationStates(states);
            setMode(Mode.JOINING, "sleeping " + RING_DELAY_MILLIS + " ms for pending range setup", true);
            Uninterruptibles.sleepUninterruptibly(RING_DELAY_MILLIS, MILLISECONDS);
        }
        else
        {
            // Dont set any state for the node which is bootstrapping the existing token...
            tokenMetadata.updateNormalTokens(tokens, FBUtilities.getBroadcastAddressAndPort());
            SystemKeyspace.removeEndpoint(DatabaseDescriptor.getReplaceAddress());
        }
        if (!Gossiper.instance.seenAnySeed())
            throw new IllegalStateException("Unable to contact any seeds: " + Gossiper.instance.getSeeds());

        if (Boolean.getBoolean("cassandra.reset_bootstrap_progress"))
        {
            logger.info("Resetting bootstrap progress to start fresh");
            SystemKeyspace.resetAvailableRanges();
        }

        // Force disk boundary invalidation now that local tokens are set
        invalidateLocalRanges();
        repairPaxosForTopologyChange("bootstrap");

        Future<StreamState> bootstrapStream = startBootstrap(tokens);
        try
        {
            if (bootstrapTimeoutMillis > 0)
                bootstrapStream.get(bootstrapTimeoutMillis, MILLISECONDS);
            else
                bootstrapStream.get();
            bootstrapFinished();
            logger.info("Bootstrap completed for tokens {}", tokens);
            return true;
        }
        catch (Throwable e)
        {
            logger.error("Error while waiting on bootstrap to complete. Bootstrap will have to be restarted.", e);
            return false;
        }
    }

    public Future<StreamState> startBootstrap(Collection<Token> tokens)
    {
        return startBootstrap(tokens, replacing);
    }

    public Future<StreamState> startBootstrap(Collection<Token> tokens, boolean replacing)
    {
        setMode(Mode.JOINING, "Starting to bootstrap...", true);
        BootStrapper bootstrapper = new BootStrapper(FBUtilities.getBroadcastAddressAndPort(), tokens, tokenMetadata);
        bootstrapper.addProgressListener(progressSupport);
        return bootstrapper.bootstrap(streamStateStore, useStrictConsistency && !replacing); // handles token update
    }

    private void invalidateLocalRanges()
    {
        for (Keyspace keyspace : Keyspace.all())
        {
            for (ColumnFamilyStore cfs : keyspace.getColumnFamilyStores())
            {
                for (final ColumnFamilyStore store : cfs.concatWithIndexes())
                {
                    store.invalidateLocalRanges();
                }
            }
        }
    }

    /**
     * All MVs have been created during bootstrap, so mark them as built
     */
    private void markViewsAsBuilt() {
        for (String keyspace : Schema.instance.getUserKeyspaces())
        {
            for (ViewMetadata view: Schema.instance.getKeyspaceMetadata(keyspace).views)
                SystemKeyspace.finishViewBuildStatus(view.keyspace(), view.name());
        }
    }

    /**
     * Called when bootstrap did finish successfully
     */
    private void bootstrapFinished() {
        markViewsAsBuilt();
        isBootstrapMode = false;
    }

    public boolean resumeBootstrap()
    {
        if (isBootstrapMode && SystemKeyspace.bootstrapInProgress())
        {
            logger.info("Resuming bootstrap...");

            // get bootstrap tokens saved in system keyspace
            final Collection<Token> tokens = SystemKeyspace.getSavedTokens();
            // already bootstrapped ranges are filtered during bootstrap
            BootStrapper bootstrapper = new BootStrapper(FBUtilities.getBroadcastAddressAndPort(), tokens, tokenMetadata);
            bootstrapper.addProgressListener(progressSupport);
            Future<StreamState> bootstrapStream = bootstrapper.bootstrap(streamStateStore, useStrictConsistency && !replacing); // handles token update
            bootstrapStream.addCallback(new FutureCallback<StreamState>()
            {
                @Override
                public void onSuccess(StreamState streamState)
                {
                    try
                    {
                        bootstrapFinished();
                        if (isSurveyMode)
                        {
                            logger.info("Startup complete, but write survey mode is active, not becoming an active ring member. Use JMX (StorageService->joinRing()) to finalize ring joining.");
                        }
                        else
                        {
                            isSurveyMode = false;
                            progressSupport.progress("bootstrap", ProgressEvent.createNotification("Joining ring..."));
                            finishJoiningRing(true, bootstrapTokens);
                            doAuthSetup(false);
                        }
                        progressSupport.progress("bootstrap", new ProgressEvent(ProgressEventType.COMPLETE, 1, 1, "Resume bootstrap complete"));
                        if (!isNativeTransportRunning())
                            daemon.initializeClientTransports();
                        daemon.start();
                        logger.info("Resume complete");
                    }
                    catch(Exception e)
                    {
                        onFailure(e);
                        throw e;
                    }
                }

                @Override
                public void onFailure(Throwable e)
                {
                    String message = "Error during bootstrap: ";
                    if (e instanceof ExecutionException && e.getCause() != null)
                    {
                        message += e.getCause().getMessage();
                    }
                    else
                    {
                        message += e.getMessage();
                    }
                    logger.error(message, e);
                    progressSupport.progress("bootstrap", new ProgressEvent(ProgressEventType.ERROR, 1, 1, message));
                    progressSupport.progress("bootstrap", new ProgressEvent(ProgressEventType.COMPLETE, 1, 1, "Resume bootstrap complete"));
                }
            });
            return true;
        }
        else
        {
            logger.info("Resuming bootstrap is requested, but the node is already bootstrapped.");
            return false;
        }
    }

    public Map<String,List<Integer>> getConcurrency(List<String> stageNames)
    {
        Stream<Stage> stageStream = stageNames.isEmpty() ? stream(Stage.values()) : stageNames.stream().map(Stage::fromPoolName);
        return stageStream.collect(toMap(s -> s.jmxName,
                                         s -> Arrays.asList(s.getCorePoolSize(), s.getMaximumPoolSize())));
    }

    public void setConcurrency(String threadPoolName, int newCorePoolSize, int newMaximumPoolSize)
    {
        Stage stage = Stage.fromPoolName(threadPoolName);
        if (newCorePoolSize >= 0)
            stage.setCorePoolSize(newCorePoolSize);
        stage.setMaximumPoolSize(newMaximumPoolSize);
    }

    public boolean isBootstrapMode()
    {
        return isBootstrapMode;
    }

    public TokenMetadata getTokenMetadata()
    {
        return tokenMetadata;
    }

    public Map<List<String>, List<String>> getRangeToEndpointMap(String keyspace)
    {
        return getRangeToEndpointMap(keyspace, false);
    }

    public Map<List<String>, List<String>> getRangeToEndpointWithPortMap(String keyspace)
    {
         return getRangeToEndpointMap(keyspace, true);
    }

    /**
     * for a keyspace, return the ranges and corresponding listen addresses.
     * @param keyspace
     * @return the endpoint map
     */
    public Map<List<String>, List<String>> getRangeToEndpointMap(String keyspace, boolean withPort)
    {
        /* All the ranges for the tokens */
        Map<List<String>, List<String>> map = new HashMap<>();
        for (Map.Entry<Range<Token>, EndpointsForRange> entry : getRangeToAddressMap(keyspace).entrySet())
        {
            map.put(entry.getKey().asList(), Replicas.stringify(entry.getValue(), withPort));
        }
        return map;
    }

    /**
     * Return the native address associated with an endpoint as a string.
     * @param endpoint The endpoint to get rpc address for
     * @return the native address
     */
    public String getNativeaddress(InetAddressAndPort endpoint, boolean withPort)
    {
        if (endpoint.equals(FBUtilities.getBroadcastAddressAndPort()))
            return FBUtilities.getBroadcastNativeAddressAndPort().getHostAddress(withPort);
        else if (Gossiper.instance.getEndpointStateForEndpoint(endpoint).getApplicationState(ApplicationState.NATIVE_ADDRESS_AND_PORT) != null)
        {
            try
            {
                InetAddressAndPort address = InetAddressAndPort.getByName(Gossiper.instance.getEndpointStateForEndpoint(endpoint).getApplicationState(ApplicationState.NATIVE_ADDRESS_AND_PORT).value);
                return address.getHostAddress(withPort);
            }
            catch (UnknownHostException e)
            {
                throw new RuntimeException(e);
            }
        }
        else
        {
             final String ipAddress;
             // If RPC_ADDRESS present in gossip for this endpoint use it.  This is expected for 3.x nodes.
             if (Gossiper.instance.getEndpointStateForEndpoint(endpoint).getApplicationState(ApplicationState.RPC_ADDRESS) != null)
             {
                 ipAddress = Gossiper.instance.getEndpointStateForEndpoint(endpoint).getApplicationState(ApplicationState.RPC_ADDRESS).value;
             }
             else
             {
                 // otherwise just use the IP of the endpoint itself.
                 ipAddress = endpoint.getHostAddress(false);
             }

             // include the configured native_transport_port.
             try
             {
                 InetAddressAndPort address = InetAddressAndPort.getByNameOverrideDefaults(ipAddress, DatabaseDescriptor.getNativeTransportPort());
                 return address.getHostAddress(withPort);
             }
             catch (UnknownHostException e)
             {
                 throw new RuntimeException(e);
             }
         }
    }

    public Map<List<String>, List<String>> getRangeToRpcaddressMap(String keyspace)
    {
        return getRangeToNativeaddressMap(keyspace, false);
    }

    public Map<List<String>, List<String>> getRangeToNativeaddressWithPortMap(String keyspace)
    {
        return getRangeToNativeaddressMap(keyspace, true);
    }

    /**
     * for a keyspace, return the ranges and corresponding RPC addresses for a given keyspace.
     * @param keyspace
     * @return the endpoint map
     */
    private Map<List<String>, List<String>> getRangeToNativeaddressMap(String keyspace, boolean withPort)
    {
        /* All the ranges for the tokens */
        Map<List<String>, List<String>> map = new HashMap<>();
        for (Map.Entry<Range<Token>, EndpointsForRange> entry : getRangeToAddressMap(keyspace).entrySet())
        {
            List<String> rpcaddrs = new ArrayList<>(entry.getValue().size());
            for (Replica replicas: entry.getValue())
            {
                rpcaddrs.add(getNativeaddress(replicas.endpoint(), withPort));
            }
            map.put(entry.getKey().asList(), rpcaddrs);
        }
        return map;
    }

    public Map<List<String>, List<String>> getPendingRangeToEndpointMap(String keyspace)
    {
        return getPendingRangeToEndpointMap(keyspace, false);
    }

    public Map<List<String>, List<String>> getPendingRangeToEndpointWithPortMap(String keyspace)
    {
        return getPendingRangeToEndpointMap(keyspace, true);
    }

    private Map<List<String>, List<String>> getPendingRangeToEndpointMap(String keyspace, boolean withPort)
    {
        // some people just want to get a visual representation of things. Allow null and set it to the first
        // non-system keyspace.
        if (keyspace == null)
            keyspace = Schema.instance.distributedKeyspaces().iterator().next().name;

        Map<List<String>, List<String>> map = new HashMap<>();
        for (Map.Entry<Range<Token>, EndpointsForRange> entry : tokenMetadata.getPendingRangesMM(keyspace).asMap().entrySet())
        {
            map.put(entry.getKey().asList(), Replicas.stringify(entry.getValue(), withPort));
        }
        return map;
    }

    public EndpointsByRange getRangeToAddressMap(String keyspace)
    {
        return getRangeToAddressMap(keyspace, tokenMetadata.sortedTokens());
    }

    public EndpointsByRange getRangeToAddressMapInLocalDC(String keyspace)
    {
        Predicate<Replica> isLocalDC = replica -> isLocalDC(replica.endpoint());

        EndpointsByRange origMap = getRangeToAddressMap(keyspace, getTokensInLocalDC());
        Map<Range<Token>, EndpointsForRange> filteredMap = Maps.newHashMap();
        for (Map.Entry<Range<Token>, EndpointsForRange> entry : origMap.entrySet())
        {
            EndpointsForRange endpointsInLocalDC = entry.getValue().filter(isLocalDC);
            filteredMap.put(entry.getKey(), endpointsInLocalDC);
        }

        return new EndpointsByRange(filteredMap);
    }

    private List<Token> getTokensInLocalDC()
    {
        List<Token> filteredTokens = Lists.newArrayList();
        for (Token token : tokenMetadata.sortedTokens())
        {
            InetAddressAndPort endpoint = tokenMetadata.getEndpoint(token);
            if (isLocalDC(endpoint))
                filteredTokens.add(token);
        }
        return filteredTokens;
    }

    private boolean isLocalDC(InetAddressAndPort targetHost)
    {
        String remoteDC = DatabaseDescriptor.getEndpointSnitch().getDatacenter(targetHost);
        String localDC = DatabaseDescriptor.getEndpointSnitch().getLocalDatacenter();
        return remoteDC.equals(localDC);
    }

    private EndpointsByRange getRangeToAddressMap(String keyspace, List<Token> sortedTokens)
    {
        // some people just want to get a visual representation of things. Allow null and set it to the first
        // non-system keyspace.
        if (keyspace == null)
            keyspace = Schema.instance.distributedKeyspaces().iterator().next().name;

        List<Range<Token>> ranges = getAllRanges(sortedTokens);
        return constructRangeToEndpointMap(keyspace, ranges);
    }


    public List<String> describeRingJMX(String keyspace) throws IOException
    {
        return describeRingJMX(keyspace, false);
    }

    public List<String> describeRingWithPortJMX(String keyspace) throws IOException
    {
        return describeRingJMX(keyspace,true);
    }

    /**
     * The same as {@code describeRing(String)} but converts TokenRange to the String for JMX compatibility
     *
     * @param keyspace The keyspace to fetch information about
     *
     * @return a List of TokenRange(s) converted to String for the given keyspace
     */
    private List<String> describeRingJMX(String keyspace, boolean withPort) throws IOException
    {
        List<TokenRange> tokenRanges;
        try
        {
            tokenRanges = describeRing(keyspace, false, withPort);
        }
        catch (InvalidRequestException e)
        {
            throw new IOException(e.getMessage());
        }
        List<String> result = new ArrayList<>(tokenRanges.size());

        for (TokenRange tokenRange : tokenRanges)
            result.add(tokenRange.toString(withPort));

        return result;
    }

    /**
     * The TokenRange for a given keyspace.
     *
     * @param keyspace The keyspace to fetch information about
     *
     * @return a List of TokenRange(s) for the given keyspace
     *
     * @throws InvalidRequestException if there is no ring information available about keyspace
     */
    public List<TokenRange> describeRing(String keyspace) throws InvalidRequestException
    {
        return describeRing(keyspace, false, false);
    }

    /**
     * The same as {@code describeRing(String)} but considers only the part of the ring formed by nodes in the local DC.
     */
    public List<TokenRange> describeLocalRing(String keyspace) throws InvalidRequestException
    {
        return describeRing(keyspace, true, false);
    }

    private List<TokenRange> describeRing(String keyspace, boolean includeOnlyLocalDC, boolean withPort) throws InvalidRequestException
    {
        if (!Schema.instance.getKeyspaces().contains(keyspace))
            throw new InvalidRequestException("No such keyspace: " + keyspace);

        if (keyspace == null || Keyspace.open(keyspace).getReplicationStrategy() instanceof LocalStrategy)
            throw new InvalidRequestException("There is no ring for the keyspace: " + keyspace);

        List<TokenRange> ranges = new ArrayList<>();
        Token.TokenFactory tf = getTokenFactory();

        EndpointsByRange rangeToAddressMap =
                includeOnlyLocalDC
                        ? getRangeToAddressMapInLocalDC(keyspace)
                        : getRangeToAddressMap(keyspace);

        for (Map.Entry<Range<Token>, EndpointsForRange> entry : rangeToAddressMap.entrySet())
            ranges.add(TokenRange.create(tf, entry.getKey(), ImmutableList.copyOf(entry.getValue().endpoints()), withPort));

        return ranges;
    }

    public Map<String, String> getTokenToEndpointMap()
    {
        return getTokenToEndpointMap(false);
    }

    public Map<String, String> getTokenToEndpointWithPortMap()
    {
        return getTokenToEndpointMap(true);
    }

    private Map<String, String> getTokenToEndpointMap(boolean withPort)
    {
        Map<Token, InetAddressAndPort> mapInetAddress = tokenMetadata.getNormalAndBootstrappingTokenToEndpointMap();
        // in order to preserve tokens in ascending order, we use LinkedHashMap here
        Map<String, String> mapString = new LinkedHashMap<>(mapInetAddress.size());
        List<Token> tokens = new ArrayList<>(mapInetAddress.keySet());
        Collections.sort(tokens);
        for (Token token : tokens)
        {
            mapString.put(token.toString(), mapInetAddress.get(token).getHostAddress(withPort));
        }
        return mapString;
    }

    public String getLocalHostId()
    {
        UUID id = getLocalHostUUID();
        return id != null ? id.toString() : null;
    }

    public UUID getLocalHostUUID()
    {
        UUID id = getTokenMetadata().getHostId(FBUtilities.getBroadcastAddressAndPort());
        if (id != null)
            return id;
        // this condition is to prevent accessing the tables when the node is not started yet, and in particular,
        // when it is not going to be started at all (e.g. when running some unit tests or client tools).
        else if ((DatabaseDescriptor.isDaemonInitialized() || DatabaseDescriptor.isToolInitialized()) && CommitLog.instance.isStarted())
            return SystemKeyspace.getLocalHostId();

        return null;
    }

    public Map<String, String> getHostIdMap()
    {
        return getEndpointToHostId();
    }


    public Map<String, String> getEndpointToHostId()
    {
        return getEndpointToHostId(false);
    }

    public Map<String, String> getEndpointWithPortToHostId()
    {
        return getEndpointToHostId(true);
    }

    private  Map<String, String> getEndpointToHostId(boolean withPort)
    {
        Map<String, String> mapOut = new HashMap<>();
        for (Map.Entry<InetAddressAndPort, UUID> entry : getTokenMetadata().getEndpointToHostIdMapForReading().entrySet())
            mapOut.put(entry.getKey().getHostAddress(withPort), entry.getValue().toString());
        return mapOut;
    }

    public Map<String, String> getHostIdToEndpoint()
    {
        return getHostIdToEndpoint(false);
    }

    public Map<String, String> getHostIdToEndpointWithPort()
    {
        return getHostIdToEndpoint(true);
    }

    private Map<String, String> getHostIdToEndpoint(boolean withPort)
    {
        Map<String, String> mapOut = new HashMap<>();
        for (Map.Entry<InetAddressAndPort, UUID> entry : getTokenMetadata().getEndpointToHostIdMapForReading().entrySet())
            mapOut.put(entry.getValue().toString(), entry.getKey().getHostAddress(withPort));
        return mapOut;
    }

    /**
     * Construct the range to endpoint mapping based on the true view
     * of the world.
     * @param ranges
     * @return mapping of ranges to the replicas responsible for them.
    */
    private EndpointsByRange constructRangeToEndpointMap(String keyspace, List<Range<Token>> ranges)
    {
        AbstractReplicationStrategy strategy = Keyspace.open(keyspace).getReplicationStrategy();
        Map<Range<Token>, EndpointsForRange> rangeToEndpointMap = new HashMap<>(ranges.size());
        for (Range<Token> range : ranges)
            rangeToEndpointMap.put(range, strategy.getNaturalReplicas(range.right));
        return new EndpointsByRange(rangeToEndpointMap);
    }

    public void beforeChange(InetAddressAndPort endpoint, EndpointState currentState, ApplicationState newStateKey, VersionedValue newValue)
    {
        // no-op
    }

    /*
     * Handle the reception of a new particular ApplicationState for a particular endpoint. Note that the value of the
     * ApplicationState has not necessarily "changed" since the last known value, if we already received the same update
     * from somewhere else.
     *
     * onChange only ever sees one ApplicationState piece change at a time (even if many ApplicationState updates were
     * received at the same time), so we perform a kind of state machine here. We are concerned with two events: knowing
     * the token associated with an endpoint, and knowing its operation mode. Nodes can start in either bootstrap or
     * normal mode, and from bootstrap mode can change mode to normal. A node in bootstrap mode needs to have
     * pendingranges set in TokenMetadata; a node in normal mode should instead be part of the token ring.
     *
     * Normal progression of ApplicationState.STATUS values for a node should be like this:
     * STATUS_BOOTSTRAPPING,token
     *   if bootstrapping. stays this way until all files are received.
     * STATUS_NORMAL,token
     *   ready to serve reads and writes.
     * STATUS_LEAVING,token
     *   get ready to leave the cluster as part of a decommission
     * STATUS_LEFT,token
     *   set after decommission is completed.
     *
     * Other STATUS values that may be seen (possibly anywhere in the normal progression):
     * STATUS_MOVING,newtoken
     *   set if node is currently moving to a new token in the ring
     * REMOVING_TOKEN,deadtoken
     *   set if the node is dead and is being removed by its REMOVAL_COORDINATOR
     * REMOVED_TOKEN,deadtoken
     *   set if the node is dead and has been removed by its REMOVAL_COORDINATOR
     *
     * Note: Any time a node state changes from STATUS_NORMAL, it will not be visible to new nodes. So it follows that
     * you should never bootstrap a new node during a removenode, decommission or move.
     */
    public void onChange(InetAddressAndPort endpoint, ApplicationState state, VersionedValue value)
    {
        if (state == ApplicationState.STATUS || state == ApplicationState.STATUS_WITH_PORT)
        {
            String[] pieces = splitValue(value);
            assert (pieces.length > 0);

            String moveName = pieces[0];

            switch (moveName)
            {
                case VersionedValue.STATUS_BOOTSTRAPPING_REPLACE:
                    handleStateBootreplacing(endpoint, pieces);
                    break;
                case VersionedValue.STATUS_BOOTSTRAPPING:
                    handleStateBootstrap(endpoint);
                    break;
                case VersionedValue.STATUS_NORMAL:
                    handleStateNormal(endpoint, VersionedValue.STATUS_NORMAL);
                    break;
                case VersionedValue.SHUTDOWN:
                    handleStateNormal(endpoint, VersionedValue.SHUTDOWN);
                    break;
                case VersionedValue.REMOVING_TOKEN:
                case VersionedValue.REMOVED_TOKEN:
                    handleStateRemoving(endpoint, pieces);
                    break;
                case VersionedValue.STATUS_LEAVING:
                    handleStateLeaving(endpoint);
                    break;
                case VersionedValue.STATUS_LEFT:
                    handleStateLeft(endpoint, pieces);
                    break;
                case VersionedValue.STATUS_MOVING:
                    handleStateMoving(endpoint, pieces);
                    break;
            }
        }
        else
        {
            EndpointState epState = Gossiper.instance.getEndpointStateForEndpoint(endpoint);
            if (epState == null || Gossiper.instance.isDeadState(epState))
            {
                logger.debug("Ignoring state change for dead or unknown endpoint: {}", endpoint);
                return;
            }

            if (getTokenMetadata().isMember(endpoint))
            {
                switch (state)
                {
                    case RELEASE_VERSION:
                        SystemKeyspace.updatePeerInfo(endpoint, "release_version", value.value);
                        break;
                    case DC:
                        updateTopology(endpoint);
                        SystemKeyspace.updatePeerInfo(endpoint, "data_center", value.value);
                        break;
                    case RACK:
                        updateTopology(endpoint);
                        SystemKeyspace.updatePeerInfo(endpoint, "rack", value.value);
                        break;
                    case RPC_ADDRESS:
                        try
                        {
                            SystemKeyspace.updatePeerInfo(endpoint, "rpc_address", InetAddress.getByName(value.value));
                        }
                        catch (UnknownHostException e)
                        {
                            throw new RuntimeException(e);
                        }
                        break;
                    case NATIVE_ADDRESS_AND_PORT:
                        try
                        {
                            InetAddressAndPort address = InetAddressAndPort.getByName(value.value);
                            SystemKeyspace.updatePeerNativeAddress(endpoint, address);
                        }
                        catch (UnknownHostException e)
                        {
                            throw new RuntimeException(e);
                        }
                        break;
                    case SCHEMA:
                        SystemKeyspace.updatePeerInfo(endpoint, "schema_version", UUID.fromString(value.value));
                        break;
                    case HOST_ID:
                        SystemKeyspace.updatePeerInfo(endpoint, "host_id", UUID.fromString(value.value));
                        break;
                    case RPC_READY:
                        notifyRpcChange(endpoint, epState.isRpcReady());
                        break;
                    case NET_VERSION:
                        updateNetVersion(endpoint, value);
                        break;
                }
            }
            else
            {
                logger.debug("Ignoring application state {} from {} because it is not a member in token metadata",
                             state, endpoint);
            }
        }
    }

    private static String[] splitValue(VersionedValue value)
    {
        return value.value.split(VersionedValue.DELIMITER_STR, -1);
    }

    private void updateNetVersion(InetAddressAndPort endpoint, VersionedValue value)
    {
        try
        {
            MessagingService.instance().versions.set(endpoint, Integer.parseInt(value.value));
        }
        catch (NumberFormatException e)
        {
            throw new AssertionError("Got invalid value for NET_VERSION application state: " + value.value);
        }
    }

    public void updateTopology(InetAddressAndPort endpoint)
    {
        if (getTokenMetadata().isMember(endpoint))
        {
            getTokenMetadata().updateTopology(endpoint);
        }
    }

    public void updateTopology()
    {
        getTokenMetadata().updateTopology();
    }

    private void updatePeerInfo(InetAddressAndPort endpoint)
    {
        EndpointState epState = Gossiper.instance.getEndpointStateForEndpoint(endpoint);
        InetAddress native_address = null;
        int native_port = DatabaseDescriptor.getNativeTransportPort();

        for (Map.Entry<ApplicationState, VersionedValue> entry : epState.states())
        {
            switch (entry.getKey())
            {
                case RELEASE_VERSION:
                    SystemKeyspace.updatePeerInfo(endpoint, "release_version", entry.getValue().value);
                    break;
                case DC:
                    SystemKeyspace.updatePeerInfo(endpoint, "data_center", entry.getValue().value);
                    break;
                case RACK:
                    SystemKeyspace.updatePeerInfo(endpoint, "rack", entry.getValue().value);
                    break;
                case RPC_ADDRESS:
                    try
                    {
                        native_address = InetAddress.getByName(entry.getValue().value);
                    }
                    catch (UnknownHostException e)
                    {
                        throw new RuntimeException(e);
                    }
                    break;
                case NATIVE_ADDRESS_AND_PORT:
                    try
                    {
                        InetAddressAndPort address = InetAddressAndPort.getByName(entry.getValue().value);
                        native_address = address.getAddress();
                        native_port = address.getPort();
                    }
                    catch (UnknownHostException e)
                    {
                        throw new RuntimeException(e);
                    }
                    break;
                case SCHEMA:
                    SystemKeyspace.updatePeerInfo(endpoint, "schema_version", UUID.fromString(entry.getValue().value));
                    break;
                case HOST_ID:
                    SystemKeyspace.updatePeerInfo(endpoint, "host_id", UUID.fromString(entry.getValue().value));
                    break;
            }
        }

        //Some tests won't set all the states
        if (native_address != null)
        {
            SystemKeyspace.updatePeerNativeAddress(endpoint,
                                                   InetAddressAndPort.getByAddressOverrideDefaults(native_address,
                                                                                                   native_port));
        }
    }

    private void notifyRpcChange(InetAddressAndPort endpoint, boolean ready)
    {
        if (ready)
            notifyUp(endpoint);
        else
            notifyDown(endpoint);
    }

    private void notifyUp(InetAddressAndPort endpoint)
    {
        if (!isRpcReady(endpoint) || !Gossiper.instance.isAlive(endpoint))
            return;

        for (IEndpointLifecycleSubscriber subscriber : lifecycleSubscribers)
            subscriber.onUp(endpoint);
    }

    private void notifyDown(InetAddressAndPort endpoint)
    {
        for (IEndpointLifecycleSubscriber subscriber : lifecycleSubscribers)
            subscriber.onDown(endpoint);
    }

    private void notifyJoined(InetAddressAndPort endpoint)
    {
        if (!isStatus(endpoint, VersionedValue.STATUS_NORMAL))
            return;

        for (IEndpointLifecycleSubscriber subscriber : lifecycleSubscribers)
            subscriber.onJoinCluster(endpoint);
    }

    private void notifyMoved(InetAddressAndPort endpoint)
    {
        for (IEndpointLifecycleSubscriber subscriber : lifecycleSubscribers)
            subscriber.onMove(endpoint);
    }

    private void notifyLeft(InetAddressAndPort endpoint)
    {
        for (IEndpointLifecycleSubscriber subscriber : lifecycleSubscribers)
            subscriber.onLeaveCluster(endpoint);
    }

    private boolean isStatus(InetAddressAndPort endpoint, String status)
    {
        EndpointState state = Gossiper.instance.getEndpointStateForEndpoint(endpoint);
        return state != null && state.getStatus().equals(status);
    }

    public boolean isRpcReady(InetAddressAndPort endpoint)
    {
        EndpointState state = Gossiper.instance.getEndpointStateForEndpoint(endpoint);
        return state != null && state.isRpcReady();
    }

    /**
     * Set the RPC status. Because when draining a node we need to set the RPC
     * status to not ready, and drain is called by the shutdown hook, it may be that value is false
     * and there is no local endpoint state. In this case it's OK to just do nothing. Therefore,
     * we assert that the local endpoint state is not null only when value is true.
     *
     * @param value - true indicates that RPC is ready, false indicates the opposite.
     */
    public void setRpcReady(boolean value)
    {
        EndpointState state = Gossiper.instance.getEndpointStateForEndpoint(FBUtilities.getBroadcastAddressAndPort());
        // if value is false we're OK with a null state, if it is true we are not.
        assert !value || state != null;

        if (state != null)
            Gossiper.instance.addLocalApplicationState(ApplicationState.RPC_READY, valueFactory.rpcReady(value));
    }

    private Collection<Token> getTokensFor(InetAddressAndPort endpoint)
    {
        try
        {
            EndpointState state = Gossiper.instance.getEndpointStateForEndpoint(endpoint);
            if (state == null)
                return Collections.emptyList();

            VersionedValue versionedValue = state.getApplicationState(ApplicationState.TOKENS);
            if (versionedValue == null)
                return Collections.emptyList();

            return TokenSerializer.deserialize(tokenMetadata.partitioner, new DataInputStream(new ByteArrayInputStream(versionedValue.toBytes())));
        }
        catch (IOException e)
        {
            throw new RuntimeException(e);
        }
    }

    /**
     * Handle node bootstrap
     *
     * @param endpoint bootstrapping node
     */
    private void handleStateBootstrap(InetAddressAndPort endpoint)
    {
        Collection<Token> tokens;
        // explicitly check for TOKENS, because a bootstrapping node might be bootstrapping in legacy mode; that is, not using vnodes and no token specified
        tokens = getTokensFor(endpoint);

        if (logger.isDebugEnabled())
            logger.debug("Node {} state bootstrapping, token {}", endpoint, tokens);

        // if this node is present in token metadata, either we have missed intermediate states
        // or the node had crashed. Print warning if needed, clear obsolete stuff and
        // continue.
        if (tokenMetadata.isMember(endpoint))
        {
            // If isLeaving is false, we have missed both LEAVING and LEFT. However, if
            // isLeaving is true, we have only missed LEFT. Waiting time between completing
            // leave operation and rebootstrapping is relatively short, so the latter is quite
            // common (not enough time for gossip to spread). Therefore we report only the
            // former in the log.
            if (!tokenMetadata.isLeaving(endpoint))
                logger.info("Node {} state jump to bootstrap", endpoint);
            tokenMetadata.removeEndpoint(endpoint);
        }

        tokenMetadata.addBootstrapTokens(tokens, endpoint);
        PendingRangeCalculatorService.instance.update();

        tokenMetadata.updateHostId(Gossiper.instance.getHostId(endpoint), endpoint);
    }

    private void handleStateBootreplacing(InetAddressAndPort newNode, String[] pieces)
    {
        InetAddressAndPort oldNode;
        try
        {
            oldNode = InetAddressAndPort.getByName(pieces[1]);
        }
        catch (Exception e)
        {
            logger.error("Node {} tried to replace malformed endpoint {}.", newNode, pieces[1], e);
            return;
        }

        if (FailureDetector.instance.isAlive(oldNode))
        {
            throw new RuntimeException(String.format("Node %s is trying to replace alive node %s.", newNode, oldNode));
        }

        Optional<InetAddressAndPort> replacingNode = tokenMetadata.getReplacingNode(newNode);
        if (replacingNode.isPresent() && !replacingNode.get().equals(oldNode))
        {
            throw new RuntimeException(String.format("Node %s is already replacing %s but is trying to replace %s.",
                                                     newNode, replacingNode.get(), oldNode));
        }

        Collection<Token> tokens = getTokensFor(newNode);

        if (logger.isDebugEnabled())
            logger.debug("Node {} is replacing {}, tokens {}", newNode, oldNode, tokens);

        tokenMetadata.addReplaceTokens(tokens, newNode, oldNode);
        PendingRangeCalculatorService.instance.update();

        tokenMetadata.updateHostId(Gossiper.instance.getHostId(newNode), newNode);
    }

    private void ensureUpToDateTokenMetadata(String status, InetAddressAndPort endpoint)
    {
        Set<Token> tokens = new TreeSet<>(getTokensFor(endpoint));

        if (logger.isDebugEnabled())
            logger.debug("Node {} state {}, tokens {}", endpoint, status, tokens);

        // If the node is previously unknown or tokens do not match, update tokenmetadata to
        // have this node as 'normal' (it must have been using this token before the
        // leave). This way we'll get pending ranges right.
        if (!tokenMetadata.isMember(endpoint))
        {
            logger.info("Node {} state jump to {}", endpoint, status);
            updateTokenMetadata(endpoint, tokens);
        }
        else if (!tokens.equals(new TreeSet<>(tokenMetadata.getTokens(endpoint))))
        {
            logger.warn("Node {} '{}' token mismatch. Long network partition?", endpoint, status);
            updateTokenMetadata(endpoint, tokens);
        }
    }

    private void updateTokenMetadata(InetAddressAndPort endpoint, Iterable<Token> tokens)
    {
        updateTokenMetadata(endpoint, tokens, new HashSet<>());
    }

    private void updateTokenMetadata(InetAddressAndPort endpoint, Iterable<Token> tokens, Set<InetAddressAndPort> endpointsToRemove)
    {
        Set<Token> tokensToUpdateInMetadata = new HashSet<>();
        Set<Token> tokensToUpdateInSystemKeyspace = new HashSet<>();

        for (final Token token : tokens)
        {
            // we don't want to update if this node is responsible for the token and it has a later startup time than endpoint.
            InetAddressAndPort currentOwner = tokenMetadata.getEndpoint(token);
            if (currentOwner == null)
            {
                logger.debug("New node {} at token {}", endpoint, token);
                tokensToUpdateInMetadata.add(token);
                tokensToUpdateInSystemKeyspace.add(token);
            }
            else if (endpoint.equals(currentOwner))
            {
                // set state back to normal, since the node may have tried to leave, but failed and is now back up
                tokensToUpdateInMetadata.add(token);
                tokensToUpdateInSystemKeyspace.add(token);
            }
            // Note: in test scenarios, there may not be any delta between the heartbeat generations of the old
            // and new nodes, so we first check whether the new endpoint is marked as a replacement for the old.
            else if (endpoint.equals(tokenMetadata.getReplacementNode(currentOwner).orElse(null)) || Gossiper.instance.compareEndpointStartup(endpoint, currentOwner) > 0)
            {
                tokensToUpdateInMetadata.add(token);
                tokensToUpdateInSystemKeyspace.add(token);

                // currentOwner is no longer current, endpoint is.  Keep track of these moves, because when
                // a host no longer has any tokens, we'll want to remove it.
                Multimap<InetAddressAndPort, Token> epToTokenCopy = getTokenMetadata().getEndpointToTokenMapForReading();
                epToTokenCopy.get(currentOwner).remove(token);
                if (epToTokenCopy.get(currentOwner).isEmpty())
                    endpointsToRemove.add(currentOwner);

                logger.info("Nodes {} and {} have the same token {}. {} is the new owner", endpoint, currentOwner, token, endpoint);
            }
            else
            {
                logger.info("Nodes {} and {} have the same token {}.  Ignoring {}", endpoint, currentOwner, token, endpoint);
            }
        }

        tokenMetadata.updateNormalTokens(tokensToUpdateInMetadata, endpoint);
        for (InetAddressAndPort ep : endpointsToRemove)
        {
            removeEndpoint(ep);
            if (replacing && ep.equals(DatabaseDescriptor.getReplaceAddress()))
                Gossiper.instance.replacementQuarantine(ep); // quarantine locally longer than normally; see CASSANDRA-8260
        }
        if (!tokensToUpdateInSystemKeyspace.isEmpty())
            SystemKeyspace.updateTokens(endpoint, tokensToUpdateInSystemKeyspace);

        // Tokens changed, the local range ownership probably changed too.
        invalidateLocalRanges();
    }

    @VisibleForTesting
    public boolean isReplacingSameHostAddressAndHostId(UUID hostId)
    {
        try
        {
            return isReplacingSameAddress() &&
                    Gossiper.instance.getEndpointStateForEndpoint(DatabaseDescriptor.getReplaceAddress()) != null
                    && hostId.equals(Gossiper.instance.getHostId(DatabaseDescriptor.getReplaceAddress()));
        }
        catch (RuntimeException ex)
        {
            // If a host is decomissioned and the DNS entry is removed before the
            // bootstrap completes, when it completes and advertises NORMAL state to other nodes, they will be unable
            // to resolve it to an InetAddress unless it happens to be cached. This could happen on nodes
            // storing large amounts of data or with long index rebuild times or if new instances have been added
            // to the cluster through expansion or additional host replacement.
            //
            // The original host replacement must have been able to resolve the replacing address on startup
            // when setting StorageService.replacing, so if it is impossible to resolve now it is probably
            // decommissioned and did not have the same IP address or host id.  Allow the handleStateNormal
            // handling to proceed, otherwise gossip state will be inconistent with some nodes believing the
            // replacement host to be normal, and nodes unable to resolve the hostname will be left in JOINING.
            if (ex.getCause() != null && ex.getCause().getClass() == UnknownHostException.class)
            {
                logger.info("Suppressed exception while checking isReplacingSameHostAddressAndHostId({}). Original host was probably decommissioned. ({})",
                        hostId, ex.getMessage());
                return false;
            }
            throw ex; // otherwise rethrow
        }
    }

    /**
     * Handle node move to normal state. That is, node is entering token ring and participating
     * in reads.
     *
     * @param endpoint node
     */
    private void handleStateNormal(final InetAddressAndPort endpoint, final String status)
    {
        Collection<Token> tokens = getTokensFor(endpoint);
        Set<InetAddressAndPort> endpointsToRemove = new HashSet<>();

        if (logger.isDebugEnabled())
            logger.debug("Node {} state {}, token {}", endpoint, status, tokens);

        if (tokenMetadata.isMember(endpoint))
            logger.info("Node {} state jump to {}", endpoint, status);

        if (tokens.isEmpty() && status.equals(VersionedValue.STATUS_NORMAL))
            logger.error("Node {} is in state normal but it has no tokens, state: {}",
                         endpoint,
                         Gossiper.instance.getEndpointStateForEndpoint(endpoint));

        Optional<InetAddressAndPort> replacingNode = tokenMetadata.getReplacingNode(endpoint);
        if (replacingNode.isPresent())
        {
            assert !endpoint.equals(replacingNode.get()) : "Pending replacement endpoint with same address is not supported";
            logger.info("Node {} will complete replacement of {} for tokens {}", endpoint, replacingNode.get(), tokens);
            if (FailureDetector.instance.isAlive(replacingNode.get()))
            {
                logger.error("Node {} cannot complete replacement of alive node {}.", endpoint, replacingNode.get());
                return;
            }
            endpointsToRemove.add(replacingNode.get());
        }

        Optional<InetAddressAndPort> replacementNode = tokenMetadata.getReplacementNode(endpoint);
        if (replacementNode.isPresent())
        {
            logger.warn("Node {} is currently being replaced by node {}.", endpoint, replacementNode.get());
        }

        updatePeerInfo(endpoint);
        // Order Matters, TM.updateHostID() should be called before TM.updateNormalToken(), (see CASSANDRA-4300).
        UUID hostId = Gossiper.instance.getHostId(endpoint);
        InetAddressAndPort existing = tokenMetadata.getEndpointForHostId(hostId);
        if (replacing && isReplacingSameHostAddressAndHostId(hostId))
        {
            logger.warn("Not updating token metadata for {} because I am replacing it", endpoint);
        }
        else
        {
            if (existing != null && !existing.equals(endpoint))
            {
                if (existing.equals(FBUtilities.getBroadcastAddressAndPort()))
                {
                    logger.warn("Not updating host ID {} for {} because it's mine", hostId, endpoint);
                    tokenMetadata.removeEndpoint(endpoint);
                    endpointsToRemove.add(endpoint);
                }
                else if (Gossiper.instance.compareEndpointStartup(endpoint, existing) > 0)
                {
                    logger.warn("Host ID collision for {} between {} and {}; {} is the new owner", hostId, existing, endpoint, endpoint);
                    tokenMetadata.removeEndpoint(existing);
                    endpointsToRemove.add(existing);
                    tokenMetadata.updateHostId(hostId, endpoint);
                }
                else
                {
                    logger.warn("Host ID collision for {} between {} and {}; ignored {}", hostId, existing, endpoint, endpoint);
                    tokenMetadata.removeEndpoint(endpoint);
                    endpointsToRemove.add(endpoint);
                }
            }
            else
                tokenMetadata.updateHostId(hostId, endpoint);
        }

        // capture because updateNormalTokens clears moving and member status
        boolean isMember = tokenMetadata.isMember(endpoint);
        boolean isMoving = tokenMetadata.isMoving(endpoint);

        updateTokenMetadata(endpoint, tokens, endpointsToRemove);

        if (isMoving || operationMode == Mode.MOVING)
        {
            tokenMetadata.removeFromMoving(endpoint);
            // The above may change the local ownership.
            invalidateLocalRanges();
            notifyMoved(endpoint);
        }
        else if (!isMember) // prior to this, the node was not a member
        {
            notifyJoined(endpoint);
        }

        PendingRangeCalculatorService.instance.update();
    }

    /**
     * Handle node preparing to leave the ring
     *
     * @param endpoint node
     */
    private void handleStateLeaving(InetAddressAndPort endpoint)
    {
        // If the node is previously unknown or tokens do not match, update tokenmetadata to
        // have this node as 'normal' (it must have been using this token before the
        // leave). This way we'll get pending ranges right.

        ensureUpToDateTokenMetadata(VersionedValue.STATUS_LEAVING, endpoint);

        // at this point the endpoint is certainly a member with this token, so let's proceed
        // normally
        tokenMetadata.addLeavingEndpoint(endpoint);
        PendingRangeCalculatorService.instance.update();
    }

    /**
     * Handle node leaving the ring. This will happen when a node is decommissioned
     *
     * @param endpoint If reason for leaving is decommission, endpoint is the leaving node.
     * @param pieces STATE_LEFT,token
     */
    private void handleStateLeft(InetAddressAndPort endpoint, String[] pieces)
    {
        assert pieces.length >= 2;
        Collection<Token> tokens = getTokensFor(endpoint);

        if (logger.isDebugEnabled())
            logger.debug("Node {} state left, tokens {}", endpoint, tokens);

        excise(tokens, endpoint, extractExpireTime(pieces));
    }

    /**
     * Handle node moving inside the ring.
     *
     * @param endpoint moving endpoint address
     * @param pieces STATE_MOVING, token
     */
    private void handleStateMoving(InetAddressAndPort endpoint, String[] pieces)
    {
        ensureUpToDateTokenMetadata(VersionedValue.STATUS_MOVING, endpoint);

        assert pieces.length >= 2;
        Token token = getTokenFactory().fromString(pieces[1]);

        if (logger.isDebugEnabled())
            logger.debug("Node {} state moving, new token {}", endpoint, token);

        tokenMetadata.addMovingEndpoint(token, endpoint);

        PendingRangeCalculatorService.instance.update();
    }

    /**
     * Handle notification that a node being actively removed from the ring via 'removenode'
     *
     * @param endpoint node
     * @param pieces either REMOVED_TOKEN (node is gone) or REMOVING_TOKEN (replicas need to be restored)
     */
    private void handleStateRemoving(InetAddressAndPort endpoint, String[] pieces)
    {
        assert (pieces.length > 0);

        if (endpoint.equals(FBUtilities.getBroadcastAddressAndPort()))
        {
            logger.info("Received removenode gossip about myself. Is this node rejoining after an explicit removenode?");
            try
            {
                drain();
            }
            catch (Exception e)
            {
                throw new RuntimeException(e);
            }
            return;
        }
        if (tokenMetadata.isMember(endpoint))
        {
            String state = pieces[0];
            Collection<Token> removeTokens = tokenMetadata.getTokens(endpoint);

            if (VersionedValue.REMOVED_TOKEN.equals(state))
            {
                excise(removeTokens, endpoint, extractExpireTime(pieces));
            }
            else if (VersionedValue.REMOVING_TOKEN.equals(state))
            {
                ensureUpToDateTokenMetadata(state, endpoint);

                if (logger.isDebugEnabled())
                    logger.debug("Tokens {} removed manually (endpoint was {})", removeTokens, endpoint);

                // Note that the endpoint is being removed
                tokenMetadata.addLeavingEndpoint(endpoint);
                PendingRangeCalculatorService.instance.update();

                // find the endpoint coordinating this removal that we need to notify when we're done
                String[] coordinator = splitValue(Gossiper.instance.getEndpointStateForEndpoint(endpoint).getApplicationState(ApplicationState.REMOVAL_COORDINATOR));
                UUID hostId = UUID.fromString(coordinator[1]);
                // grab any data we are now responsible for and notify responsible node
                restoreReplicaCount(endpoint, tokenMetadata.getEndpointForHostId(hostId));
            }
        }
        else // now that the gossiper has told us about this nonexistent member, notify the gossiper to remove it
        {
            if (VersionedValue.REMOVED_TOKEN.equals(pieces[0]))
                addExpireTimeIfFound(endpoint, extractExpireTime(pieces));
            removeEndpoint(endpoint);
        }
    }

    private void excise(Collection<Token> tokens, InetAddressAndPort endpoint)
    {
        logger.info("Removing tokens {} for {}", tokens, endpoint);

        UUID hostId = tokenMetadata.getHostId(endpoint);
        if (hostId != null && tokenMetadata.isMember(endpoint))
        {
            // enough time for writes to expire and MessagingService timeout reporter callback to fire, which is where
            // hints are mostly written from - using getMinRpcTimeout() / 2 for the interval.
            long delay = DatabaseDescriptor.getMinRpcTimeout(MILLISECONDS) + DatabaseDescriptor.getWriteRpcTimeout(MILLISECONDS);
            ScheduledExecutors.optionalTasks.schedule(() -> HintsService.instance.excise(hostId), delay, MILLISECONDS);
        }

        removeEndpoint(endpoint);
        tokenMetadata.removeEndpoint(endpoint);
        if (!tokens.isEmpty())
            tokenMetadata.removeBootstrapTokens(tokens);
        notifyLeft(endpoint);
        PendingRangeCalculatorService.instance.update();
    }

    private void excise(Collection<Token> tokens, InetAddressAndPort endpoint, long expireTime)
    {
        addExpireTimeIfFound(endpoint, expireTime);
        excise(tokens, endpoint);
    }

    /** unlike excise we just need this endpoint gone without going through any notifications **/
    private void removeEndpoint(InetAddressAndPort endpoint)
    {
        Gossiper.runInGossipStageBlocking(() -> Gossiper.instance.removeEndpoint(endpoint));
        SystemKeyspace.removeEndpoint(endpoint);
    }

    protected void addExpireTimeIfFound(InetAddressAndPort endpoint, long expireTime)
    {
        if (expireTime != 0L)
        {
            Gossiper.instance.addExpireTimeForEndpoint(endpoint, expireTime);
        }
    }

    protected long extractExpireTime(String[] pieces)
    {
        return Long.parseLong(pieces[2]);
    }

    /**
     * Finds living endpoints responsible for the given ranges
     *
     * @param keyspaceName the keyspace ranges belong to
     * @param leavingReplicas the ranges to find sources for
     * @return multimap of addresses to ranges the address is responsible for
     */
    private Multimap<InetAddressAndPort, FetchReplica> getNewSourceReplicas(String keyspaceName, Set<LeavingReplica> leavingReplicas)
    {
        InetAddressAndPort myAddress = FBUtilities.getBroadcastAddressAndPort();
        EndpointsByRange rangeReplicas = Keyspace.open(keyspaceName).getReplicationStrategy().getRangeAddresses(tokenMetadata.cloneOnlyTokenMap());
        Multimap<InetAddressAndPort, FetchReplica> sourceRanges = HashMultimap.create();
        IFailureDetector failureDetector = FailureDetector.instance;

        logger.debug("Getting new source replicas for {}", leavingReplicas);

        // find alive sources for our new ranges
        for (LeavingReplica leaver : leavingReplicas)
        {
            //We need this to find the replicas from before leaving to supply the data
            Replica leavingReplica = leaver.leavingReplica;
            //We need this to know what to fetch and what the transient status is
            Replica ourReplica = leaver.ourReplica;
            //If we are going to be a full replica only consider full replicas
            Predicate<Replica> replicaFilter = ourReplica.isFull() ? Replica::isFull : Predicates.alwaysTrue();
            Predicate<Replica> notSelf = replica -> !replica.endpoint().equals(myAddress);
            EndpointsForRange possibleReplicas = rangeReplicas.get(leavingReplica.range());
            logger.info("Possible replicas for newReplica {} are {}", ourReplica, possibleReplicas);
            IEndpointSnitch snitch = DatabaseDescriptor.getEndpointSnitch();
            EndpointsForRange sortedPossibleReplicas = snitch.sortedByProximity(myAddress, possibleReplicas);
            logger.info("Sorted possible replicas starts as {}", sortedPossibleReplicas);
            Optional<Replica> myCurrentReplica = tryFind(possibleReplicas, replica -> replica.endpoint().equals(myAddress)).toJavaUtil();

            boolean transientToFull = myCurrentReplica.isPresent() && myCurrentReplica.get().isTransient() && ourReplica.isFull();
            assert !sortedPossibleReplicas.endpoints().contains(myAddress) || transientToFull : String.format("My address %s, sortedPossibleReplicas %s, myCurrentReplica %s, myNewReplica %s", myAddress, sortedPossibleReplicas, myCurrentReplica, ourReplica);

            //Originally this didn't log if it couldn't restore replication and that seems wrong
            boolean foundLiveReplica = false;
            for (Replica possibleReplica : sortedPossibleReplicas.filter(Predicates.and(replicaFilter, notSelf)))
            {
                if (failureDetector.isAlive(possibleReplica.endpoint()))
                {
                    foundLiveReplica = true;
                    sourceRanges.put(possibleReplica.endpoint(), new FetchReplica(ourReplica, possibleReplica));
                    break;
                }
                else
                {
                    logger.debug("Skipping down replica {}", possibleReplica);
                }
            }
            if (!foundLiveReplica)
            {
                logger.warn("Didn't find live replica to restore replication for " + ourReplica);
            }
        }
        return sourceRanges;
    }

    /**
     * Sends a notification to a node indicating we have finished replicating data.
     *
     * @param remote node to send notification to
     */
    private void sendReplicationNotification(InetAddressAndPort remote)
    {
        // notify the remote token
        Message msg = Message.out(REPLICATION_DONE_REQ, noPayload);
        IFailureDetector failureDetector = FailureDetector.instance;
        if (logger.isDebugEnabled())
            logger.debug("Notifying {} of replication completion\n", remote);
        while (failureDetector.isAlive(remote))
        {
            AsyncOneResponse ior = new AsyncOneResponse();
            MessagingService.instance().sendWithCallback(msg, remote, ior);

            if (!ior.awaitUninterruptibly(DatabaseDescriptor.getRpcTimeout(NANOSECONDS), NANOSECONDS))
                continue; // try again if we timeout

            if (!ior.isSuccess())
                throw new AssertionError(ior.cause());

            return;
        }
    }

    private static class LeavingReplica
    {
        //The node that is leaving
        private final Replica leavingReplica;

        //Our range and transient status
        private final Replica ourReplica;

        public LeavingReplica(Replica leavingReplica, Replica ourReplica)
        {
            Preconditions.checkNotNull(leavingReplica);
            Preconditions.checkNotNull(ourReplica);
            this.leavingReplica = leavingReplica;
            this.ourReplica = ourReplica;
        }

        public boolean equals(Object o)
        {
            if (this == o) return true;
            if (o == null || getClass() != o.getClass()) return false;

            LeavingReplica that = (LeavingReplica) o;

            if (!leavingReplica.equals(that.leavingReplica)) return false;
            return ourReplica.equals(that.ourReplica);
        }

        public int hashCode()
        {
            int result = leavingReplica.hashCode();
            result = 31 * result + ourReplica.hashCode();
            return result;
        }

        public String toString()
        {
            return "LeavingReplica{" +
                   "leavingReplica=" + leavingReplica +
                   ", ourReplica=" + ourReplica +
                   '}';
        }
    }

    /**
     * Called when an endpoint is removed from the ring. This function checks
     * whether this node becomes responsible for new ranges as a
     * consequence and streams data if needed.
     *
     * This is rather ineffective, but it does not matter so much
     * since this is called very seldom
     *
     * @param endpoint the node that left
     */
    private void restoreReplicaCount(InetAddressAndPort endpoint, final InetAddressAndPort notifyEndpoint)
    {
        Map<String, Multimap<InetAddressAndPort, FetchReplica>> replicasToFetch = new HashMap<>();

        InetAddressAndPort myAddress = FBUtilities.getBroadcastAddressAndPort();

        for (String keyspaceName : Schema.instance.distributedKeyspaces().names())
        {
            logger.debug("Restoring replica count for keyspace {}", keyspaceName);
            EndpointsByReplica changedReplicas = getChangedReplicasForLeaving(keyspaceName, endpoint, tokenMetadata, Keyspace.open(keyspaceName).getReplicationStrategy());
            Set<LeavingReplica> myNewReplicas = new HashSet<>();
            for (Map.Entry<Replica, Replica> entry : changedReplicas.flattenEntries())
            {
                Replica replica = entry.getValue();
                if (replica.endpoint().equals(myAddress))
                {
                    //Maybe we don't technically need to fetch transient data from somewhere
                    //but it's probably not a lot and it probably makes things a hair more resilient to people
                    //not running repair when they should.
                    myNewReplicas.add(new LeavingReplica(entry.getKey(), entry.getValue()));
                }
            }
            logger.debug("Changed replicas for leaving {}, myNewReplicas {}", changedReplicas, myNewReplicas);
            replicasToFetch.put(keyspaceName, getNewSourceReplicas(keyspaceName, myNewReplicas));
        }

        StreamPlan stream = new StreamPlan(StreamOperation.RESTORE_REPLICA_COUNT);
        replicasToFetch.forEach((keyspaceName, sources) -> {
            logger.debug("Requesting keyspace {} sources", keyspaceName);
            sources.asMap().forEach((sourceAddress, fetchReplicas) -> {
                logger.debug("Source and our replicas are {}", fetchReplicas);
                //Remember whether this node is providing the full or transient replicas for this range. We are going
                //to pass streaming the local instance of Replica for the range which doesn't tell us anything about the source
                //By encoding it as two separate sets we retain this information about the source.
                RangesAtEndpoint full = fetchReplicas.stream()
                                                             .filter(f -> f.remote.isFull())
                                                             .map(f -> f.local)
                                                             .collect(RangesAtEndpoint.collector(myAddress));
                RangesAtEndpoint transientReplicas = fetchReplicas.stream()
                                                                  .filter(f -> f.remote.isTransient())
                                                                  .map(f -> f.local)
                                                                  .collect(RangesAtEndpoint.collector(myAddress));
                if (logger.isDebugEnabled())
                    logger.debug("Requesting from {} full replicas {} transient replicas {}", sourceAddress, StringUtils.join(full, ", "), StringUtils.join(transientReplicas, ", "));

                stream.requestRanges(sourceAddress, keyspaceName, full, transientReplicas);
            });
        });
        StreamResultFuture future = stream.execute();
        future.addCallback(new FutureCallback<StreamState>()
        {
            public void onSuccess(StreamState finalState)
            {
                sendReplicationNotification(notifyEndpoint);
            }

            public void onFailure(Throwable t)
            {
                logger.warn("Streaming to restore replica count failed", t);
                // We still want to send the notification
                sendReplicationNotification(notifyEndpoint);
            }
        });
    }

    /**
     * This is used in three contexts, graceful decomission, and restoreReplicaCount/removeNode.
     * Graceful decomission should never lose data and it's going to be important that transient data
     * is streamed to at least one other node from this one for each range.
     *
     * For ranges this node replicates its removal should cause a new replica to be selected either as transient or full
     * for every range. So I believe the current code doesn't have to do anything special because it will engage in streaming
     * for every range it replicates to at least one other node and that should propagate the transient data that was here.
     * When I graphed this out on paper the result of removal looked correct and there are no issues such as
     * this node needing to create a full replica for a range it transiently replicates because what is created is just another
     * transient replica to replace this node.
     * @param keyspaceName
     * @param endpoint
     * @return
     */
    // needs to be modified to accept either a keyspace or ARS.
    static EndpointsByReplica getChangedReplicasForLeaving(String keyspaceName, InetAddressAndPort endpoint, TokenMetadata tokenMetadata, AbstractReplicationStrategy strat)
    {
        // First get all ranges the leaving endpoint is responsible for
        RangesAtEndpoint replicas = strat.getAddressReplicas(endpoint);

        if (logger.isDebugEnabled())
            logger.debug("Node {} replicas [{}]", endpoint, StringUtils.join(replicas, ", "));

        Map<Replica, EndpointsForRange> currentReplicaEndpoints = Maps.newHashMapWithExpectedSize(replicas.size());

        // Find (for each range) all nodes that store replicas for these ranges as well
        TokenMetadata metadata = tokenMetadata.cloneOnlyTokenMap(); // don't do this in the loop! #7758
        for (Replica replica : replicas)
            currentReplicaEndpoints.put(replica, strat.calculateNaturalReplicas(replica.range().right, metadata));

        TokenMetadata temp = tokenMetadata.cloneAfterAllLeft();

        // endpoint might or might not be 'leaving'. If it was not leaving (that is, removenode
        // command was used), it is still present in temp and must be removed.
        if (temp.isMember(endpoint))
            temp.removeEndpoint(endpoint);

        EndpointsByReplica.Builder changedRanges = new EndpointsByReplica.Builder();

        // Go through the ranges and for each range check who will be
        // storing replicas for these ranges when the leaving endpoint
        // is gone. Whoever is present in newReplicaEndpoints list, but
        // not in the currentReplicaEndpoints list, will be needing the
        // range.
        for (Replica replica : replicas)
        {
            EndpointsForRange newReplicaEndpoints = strat.calculateNaturalReplicas(replica.range().right, temp);
            newReplicaEndpoints = newReplicaEndpoints.filter(newReplica -> {
                Optional<Replica> currentReplicaOptional =
                    tryFind(currentReplicaEndpoints.get(replica),
                            currentReplica -> newReplica.endpoint().equals(currentReplica.endpoint())
                    ).toJavaUtil();
                //If it is newly replicating then yes we must do something to get the data there
                if (!currentReplicaOptional.isPresent())
                    return true;

                Replica currentReplica = currentReplicaOptional.get();
                //This transition requires streaming to occur
                //Full -> transient is handled by nodetool cleanup
                //transient -> transient and full -> full don't require any action
                if (currentReplica.isTransient() && newReplica.isFull())
                    return true;
                return false;
            });

            if (logger.isDebugEnabled())
                if (newReplicaEndpoints.isEmpty())
                    logger.debug("Replica {} already in all replicas", replica);
                else
                    logger.debug("Replica {} will be responsibility of {}", replica, StringUtils.join(newReplicaEndpoints, ", "));
            changedRanges.putAll(replica, newReplicaEndpoints, Conflict.NONE);
        }

        return changedRanges.build();
    }


    public void onJoin(InetAddressAndPort endpoint, EndpointState epState)
    {
        // Explicitly process STATUS or STATUS_WITH_PORT before the other
        // application states to maintain pre-4.0 semantics with the order
        // they are processed.  Otherwise the endpoint will not be added
        // to TokenMetadata so non-STATUS* appstates will be ignored.
        ApplicationState statusState = ApplicationState.STATUS_WITH_PORT;
        VersionedValue statusValue;
        statusValue = epState.getApplicationState(statusState);
        if (statusValue == null)
        {
            statusState = ApplicationState.STATUS;
            statusValue = epState.getApplicationState(statusState);
        }
        if (statusValue != null)
            Gossiper.instance.doOnChangeNotifications(endpoint, statusState, statusValue);

        for (Map.Entry<ApplicationState, VersionedValue> entry : epState.states())
        {
            if (entry.getKey() == ApplicationState.STATUS_WITH_PORT || entry.getKey() == ApplicationState.STATUS)
                continue;
            Gossiper.instance.doOnChangeNotifications(endpoint, entry.getKey(), entry.getValue());
        }
    }

    public void onAlive(InetAddressAndPort endpoint, EndpointState state)
    {
        if (tokenMetadata.isMember(endpoint))
            notifyUp(endpoint);
    }

    public void onRemove(InetAddressAndPort endpoint)
    {
        tokenMetadata.removeEndpoint(endpoint);
        PendingRangeCalculatorService.instance.update();
    }

    public void onDead(InetAddressAndPort endpoint, EndpointState state)
    {
        // interrupt any outbound connection; if the node is failing and we cannot reconnect,
        // this will rapidly lower the number of bytes we are willing to queue to the node
        MessagingService.instance().interruptOutbound(endpoint);
        notifyDown(endpoint);
    }

    public void onRestart(InetAddressAndPort endpoint, EndpointState state)
    {
        // If we have restarted before the node was even marked down, we need to reset the connection pool
        if (state.isAlive())
            onDead(endpoint, state);

        // Then, the node may have been upgraded and changed its messaging protocol version. If so, we
        // want to update that before we mark the node live again to avoid problems like CASSANDRA-11128.
        VersionedValue netVersion = state.getApplicationState(ApplicationState.NET_VERSION);
        if (netVersion != null)
            updateNetVersion(endpoint, netVersion);
    }


    public String getLoadString()
    {
        return FileUtils.stringifyFileSize(StorageMetrics.load.getCount());
    }

    public Map<String, String> getLoadMapWithPort()
    {
        return getLoadMap(true);
    }

    public Map<String, String> getLoadMap()
    {
        return getLoadMap(false);
    }

    private Map<String, String> getLoadMap(boolean withPort)
    {
        Map<String, String> map = new HashMap<>();
        for (Map.Entry<InetAddressAndPort,Double> entry : LoadBroadcaster.instance.getLoadInfo().entrySet())
        {
            map.put(entry.getKey().getHostAddress(withPort), FileUtils.stringifyFileSize(entry.getValue()));
        }
        // gossiper doesn't see its own updates, so we need to special-case the local node
        map.put(FBUtilities.getBroadcastAddressAndPort().getHostAddress(withPort), getLoadString());
        return map;
    }

    // TODO
    public final void deliverHints(String host)
    {
        throw new UnsupportedOperationException();
    }

    public Collection<Token> getLocalTokens()
    {
        Collection<Token> tokens = SystemKeyspace.getSavedTokens();
        assert tokens != null && !tokens.isEmpty(); // should not be called before initServer sets this
        return tokens;
    }

    @Nullable
    public InetAddressAndPort getEndpointForHostId(UUID hostId)
    {
        return tokenMetadata.getEndpointForHostId(hostId);
    }

    @Nullable
    public UUID getHostIdForEndpoint(InetAddressAndPort address)
    {
        return tokenMetadata.getHostId(address);
    }

    /* These methods belong to the MBean interface */

    public List<String> getTokens()
    {
        return getTokens(FBUtilities.getBroadcastAddressAndPort());
    }

    public List<String> getTokens(String endpoint) throws UnknownHostException
    {
        return getTokens(InetAddressAndPort.getByName(endpoint));
    }

    private List<String> getTokens(InetAddressAndPort endpoint)
    {
        List<String> strTokens = new ArrayList<>();
        for (Token tok : getTokenMetadata().getTokens(endpoint))
            strTokens.add(tok.toString());
        return strTokens;
    }

    public String getReleaseVersion()
    {
        return FBUtilities.getReleaseVersionString();
    }

    public String getSchemaVersion()
    {
        return Schema.instance.getVersion().toString();
    }

    public String getKeyspaceReplicationInfo(String keyspaceName)
    {
        Keyspace keyspaceInstance = Schema.instance.getKeyspaceInstance(keyspaceName);
        if (keyspaceInstance == null)
            throw new IllegalArgumentException(); // ideally should never happen
        ReplicationParams replicationParams = keyspaceInstance.getMetadata().params.replication;
        String replicationInfo = replicationParams.klass.getSimpleName() + " " + replicationParams.options.toString();
        return replicationInfo;
    }

    @Deprecated
    public List<String> getLeavingNodes()
    {
        return stringify(tokenMetadata.getLeavingEndpoints(), false);
    }

    public List<String> getLeavingNodesWithPort()
    {
        return stringify(tokenMetadata.getLeavingEndpoints(), true);
    }

    @Deprecated
    public List<String> getMovingNodes()
    {
        List<String> endpoints = new ArrayList<>();

        for (Pair<Token, InetAddressAndPort> node : tokenMetadata.getMovingEndpoints())
        {
            endpoints.add(node.right.getAddress().getHostAddress());
        }

        return endpoints;
    }

    public List<String> getMovingNodesWithPort()
    {
        List<String> endpoints = new ArrayList<>();

        for (Pair<Token, InetAddressAndPort> node : tokenMetadata.getMovingEndpoints())
        {
            endpoints.add(node.right.getHostAddressAndPort());
        }

        return endpoints;
    }

    @Deprecated
    public List<String> getJoiningNodes()
    {
        return stringify(tokenMetadata.getBootstrapTokens().valueSet(), false);
    }

    public List<String> getJoiningNodesWithPort()
    {
        return stringify(tokenMetadata.getBootstrapTokens().valueSet(), true);
    }

    @Deprecated
    public List<String> getLiveNodes()
    {
        return stringify(Gossiper.instance.getLiveMembers(), false);
    }

    public List<String> getLiveNodesWithPort()
    {
        return stringify(Gossiper.instance.getLiveMembers(), true);
    }

    public Set<InetAddressAndPort> getLiveRingMembers()
    {
        return getLiveRingMembers(false);
    }

    public Set<InetAddressAndPort> getLiveRingMembers(boolean excludeDeadStates)
    {
        Set<InetAddressAndPort> ret = new HashSet<>();
        for (InetAddressAndPort ep : Gossiper.instance.getLiveMembers())
        {
            if (excludeDeadStates)
            {
                EndpointState epState = Gossiper.instance.getEndpointStateForEndpoint(ep);
                if (epState == null || Gossiper.instance.isDeadState(epState))
                    continue;
            }

            if (tokenMetadata.isMember(ep))
                ret.add(ep);
        }
        return ret;
    }


    @Deprecated
    public List<String> getUnreachableNodes()
    {
        return stringify(Gossiper.instance.getUnreachableMembers(), false);
    }

    public List<String> getUnreachableNodesWithPort()
    {
        return stringify(Gossiper.instance.getUnreachableMembers(), true);
    }

    @Override
    public String[] getAllDataFileLocations()
    {
        return getCanonicalPaths(DatabaseDescriptor.getAllDataFileLocations());
    }

    private String[] getCanonicalPaths(String[] paths)
    {
        String[] locations = new String[paths.length];
        for (int i = 0; i < paths.length; i++)
            locations[i] = FileUtils.getCanonicalPath(paths[i]);
        return locations;
    }

    @Override
    public String[] getLocalSystemKeyspacesDataFileLocations()
    {
        return getCanonicalPaths(DatabaseDescriptor.getLocalSystemKeyspacesDataFileLocations());
    }

    @Override
    public String[] getNonLocalSystemKeyspacesDataFileLocations()
    {
        return getCanonicalPaths(DatabaseDescriptor.getNonLocalSystemKeyspacesDataFileLocations());
    }

    public String getCommitLogLocation()
    {
        return FileUtils.getCanonicalPath(DatabaseDescriptor.getCommitLogLocation());
    }

    public String getSavedCachesLocation()
    {
        return FileUtils.getCanonicalPath(DatabaseDescriptor.getSavedCachesLocation());
    }

    private List<String> stringify(Iterable<InetAddressAndPort> endpoints, boolean withPort)
    {
        List<String> stringEndpoints = new ArrayList<>();
        for (InetAddressAndPort ep : endpoints)
        {
            stringEndpoints.add(ep.getHostAddress(withPort));
        }
        return stringEndpoints;
    }

    public int getCurrentGenerationNumber()
    {
        return Gossiper.instance.getCurrentGenerationNumber(FBUtilities.getBroadcastAddressAndPort());
    }

    public int forceKeyspaceCleanup(String keyspaceName, String... tables) throws IOException, ExecutionException, InterruptedException
    {
        return forceKeyspaceCleanup(0, keyspaceName, tables);
    }

    public int forceKeyspaceCleanup(int jobs, String keyspaceName, String... tables) throws IOException, ExecutionException, InterruptedException
    {
        if (SchemaConstants.isLocalSystemKeyspace(keyspaceName))
            throw new RuntimeException("Cleanup of the system keyspace is neither necessary nor wise");

        if (!tokenMetadata.getPendingRanges(keyspaceName, getBroadcastAddressAndPort()).isEmpty())
            throw new RuntimeException("Node is involved in cluster membership changes. Not safe to run cleanup.");

        CompactionManager.AllSSTableOpStatus status = CompactionManager.AllSSTableOpStatus.SUCCESSFUL;
        for (ColumnFamilyStore cfStore : getValidColumnFamilies(false, false, keyspaceName, tables))
        {
            CompactionManager.AllSSTableOpStatus oneStatus = cfStore.forceCleanup(jobs);
            if (oneStatus != CompactionManager.AllSSTableOpStatus.SUCCESSFUL)
                status = oneStatus;
        }
        return status.statusCode;
    }

    public int scrub(boolean disableSnapshot, boolean skipCorrupted, String keyspaceName, String... tables) throws IOException, ExecutionException, InterruptedException
    {
        return scrub(disableSnapshot, skipCorrupted, true, 0, keyspaceName, tables);
    }

    public int scrub(boolean disableSnapshot, boolean skipCorrupted, boolean checkData, String keyspaceName, String... tables) throws IOException, ExecutionException, InterruptedException
    {
        return scrub(disableSnapshot, skipCorrupted, checkData, 0, keyspaceName, tables);
    }

    public int scrub(boolean disableSnapshot, boolean skipCorrupted, boolean checkData, int jobs, String keyspaceName, String... tables) throws IOException, ExecutionException, InterruptedException
    {
        return scrub(disableSnapshot, skipCorrupted, checkData, false, jobs, keyspaceName, tables);
    }

    public int scrub(boolean disableSnapshot, boolean skipCorrupted, boolean checkData, boolean reinsertOverflowedTTL, int jobs, String keyspaceName, String... tables) throws IOException, ExecutionException, InterruptedException
    {
        CompactionManager.AllSSTableOpStatus status = CompactionManager.AllSSTableOpStatus.SUCCESSFUL;
        for (ColumnFamilyStore cfStore : getValidColumnFamilies(true, false, keyspaceName, tables))
        {
            CompactionManager.AllSSTableOpStatus oneStatus = cfStore.scrub(disableSnapshot, skipCorrupted, reinsertOverflowedTTL, checkData, jobs);
            if (oneStatus != CompactionManager.AllSSTableOpStatus.SUCCESSFUL)
                status = oneStatus;
        }
        return status.statusCode;
    }

    @Deprecated
    public int verify(boolean extendedVerify, String keyspaceName, String... tableNames) throws IOException, ExecutionException, InterruptedException
    {
        return verify(extendedVerify, false, false, false, false, false, keyspaceName, tableNames);
    }

    public int verify(boolean extendedVerify, boolean checkVersion, boolean diskFailurePolicy, boolean mutateRepairStatus, boolean checkOwnsTokens, boolean quick, String keyspaceName, String... tableNames) throws IOException, ExecutionException, InterruptedException
    {
        CompactionManager.AllSSTableOpStatus status = CompactionManager.AllSSTableOpStatus.SUCCESSFUL;
        Verifier.Options options = Verifier.options().invokeDiskFailurePolicy(diskFailurePolicy)
                                                     .extendedVerification(extendedVerify)
                                                     .checkVersion(checkVersion)
                                                     .mutateRepairStatus(mutateRepairStatus)
                                                     .checkOwnsTokens(checkOwnsTokens)
                                                     .quick(quick).build();
        logger.info("Verifying {}.{} with options = {}", keyspaceName, Arrays.toString(tableNames), options);
        for (ColumnFamilyStore cfStore : getValidColumnFamilies(false, false, keyspaceName, tableNames))
        {
            CompactionManager.AllSSTableOpStatus oneStatus = cfStore.verify(options);
            if (oneStatus != CompactionManager.AllSSTableOpStatus.SUCCESSFUL)
                status = oneStatus;
        }
        return status.statusCode;
    }

    public int upgradeSSTables(String keyspaceName, boolean excludeCurrentVersion, String... tableNames) throws IOException, ExecutionException, InterruptedException
    {
        return upgradeSSTables(keyspaceName, excludeCurrentVersion, 0, tableNames);
    }

    public int upgradeSSTables(String keyspaceName,
                               final boolean skipIfCurrentVersion,
                               final long skipIfNewerThanTimestamp,
                               int jobs,
                               String... tableNames) throws IOException, ExecutionException, InterruptedException
    {
        return rewriteSSTables(keyspaceName, skipIfCurrentVersion, skipIfNewerThanTimestamp, false, jobs, tableNames);
    }

    public int recompressSSTables(String keyspaceName,
                                  int jobs,
                                  String... tableNames) throws IOException, ExecutionException, InterruptedException
    {
        return rewriteSSTables(keyspaceName, false, Long.MAX_VALUE, true, jobs, tableNames);
    }


    public int rewriteSSTables(String keyspaceName,
                               final boolean skipIfCurrentVersion,
                               final long skipIfNewerThanTimestamp,
                               final boolean skipIfCompressionMatches,
                               int jobs,
                               String... tableNames) throws IOException, ExecutionException, InterruptedException
    {
        CompactionManager.AllSSTableOpStatus status = CompactionManager.AllSSTableOpStatus.SUCCESSFUL;
        for (ColumnFamilyStore cfStore : getValidColumnFamilies(true, true, keyspaceName, tableNames))
        {
            CompactionManager.AllSSTableOpStatus oneStatus = cfStore.sstablesRewrite(skipIfCurrentVersion, skipIfNewerThanTimestamp, skipIfCompressionMatches, jobs);
            if (oneStatus != CompactionManager.AllSSTableOpStatus.SUCCESSFUL)
                status = oneStatus;
        }
        return status.statusCode;
    }

    public List<Pair<String, String>> getPreparedStatements()
    {
        List<Pair<String, String>> statements = new ArrayList<>();
        for (Entry<MD5Digest, QueryHandler.Prepared> e : QueryProcessor.instance.getPreparedStatements().entrySet())
            statements.add(Pair.create(e.getKey().toString(), e.getValue().rawCQLStatement));
        return statements;
    }

    public void dropPreparedStatements(boolean memoryOnly)
    {
        QueryProcessor.instance.clearPreparedStatements(memoryOnly);
    }


    public void forceKeyspaceCompaction(boolean splitOutput, String keyspaceName, String... tableNames) throws IOException, ExecutionException, InterruptedException
    {
        for (ColumnFamilyStore cfStore : getValidColumnFamilies(true, false, keyspaceName, tableNames))
        {
            cfStore.forceMajorCompaction(splitOutput);
        }
    }

    public int relocateSSTables(String keyspaceName, String ... columnFamilies) throws IOException, ExecutionException, InterruptedException
    {
        return relocateSSTables(0, keyspaceName, columnFamilies);
    }

    public int relocateSSTables(int jobs, String keyspaceName, String ... columnFamilies) throws IOException, ExecutionException, InterruptedException
    {
        CompactionManager.AllSSTableOpStatus status = CompactionManager.AllSSTableOpStatus.SUCCESSFUL;
        for (ColumnFamilyStore cfs : getValidColumnFamilies(false, false, keyspaceName, columnFamilies))
        {
            CompactionManager.AllSSTableOpStatus oneStatus = cfs.relocateSSTables(jobs);
            if (oneStatus != CompactionManager.AllSSTableOpStatus.SUCCESSFUL)
                status = oneStatus;
        }
        return status.statusCode;
    }

    public int garbageCollect(String tombstoneOptionString, int jobs, String keyspaceName, String ... columnFamilies) throws IOException, ExecutionException, InterruptedException
    {
        TombstoneOption tombstoneOption = TombstoneOption.valueOf(tombstoneOptionString);
        CompactionManager.AllSSTableOpStatus status = CompactionManager.AllSSTableOpStatus.SUCCESSFUL;
        for (ColumnFamilyStore cfs : getValidColumnFamilies(false, false, keyspaceName, columnFamilies))
        {
            CompactionManager.AllSSTableOpStatus oneStatus = cfs.garbageCollect(tombstoneOption, jobs);
            if (oneStatus != CompactionManager.AllSSTableOpStatus.SUCCESSFUL)
                status = oneStatus;
        }
        return status.statusCode;
    }

    /**
     * Takes the snapshot of a multiple column family from different keyspaces. A snapshot name must be specified.
     *
     * @param tag
     *            the tag given to the snapshot; may not be null or empty
     * @param options
     *            Map of options (skipFlush is the only supported option for now)
     * @param entities
     *            list of keyspaces / tables in the form of empty | ks1 ks2 ... | ks1.cf1,ks2.cf2,...
     */
    @Override
    public void takeSnapshot(String tag, Map<String, String> options, String... entities) throws IOException
    {
        DurationSpec.IntSecondsBound ttl = options.containsKey("ttl") ? new DurationSpec.IntSecondsBound(options.get("ttl")) : null;
        if (ttl != null)
        {
            int minAllowedTtlSecs = CassandraRelevantProperties.SNAPSHOT_MIN_ALLOWED_TTL_SECONDS.getInt();
            if (ttl.toSeconds() < minAllowedTtlSecs)
                throw new IllegalArgumentException(String.format("ttl for snapshot must be at least %d seconds", minAllowedTtlSecs));
        }

        boolean skipFlush = Boolean.parseBoolean(options.getOrDefault("skipFlush", "false"));
        if (entities != null && entities.length > 0 && entities[0].contains("."))
        {
            takeMultipleTableSnapshot(tag, skipFlush, ttl, entities);
        }
        else
        {
            takeSnapshot(tag, skipFlush, ttl, entities);
        }
    }

    /**
     * Takes the snapshot of a specific table. A snapshot name must be
     * specified.
     *
     * @param keyspaceName
     *            the keyspace which holds the specified table
     * @param tableName
     *            the table to snapshot
     * @param tag
     *            the tag given to the snapshot; may not be null or empty
     */
    public void takeTableSnapshot(String keyspaceName, String tableName, String tag)
            throws IOException
    {
        takeMultipleTableSnapshot(tag, false, null, keyspaceName + "." + tableName);
    }

    @Override
    public void forceKeyspaceCompactionForTokenRange(String keyspaceName, String startToken, String endToken, String... tableNames) throws IOException, ExecutionException, InterruptedException
    {
        Collection<Range<Token>> tokenRanges = createRepairRangeFrom(startToken, endToken);

        for (ColumnFamilyStore cfStore : getValidColumnFamilies(true, false, keyspaceName, tableNames))
        {
            cfStore.forceCompactionForTokenRange(tokenRanges);
        }
    }

    @Override
    public void forceKeyspaceCompactionForPartitionKey(String keyspaceName, String partitionKey, String... tableNames) throws IOException, ExecutionException, InterruptedException
    {
        // validate that the key parses before attempting compaction
        for (ColumnFamilyStore cfStore : getValidColumnFamilies(true, false, keyspaceName, tableNames))
        {
            try
            {
                getKeyFromPartition(keyspaceName, cfStore.name, partitionKey);
            }
            catch (Exception e)
            {
                // JMX can not handle exceptions defined outside of java.* and javax.*, so safer to rewrite the exception
                IllegalArgumentException exception = new IllegalArgumentException(String.format("Unable to parse partition key '%s' for table %s; %s", partitionKey, cfStore.metadata, e.getMessage()));
                exception.setStackTrace(e.getStackTrace());
                throw exception;
            }
        }
        for (ColumnFamilyStore cfStore : getValidColumnFamilies(true, false, keyspaceName, tableNames))
        {
            cfStore.forceCompactionForKey(getKeyFromPartition(keyspaceName, cfStore.name, partitionKey));
        }
    }

    /**
     * Takes the snapshot for the given keyspaces. A snapshot name must be specified.
     *
     * @param tag the tag given to the snapshot; may not be null or empty
     * @param keyspaceNames the names of the keyspaces to snapshot; empty means "all."
     */
    public void takeSnapshot(String tag, String... keyspaceNames) throws IOException
    {
        takeSnapshot(tag, false, null, keyspaceNames);
    }

    /**
     * Takes the snapshot of a multiple column family from different keyspaces. A snapshot name must be specified.
     *
     * @param tag
     *            the tag given to the snapshot; may not be null or empty
     * @param tableList
     *            list of tables from different keyspace in the form of ks1.cf1 ks2.cf2
     */
    public void takeMultipleTableSnapshot(String tag, String... tableList)
            throws IOException
    {
        takeMultipleTableSnapshot(tag, false, null, tableList);
    }

    /**
     * Takes the snapshot for the given keyspaces. A snapshot name must be specified.
     *
     * @param tag the tag given to the snapshot; may not be null or empty
     * @param skipFlush Skip blocking flush of memtable
     * @param keyspaceNames the names of the keyspaces to snapshot; empty means "all."
     */
    private void takeSnapshot(String tag, boolean skipFlush, DurationSpec.IntSecondsBound ttl, String... keyspaceNames) throws IOException
    {
        if (operationMode == Mode.JOINING)
            throw new IOException("Cannot snapshot until bootstrap completes");
        if (tag == null || tag.equals(""))
            throw new IOException("You must supply a snapshot name.");

        Iterable<Keyspace> keyspaces;
        if (keyspaceNames.length == 0)
        {
            keyspaces = Keyspace.all();
        }
        else
        {
            ArrayList<Keyspace> t = new ArrayList<>(keyspaceNames.length);
            for (String keyspaceName : keyspaceNames)
                t.add(getValidKeyspace(keyspaceName));
            keyspaces = t;
        }

        // Do a check to see if this snapshot exists before we actually snapshot
        for (Keyspace keyspace : keyspaces)
            if (keyspace.snapshotExists(tag))
                throw new IOException("Snapshot " + tag + " already exists.");


        RateLimiter snapshotRateLimiter = DatabaseDescriptor.getSnapshotRateLimiter();
        Instant creationTime = now();

        for (Keyspace keyspace : keyspaces)
        {
            keyspace.snapshot(tag, null, skipFlush, ttl, snapshotRateLimiter, creationTime);
        }
    }

    /**
     * Takes the snapshot of a multiple column family from different keyspaces. A snapshot name must be specified.
     *
     *
     * @param tag
     *            the tag given to the snapshot; may not be null or empty
     * @param skipFlush
     *            Skip blocking flush of memtable
     * @param tableList
     *            list of tables from different keyspace in the form of ks1.cf1 ks2.cf2
     */
    private void takeMultipleTableSnapshot(String tag, boolean skipFlush, DurationSpec.IntSecondsBound ttl, String... tableList)
            throws IOException
    {
        Map<Keyspace, List<String>> keyspaceColumnfamily = new HashMap<Keyspace, List<String>>();
        for (String table : tableList)
        {
            String splittedString[] = StringUtils.split(table, '.');
            if (splittedString.length == 2)
            {
                String keyspaceName = splittedString[0];
                String tableName = splittedString[1];

                if (keyspaceName == null)
                    throw new IOException("You must supply a keyspace name");
                if (operationMode.equals(Mode.JOINING))
                    throw new IOException("Cannot snapshot until bootstrap completes");

                if (tableName == null)
                    throw new IOException("You must supply a table name");
                if (tag == null || tag.equals(""))
                    throw new IOException("You must supply a snapshot name.");

                Keyspace keyspace = getValidKeyspace(keyspaceName);
                ColumnFamilyStore columnFamilyStore = keyspace.getColumnFamilyStore(tableName);
                // As there can be multiple column family from same keyspace check if snapshot exist for that specific
                // columnfamily and not for whole keyspace

                if (columnFamilyStore.snapshotExists(tag))
                    throw new IOException("Snapshot " + tag + " already exists.");
                if (!keyspaceColumnfamily.containsKey(keyspace))
                {
                    keyspaceColumnfamily.put(keyspace, new ArrayList<String>());
                }

                // Add Keyspace columnfamily to map in order to support atomicity for snapshot process.
                // So no snapshot should happen if any one of the above conditions fail for any keyspace or columnfamily
                keyspaceColumnfamily.get(keyspace).add(tableName);

            }
            else
            {
                throw new IllegalArgumentException(
                        "Cannot take a snapshot on secondary index or invalid column family name. You must supply a column family name in the form of keyspace.columnfamily");
            }
        }

        RateLimiter snapshotRateLimiter = DatabaseDescriptor.getSnapshotRateLimiter();
        Instant creationTime = now();

        for (Entry<Keyspace, List<String>> entry : keyspaceColumnfamily.entrySet())
        {
            for (String table : entry.getValue())
                entry.getKey().snapshot(tag, table, skipFlush, ttl, snapshotRateLimiter, creationTime);
        }
    }

    private void verifyKeyspaceIsValid(String keyspaceName)
    {
        if (null != VirtualKeyspaceRegistry.instance.getKeyspaceNullable(keyspaceName))
            throw new IllegalArgumentException("Cannot perform any operations against virtual keyspace " + keyspaceName);

        if (!Schema.instance.getKeyspaces().contains(keyspaceName))
            throw new IllegalArgumentException("Keyspace " + keyspaceName + " does not exist");
    }

    private Keyspace getValidKeyspace(String keyspaceName)
    {
        verifyKeyspaceIsValid(keyspaceName);
        return Keyspace.open(keyspaceName);
    }

    /**
     * Remove the snapshot with the given name from the given keyspaces.
     * If no tag is specified we will remove all snapshots.
     */
    public void clearSnapshot(String tag, String... keyspaceNames) throws IOException
    {
        if(tag == null)
            tag = "";

        Set<String> keyspaces = new HashSet<>();
        for (String dataDir : DatabaseDescriptor.getAllDataFileLocations())
        {
            for(String keyspaceDir : new File(dataDir).tryListNames())
            {
                // Only add a ks if it has been specified as a param, assuming params were actually provided.
                if (keyspaceNames.length > 0 && !Arrays.asList(keyspaceNames).contains(keyspaceDir))
                    continue;
                keyspaces.add(keyspaceDir);
            }
        }

        for (String keyspace : keyspaces)
            Keyspace.clearSnapshot(tag, keyspace);

        if (logger.isDebugEnabled())
            logger.debug("Cleared out snapshot directories");
    }

    public Map<String, TabularData> getSnapshotDetails(Map<String, String> options)
    {
        boolean skipExpiring = options != null && Boolean.parseBoolean(options.getOrDefault("no_ttl", "false"));

        Map<String, TabularData> snapshotMap = new HashMap<>();

        for (TableSnapshot snapshot : snapshotManager.loadSnapshots())
        {
            if (skipExpiring && snapshot.isExpiring())
                continue;

            TabularDataSupport data = (TabularDataSupport) snapshotMap.get(snapshot.getTag());
            if (data == null)
            {
                data = new TabularDataSupport(SnapshotDetailsTabularData.TABULAR_TYPE);
                snapshotMap.put(snapshot.getTag(), data);
            }

            SnapshotDetailsTabularData.from(snapshot, data);
        }

        return snapshotMap;
    }

    @Deprecated
    public Map<String, TabularData> getSnapshotDetails()
    {
        return getSnapshotDetails(ImmutableMap.of());
    }

    public long trueSnapshotsSize()
    {
        long total = 0;
        for (Keyspace keyspace : Keyspace.all())
        {
            if (SchemaConstants.isLocalSystemKeyspace(keyspace.getName()))
                continue;

            for (ColumnFamilyStore cfStore : keyspace.getColumnFamilyStores())
            {
                total += cfStore.trueSnapshotsSize();
            }
        }

        return total;
    }

    public void setSnapshotLinksPerSecond(long throttle)
    {
        logger.info("Setting snapshot throttle to {}", throttle);
        DatabaseDescriptor.setSnapshotLinksPerSecond(throttle);
    }

    public long getSnapshotLinksPerSecond()
    {
        return DatabaseDescriptor.getSnapshotLinksPerSecond();
    }

    public void refreshSizeEstimates() throws ExecutionException
    {
        cleanupSizeEstimates();
        FBUtilities.waitOnFuture(ScheduledExecutors.optionalTasks.submit(SizeEstimatesRecorder.instance));
    }

    public void cleanupSizeEstimates()
    {
        SystemKeyspace.clearAllEstimates();
    }

    /**
     * @param allowIndexes Allow index CF names to be passed in
     * @param autoAddIndexes Automatically add secondary indexes if a CF has them
     * @param keyspaceName keyspace
     * @param cfNames CFs
     * @throws java.lang.IllegalArgumentException when given CF name does not exist
     */
    public Iterable<ColumnFamilyStore> getValidColumnFamilies(boolean allowIndexes, boolean autoAddIndexes, String keyspaceName, String... cfNames) throws IOException
    {
        Keyspace keyspace = getValidKeyspace(keyspaceName);
        return keyspace.getValidColumnFamilies(allowIndexes, autoAddIndexes, cfNames);
    }

    /**
     * Flush all memtables for a keyspace and column families.
     * @param keyspaceName
     * @param tableNames
     * @throws IOException
     */
    public void forceKeyspaceFlush(String keyspaceName, String... tableNames) throws IOException
    {
        for (ColumnFamilyStore cfStore : getValidColumnFamilies(true, false, keyspaceName, tableNames))
        {
            logger.debug("Forcing flush on keyspace {}, CF {}", keyspaceName, cfStore.name);
            cfStore.forceBlockingFlush(ColumnFamilyStore.FlushReason.USER_FORCED);
        }
    }

    /**
     * Flush all memtables for a keyspace and column families.
     * @param keyspaceName
     * @throws IOException
     */
    public void forceKeyspaceFlush(String keyspaceName, ColumnFamilyStore.FlushReason reason) throws IOException
    {
        for (ColumnFamilyStore cfStore : getValidColumnFamilies(true, false, keyspaceName))
        {
            logger.debug("Forcing flush on keyspace {}, CF {}", keyspaceName, cfStore.name);
            cfStore.forceBlockingFlush(reason);
        }
    }

    public int repairAsync(String keyspace, Map<String, String> repairSpec)
    {
        return repair(keyspace, repairSpec, Collections.emptyList()).left;
    }

    public Pair<Integer, Future<?>> repair(String keyspace, Map<String, String> repairSpec, List<ProgressListener> listeners)
    {
        RepairOption option = RepairOption.parse(repairSpec, tokenMetadata.partitioner);
        return repair(keyspace, option, listeners);
    }

    public Pair<Integer, Future<?>> repair(String keyspace, RepairOption option, List<ProgressListener> listeners)
    {
        // if ranges are not specified
        if (option.getRanges().isEmpty())
        {
            if (option.isPrimaryRange())
            {
                // when repairing only primary range, neither dataCenters nor hosts can be set
                if (option.getDataCenters().isEmpty() && option.getHosts().isEmpty())
                    option.getRanges().addAll(getPrimaryRanges(keyspace));
                    // except dataCenters only contain local DC (i.e. -local)
                else if (option.isInLocalDCOnly())
                    option.getRanges().addAll(getPrimaryRangesWithinDC(keyspace));
                else
                    throw new IllegalArgumentException("You need to run primary range repair on all nodes in the cluster.");
            }
            else
            {
                Iterables.addAll(option.getRanges(), getLocalReplicas(keyspace).onlyFull().ranges());
            }
        }
        if (option.getRanges().isEmpty() || Keyspace.open(keyspace).getReplicationStrategy().getReplicationFactor().allReplicas < 2)
            return Pair.create(0, ImmediateFuture.success(null));

        int cmd = nextRepairCommand.incrementAndGet();
        return Pair.create(cmd, repairCommandExecutor().submit(createRepairTask(cmd, keyspace, option, listeners)));
    }

    /**
     * Create collection of ranges that match ring layout from given tokens.
     *
     * @param beginToken beginning token of the range
     * @param endToken end token of the range
     * @return collection of ranges that match ring layout in TokenMetadata
     */
    @VisibleForTesting
    Collection<Range<Token>> createRepairRangeFrom(String beginToken, String endToken)
    {
        Token parsedBeginToken = getTokenFactory().fromString(beginToken);
        Token parsedEndToken = getTokenFactory().fromString(endToken);

        // Break up given range to match ring layout in TokenMetadata
        ArrayList<Range<Token>> repairingRange = new ArrayList<>();

        ArrayList<Token> tokens = new ArrayList<>(tokenMetadata.sortedTokens());
        if (!tokens.contains(parsedBeginToken))
        {
            tokens.add(parsedBeginToken);
        }
        if (!tokens.contains(parsedEndToken))
        {
            tokens.add(parsedEndToken);
        }
        // tokens now contain all tokens including our endpoints
        Collections.sort(tokens);

        int start = tokens.indexOf(parsedBeginToken), end = tokens.indexOf(parsedEndToken);
        for (int i = start; i != end; i = (i+1) % tokens.size())
        {
            Range<Token> range = new Range<>(tokens.get(i), tokens.get((i+1) % tokens.size()));
            repairingRange.add(range);
        }

        return repairingRange;
    }

    public TokenFactory getTokenFactory()
    {
        return tokenMetadata.partitioner.getTokenFactory();
    }

    private FutureTask<Object> createRepairTask(final int cmd, final String keyspace, final RepairOption options, List<ProgressListener> listeners)
    {
        if (!options.getDataCenters().isEmpty() && !options.getDataCenters().contains(DatabaseDescriptor.getLocalDataCenter()))
        {
            throw new IllegalArgumentException("the local data center must be part of the repair");
        }
        Set<String> existingDatacenters = tokenMetadata.cloneOnlyTokenMap().getTopology().getDatacenterEndpoints().keys().elementSet();
        List<String> datacenters = new ArrayList<>(options.getDataCenters());
        if (!existingDatacenters.containsAll(datacenters))
        {
            datacenters.removeAll(existingDatacenters);
            throw new IllegalArgumentException("data center(s) " + datacenters.toString() + " not found");
        }

        RepairRunnable task = new RepairRunnable(this, cmd, options, keyspace);
        task.addProgressListener(progressSupport);
        for (ProgressListener listener : listeners)
            task.addProgressListener(listener);

        if (options.isTraced())
            return new FutureTaskWithResources<>(() -> ExecutorLocals::clear, task);
        return new FutureTask<>(task);
    }

    private void tryRepairPaxosForTopologyChange(String reason)
    {
        try
        {
            startRepairPaxosForTopologyChange(reason).get();
        }
        catch (InterruptedException e)
        {
            logger.error("Error during paxos repair", e);
            throw new AssertionError(e);
        }
        catch (ExecutionException e)
        {
            logger.error("Error during paxos repair", e);
            throw new RuntimeException(e);
        }
    }

    private void repairPaxosForTopologyChange(String reason)
    {
        if (getSkipPaxosRepairOnTopologyChange() || !Paxos.useV2())
        {
            logger.info("skipping paxos repair for {}. skip_paxos_repair_on_topology_change is set, or v2 paxos variant is not being used", reason);
            return;
        }

        logger.info("repairing paxos for {}", reason);

        int retries = 0;
        int maxRetries = Integer.getInteger("cassandra.paxos_repair_on_topology_change_retries", 10);
        int delaySec = Integer.getInteger("cassandra.paxos_repair_on_topology_change_retry_delay_seconds", 10);

        boolean completed = false;
        while (!completed)
        {
            try
            {
                tryRepairPaxosForTopologyChange(reason);
                completed = true;
            }
            catch (Exception e)
            {
                if (retries >= maxRetries)
                    throw e;

                retries++;
                int sleep = delaySec * retries;
                logger.info("Sleeping {} seconds before retrying paxos repair...", sleep);
                Uninterruptibles.sleepUninterruptibly(sleep, TimeUnit.SECONDS);
                logger.info("Retrying paxos repair for {}. Retry {}/{}", reason, retries, maxRetries);
            }
        }

        logger.info("paxos repair for {} complete", reason);
    }

    @VisibleForTesting
    public Future<?> startRepairPaxosForTopologyChange(String reason)
    {
        logger.info("repairing paxos for {}", reason);

        List<Future<?>> futures = new ArrayList<>();

        Keyspaces keyspaces = Schema.instance.distributedKeyspaces();
        for (String ksName : keyspaces.names())
        {
            if (SchemaConstants.REPLICATED_SYSTEM_KEYSPACE_NAMES.contains(ksName))
                continue;

            if (DatabaseDescriptor.skipPaxosRepairOnTopologyChangeKeyspaces().contains(ksName))
                continue;

            List<Range<Token>> ranges = getLocalAndPendingRanges(ksName);
            futures.add(ActiveRepairService.instance.repairPaxosForTopologyChange(ksName, ranges, reason));
        }

        return FutureCombiner.allOf(futures);
    }

    public Future<?> autoRepairPaxos(TableId tableId)
    {
        TableMetadata table = Schema.instance.getTableMetadata(tableId);
        if (table == null)
            return ImmediateFuture.success(null);

        List<Range<Token>> ranges = getLocalAndPendingRanges(table.keyspace);
        PaxosCleanupLocalCoordinator coordinator = PaxosCleanupLocalCoordinator.createForAutoRepair(tableId, ranges);
        ScheduledExecutors.optionalTasks.submit(coordinator::start);
        return coordinator;
    }

    public void forceTerminateAllRepairSessions()
    {
        ActiveRepairService.instance.terminateSessions();
    }

    @Nullable
    public List<String> getParentRepairStatus(int cmd)
    {
        Pair<ParentRepairStatus, List<String>> pair = ActiveRepairService.instance.getRepairStatus(cmd);
        return pair == null ? null :
               ImmutableList.<String>builder().add(pair.left.name()).addAll(pair.right).build();
    }

    public void setRepairSessionMaxTreeDepth(int depth)
    {
        DatabaseDescriptor.setRepairSessionMaxTreeDepth(depth);
    }

    public int getRepairSessionMaxTreeDepth()
    {
        return DatabaseDescriptor.getRepairSessionMaxTreeDepth();
    }

    /* End of MBean interface methods */

    /**
     * Get the "primary ranges" for the specified keyspace and endpoint.
     * "Primary ranges" are the ranges that the node is responsible for storing replica primarily.
     * The node that stores replica primarily is defined as the first node returned
     * by {@link AbstractReplicationStrategy#calculateNaturalReplicas}.
     *
     * @param keyspace Keyspace name to check primary ranges
     * @param ep endpoint we are interested in.
     * @return primary ranges for the specified endpoint.
     */
    public Collection<Range<Token>> getPrimaryRangesForEndpoint(String keyspace, InetAddressAndPort ep)
    {
        AbstractReplicationStrategy strategy = Keyspace.open(keyspace).getReplicationStrategy();
        Collection<Range<Token>> primaryRanges = new HashSet<>();
        TokenMetadata metadata = tokenMetadata.cloneOnlyTokenMap();
        for (Token token : metadata.sortedTokens())
        {
            EndpointsForRange replicas = strategy.calculateNaturalReplicas(token, metadata);
            if (replicas.size() > 0 && replicas.get(0).endpoint().equals(ep))
            {
                Preconditions.checkState(replicas.get(0).isFull());
                primaryRanges.add(new Range<>(metadata.getPredecessor(token), token));
            }
        }
        return primaryRanges;
    }

    /**
     * Get the "primary ranges" within local DC for the specified keyspace and endpoint.
     *
     * @see #getPrimaryRangesForEndpoint(String, InetAddressAndPort)
     * @param keyspace Keyspace name to check primary ranges
     * @param referenceEndpoint endpoint we are interested in.
     * @return primary ranges within local DC for the specified endpoint.
     */
    public Collection<Range<Token>> getPrimaryRangeForEndpointWithinDC(String keyspace, InetAddressAndPort referenceEndpoint)
    {
        TokenMetadata metadata = tokenMetadata.cloneOnlyTokenMap();
        String localDC = DatabaseDescriptor.getEndpointSnitch().getDatacenter(referenceEndpoint);
        Collection<InetAddressAndPort> localDcNodes = metadata.getTopology().getDatacenterEndpoints().get(localDC);
        AbstractReplicationStrategy strategy = Keyspace.open(keyspace).getReplicationStrategy();

        Collection<Range<Token>> localDCPrimaryRanges = new HashSet<>();
        for (Token token : metadata.sortedTokens())
        {
            EndpointsForRange replicas = strategy.calculateNaturalReplicas(token, metadata);
            for (Replica replica : replicas)
            {
                if (localDcNodes.contains(replica.endpoint()))
                {
                    if (replica.endpoint().equals(referenceEndpoint))
                    {
                        localDCPrimaryRanges.add(new Range<>(metadata.getPredecessor(token), token));
                    }
                    break;
                }
            }
        }

        return localDCPrimaryRanges;
    }

    public Collection<Range<Token>> getLocalPrimaryRange()
    {
        return getLocalPrimaryRangeForEndpoint(FBUtilities.getBroadcastAddressAndPort());
    }

    public Collection<Range<Token>> getLocalPrimaryRangeForEndpoint(InetAddressAndPort referenceEndpoint)
    {
        IEndpointSnitch snitch = DatabaseDescriptor.getEndpointSnitch();
        TokenMetadata tokenMetadata = this.tokenMetadata.cloneOnlyTokenMap();
        if (!tokenMetadata.isMember(referenceEndpoint))
            return Collections.emptySet();
        String dc = snitch.getDatacenter(referenceEndpoint);
        Set<Token> tokens = new HashSet<>(tokenMetadata.getTokens(referenceEndpoint));

        // filter tokens to the single DC
        List<Token> filteredTokens = Lists.newArrayList();
        for (Token token : tokenMetadata.sortedTokens())
        {
            InetAddressAndPort endpoint = tokenMetadata.getEndpoint(token);
            if (dc.equals(snitch.getDatacenter(endpoint)))
                filteredTokens.add(token);
        }

        return getAllRanges(filteredTokens).stream()
                                           .filter(t -> tokens.contains(t.right))
                                           .collect(Collectors.toList());
    }

    /**
     * Get all ranges that span the ring given a set
     * of tokens. All ranges are in sorted order of
     * ranges.
     * @return ranges in sorted order
    */
    public List<Range<Token>> getAllRanges(List<Token> sortedTokens)
    {
        if (logger.isTraceEnabled())
            logger.trace("computing ranges for {}", StringUtils.join(sortedTokens, ", "));

        if (sortedTokens.isEmpty())
            return Collections.emptyList();
        int size = sortedTokens.size();
        List<Range<Token>> ranges = new ArrayList<>(size + 1);
        for (int i = 1; i < size; ++i)
        {
            Range<Token> range = new Range<>(sortedTokens.get(i - 1), sortedTokens.get(i));
            ranges.add(range);
        }
        Range<Token> range = new Range<>(sortedTokens.get(size - 1), sortedTokens.get(0));
        ranges.add(range);

        return ranges;
    }

    /**
     * This method returns the N endpoints that are responsible for storing the
     * specified key i.e for replication.
     *
     * @param keyspaceName keyspace name also known as keyspace
     * @param cf Column family name
     * @param key key for which we need to find the endpoint
     * @return the endpoint responsible for this key
     */
    @Deprecated
    public List<InetAddress> getNaturalEndpoints(String keyspaceName, String cf, String key)
    {
        EndpointsForToken replicas = getNaturalReplicasForToken(keyspaceName, cf, key);
        List<InetAddress> inetList = new ArrayList<>(replicas.size());
        replicas.forEach(r -> inetList.add(r.endpoint().getAddress()));
        return inetList;
    }

    public List<String> getNaturalEndpointsWithPort(String keyspaceName, String cf, String key)
    {
        return Replicas.stringify(getNaturalReplicasForToken(keyspaceName, cf, key), true);
    }

    @Deprecated
    public List<InetAddress> getNaturalEndpoints(String keyspaceName, ByteBuffer key)
    {
        EndpointsForToken replicas = getNaturalReplicasForToken(keyspaceName, key);
        List<InetAddress> inetList = new ArrayList<>(replicas.size());
        replicas.forEach(r -> inetList.add(r.endpoint().getAddress()));
        return inetList;
    }

    public List<String> getNaturalEndpointsWithPort(String keyspaceName, ByteBuffer key)
    {
        EndpointsForToken replicas = getNaturalReplicasForToken(keyspaceName, key);
        return Replicas.stringify(replicas, true);
    }

    public EndpointsForToken getNaturalReplicasForToken(String keyspaceName, String cf, String key)
    {
        return getNaturalReplicasForToken(keyspaceName, partitionKeyToBytes(keyspaceName, cf, key));
    }

    public EndpointsForToken getNaturalReplicasForToken(String keyspaceName, ByteBuffer key)
    {
        Token token = tokenMetadata.partitioner.getToken(key);
        return Keyspace.open(keyspaceName).getReplicationStrategy().getNaturalReplicasForToken(token);
    }

    public DecoratedKey getKeyFromPartition(String keyspaceName, String table, String partitionKey)
    {
        return tokenMetadata.partitioner.decorateKey(partitionKeyToBytes(keyspaceName, table, partitionKey));
    }

    private static ByteBuffer partitionKeyToBytes(String keyspaceName, String cf, String key)
    {
        KeyspaceMetadata ksMetaData = Schema.instance.getKeyspaceMetadata(keyspaceName);
        if (ksMetaData == null)
            throw new IllegalArgumentException("Unknown keyspace '" + keyspaceName + "'");

        TableMetadata metadata = ksMetaData.getTableOrViewNullable(cf);
        if (metadata == null)
            throw new IllegalArgumentException("Unknown table '" + cf + "' in keyspace '" + keyspaceName + "'");

        return metadata.partitionKeyType.fromString(key);
    }

    @Override
    public String getToken(String keyspaceName, String table, String key)
    {
        return tokenMetadata.partitioner.getToken(partitionKeyToBytes(keyspaceName, table, key)).toString();
    }

    public void setLoggingLevel(String classQualifier, String rawLevel) throws Exception
    {
        LoggingSupportFactory.getLoggingSupport().setLoggingLevel(classQualifier, rawLevel);
    }

    /**
     * @return the runtime logging levels for all the configured loggers
     */
    @Override
    public Map<String,String> getLoggingLevels()
    {
        return LoggingSupportFactory.getLoggingSupport().getLoggingLevels();
    }

    /**
     * @return list of Token ranges (_not_ keys!) together with estimated key count,
     *      breaking up the data this node is responsible for into pieces of roughly keysPerSplit
     */
    public List<Pair<Range<Token>, Long>> getSplits(String keyspaceName, String cfName, Range<Token> range, int keysPerSplit)
    {
        Keyspace t = Keyspace.open(keyspaceName);
        ColumnFamilyStore cfs = t.getColumnFamilyStore(cfName);
        List<DecoratedKey> keys = keySamples(Collections.singleton(cfs), range);

        long totalRowCountEstimate = cfs.estimatedKeysForRange(range);

        // splitCount should be much smaller than number of key samples, to avoid huge sampling error
        int minSamplesPerSplit = 4;
        int maxSplitCount = keys.size() / minSamplesPerSplit + 1;
        int splitCount = Math.max(1, Math.min(maxSplitCount, (int)(totalRowCountEstimate / keysPerSplit)));

        List<Token> tokens = keysToTokens(range, keys);
        return getSplits(tokens, splitCount, cfs);
    }

    private List<Pair<Range<Token>, Long>> getSplits(List<Token> tokens, int splitCount, ColumnFamilyStore cfs)
    {
        double step = (double) (tokens.size() - 1) / splitCount;
        Token prevToken = tokens.get(0);
        List<Pair<Range<Token>, Long>> splits = Lists.newArrayListWithExpectedSize(splitCount);
        for (int i = 1; i <= splitCount; i++)
        {
            int index = (int) Math.round(i * step);
            Token token = tokens.get(index);
            Range<Token> range = new Range<>(prevToken, token);
            // always return an estimate > 0 (see CASSANDRA-7322)
            splits.add(Pair.create(range, Math.max(cfs.metadata().params.minIndexInterval, cfs.estimatedKeysForRange(range))));
            prevToken = token;
        }
        return splits;
    }

    private List<Token> keysToTokens(Range<Token> range, List<DecoratedKey> keys)
    {
        List<Token> tokens = Lists.newArrayListWithExpectedSize(keys.size() + 2);
        tokens.add(range.left);
        for (DecoratedKey key : keys)
            tokens.add(key.getToken());
        tokens.add(range.right);
        return tokens;
    }

    private List<DecoratedKey> keySamples(Iterable<ColumnFamilyStore> cfses, Range<Token> range)
    {
        List<DecoratedKey> keys = new ArrayList<>();
        for (ColumnFamilyStore cfs : cfses)
            Iterables.addAll(keys, cfs.keySamples(range));
        FBUtilities.sortSampledKeys(keys, range);
        return keys;
    }

    /**
     * Broadcast leaving status and update local tokenMetadata accordingly
     */
    private void startLeaving()
    {
        Gossiper.instance.addLocalApplicationState(ApplicationState.STATUS_WITH_PORT, valueFactory.leaving(getLocalTokens()));
        Gossiper.instance.addLocalApplicationState(ApplicationState.STATUS, valueFactory.leaving(getLocalTokens()));
        tokenMetadata.addLeavingEndpoint(FBUtilities.getBroadcastAddressAndPort());
        PendingRangeCalculatorService.instance.update();
    }

    public void decommission(boolean force) throws InterruptedException
    {
        TokenMetadata metadata = tokenMetadata.cloneAfterAllLeft();
        if (operationMode != Mode.LEAVING)
        {
            if (!tokenMetadata.isMember(FBUtilities.getBroadcastAddressAndPort()))
                throw new UnsupportedOperationException("local node is not a member of the token ring yet");
            if (metadata.getAllEndpoints().size() < 2)
                    throw new UnsupportedOperationException("no other normal nodes in the ring; decommission would be pointless");
            if (operationMode != Mode.NORMAL)
                throw new UnsupportedOperationException("Node in " + operationMode + " state; wait for status to become normal or restart");
        }
        if (!isDecommissioning.compareAndSet(false, true))
            throw new IllegalStateException("Node is still decommissioning. Check nodetool netstats.");

        if (logger.isDebugEnabled())
            logger.debug("DECOMMISSIONING");

        try
        {
            PendingRangeCalculatorService.instance.blockUntilFinished();

            String dc = DatabaseDescriptor.getEndpointSnitch().getLocalDatacenter();

            if (operationMode != Mode.LEAVING) // If we're already decommissioning there is no point checking RF/pending ranges
            {
                int rf, numNodes;
                for (String keyspaceName : Schema.instance.distributedKeyspaces().names())
                {
                    if (!force)
                    {
                        Keyspace keyspace = Keyspace.open(keyspaceName);
                        if (keyspace.getReplicationStrategy() instanceof NetworkTopologyStrategy)
                        {
                            NetworkTopologyStrategy strategy = (NetworkTopologyStrategy) keyspace.getReplicationStrategy();
                            rf = strategy.getReplicationFactor(dc).allReplicas;
                            numNodes = metadata.getTopology().getDatacenterEndpoints().get(dc).size();
                        }
                        else
                        {
                            numNodes = metadata.getAllEndpoints().size();
                            rf = keyspace.getReplicationStrategy().getReplicationFactor().allReplicas;
                        }

                        if (numNodes <= rf)
                            throw new UnsupportedOperationException("Not enough live nodes to maintain replication factor in keyspace "
                                                                    + keyspaceName + " (RF = " + rf + ", N = " + numNodes + ")."
                                                                    + " Perform a forceful decommission to ignore.");
                    }
                    // TODO: do we care about fixing transient/full self-movements here? probably
                    if (tokenMetadata.getPendingRanges(keyspaceName, FBUtilities.getBroadcastAddressAndPort()).size() > 0)
                        throw new UnsupportedOperationException("data is currently moving to this node; unable to leave the ring");
                }
            }

            startLeaving();
            long timeout = Math.max(RING_DELAY_MILLIS, BatchlogManager.instance.getBatchlogTimeout());
            setMode(Mode.LEAVING, "sleeping " + timeout + " ms for batch processing and pending range setup", true);
            Thread.sleep(timeout);

            Runnable finishLeaving = new Runnable()
            {
                public void run()
                {
                    shutdownClientServers();
                    Gossiper.instance.stop();
                    try
                    {
                        MessagingService.instance().shutdown();
                    }
                    catch (IOError ioe)
                    {
                        logger.info("failed to shutdown message service: {}", ioe);
                    }

                    Stage.shutdownNow();
                    SystemKeyspace.setBootstrapState(SystemKeyspace.BootstrapState.DECOMMISSIONED);
                    setMode(Mode.DECOMMISSIONED, true);
                    // let op be responsible for killing the process
                }
            };
            unbootstrap(finishLeaving);
        }
        catch (InterruptedException e)
        {
            throw new UncheckedInterruptedException(e);
        }
        catch (ExecutionException e)
        {
            logger.error("Error while decommissioning node ", e.getCause());
            throw new RuntimeException("Error while decommissioning node: " + e.getCause().getMessage());
        }
        finally
        {
            isDecommissioning.set(false);
        }
    }

    private void leaveRing()
    {
        SystemKeyspace.setBootstrapState(SystemKeyspace.BootstrapState.NEEDS_BOOTSTRAP);
        tokenMetadata.removeEndpoint(FBUtilities.getBroadcastAddressAndPort());
        PendingRangeCalculatorService.instance.update();

        Gossiper.instance.addLocalApplicationState(ApplicationState.STATUS_WITH_PORT, valueFactory.left(getLocalTokens(),Gossiper.computeExpireTime()));
        Gossiper.instance.addLocalApplicationState(ApplicationState.STATUS, valueFactory.left(getLocalTokens(),Gossiper.computeExpireTime()));
        int delay = Math.max(RING_DELAY_MILLIS, Gossiper.intervalInMillis * 2);
        logger.info("Announcing that I have left the ring for {}ms", delay);
        Uninterruptibles.sleepUninterruptibly(delay, MILLISECONDS);
    }

    public Supplier<Future<StreamState>> prepareUnbootstrapStreaming()
    {
        Map<String, EndpointsByReplica> rangesToStream = new HashMap<>();

        for (String keyspaceName : Schema.instance.distributedKeyspaces().names())
        {
            EndpointsByReplica rangesMM = getChangedReplicasForLeaving(keyspaceName, FBUtilities.getBroadcastAddressAndPort(), tokenMetadata, Keyspace.open(keyspaceName).getReplicationStrategy());

            if (logger.isDebugEnabled())
                logger.debug("Ranges needing transfer are [{}]", StringUtils.join(rangesMM.keySet(), ","));

            rangesToStream.put(keyspaceName, rangesMM);
        }

        return () -> streamRanges(rangesToStream);
    }

    private void unbootstrap(Runnable onFinish) throws ExecutionException, InterruptedException
    {
        Supplier<Future<StreamState>> startStreaming = prepareUnbootstrapStreaming();

        setMode(Mode.LEAVING, "replaying batch log and streaming data to other nodes", true);

        repairPaxosForTopologyChange("decommission");
        // Start with BatchLog replay, which may create hints but no writes since this is no longer a valid endpoint.
        Future<?> batchlogReplay = BatchlogManager.instance.startBatchlogReplay();
        Future<StreamState> streamSuccess = startStreaming.get();

        // Wait for batch log to complete before streaming hints.
        logger.debug("waiting for batch log processing.");
        batchlogReplay.get();

        Future<?> hintsSuccess = Futures.immediateFuture(null);

        if (DatabaseDescriptor.getTransferHintsOnDecommission())
        {
            setMode(Mode.LEAVING, "streaming hints to other nodes", true);
            hintsSuccess = streamHints();
        }
        else
        {
            setMode(Mode.LEAVING, "pausing dispatch and deleting hints", true);
            DatabaseDescriptor.setHintedHandoffEnabled(false);
            HintsService.instance.pauseDispatch();
            HintsService.instance.deleteAllHints();
        }


        // wait for the transfer runnables to signal the latch.
        logger.debug("waiting for stream acks.");
        streamSuccess.get();
        hintsSuccess.get();
        logger.debug("stream acks all received.");
        leaveRing();
        onFinish.run();
    }

    private Future streamHints()
    {
        return HintsService.instance.transferHints(this::getPreferredHintsStreamTarget);
    }

    private static EndpointsForRange getStreamCandidates(Collection<InetAddressAndPort> endpoints)
    {
        endpoints = endpoints.stream()
                             .filter(endpoint -> FailureDetector.instance.isAlive(endpoint) && !FBUtilities.getBroadcastAddressAndPort().equals(endpoint))
                             .collect(Collectors.toList());

        return SystemReplicas.getSystemReplicas(endpoints);
    }
    /**
     * Find the best target to stream hints to. Currently the closest peer according to the snitch
     */
    private UUID getPreferredHintsStreamTarget()
    {
        Set<InetAddressAndPort> endpoints = StorageService.instance.getTokenMetadata().cloneAfterAllLeft().getAllEndpoints();

        EndpointsForRange candidates = getStreamCandidates(endpoints);
        if (candidates.isEmpty())
        {
            logger.warn("Unable to stream hints since no live endpoints seen");
            throw new RuntimeException("Unable to stream hints since no live endpoints seen");
        }
        else
        {
            // stream to the closest peer as chosen by the snitch
            candidates = DatabaseDescriptor.getEndpointSnitch().sortedByProximity(FBUtilities.getBroadcastAddressAndPort(), candidates);
            InetAddressAndPort hintsDestinationHost = candidates.get(0).endpoint();
            return tokenMetadata.getHostId(hintsDestinationHost);
        }
    }

    public void move(String newToken) throws IOException
    {
        try
        {
            getTokenFactory().validate(newToken);
        }
        catch (ConfigurationException e)
        {
            throw new IOException(e.getMessage());
        }
        move(getTokenFactory().fromString(newToken));
    }

    /**
     * move the node to new token or find a new token to boot to according to load
     *
     * @param newToken new token to boot to, or if null, find balanced token to boot to
     *
     * @throws IOException on any I/O operation error
     */
    private void move(Token newToken) throws IOException
    {
        if (newToken == null)
            throw new IOException("Can't move to the undefined (null) token.");

        if (tokenMetadata.sortedTokens().contains(newToken))
            throw new IOException("target token " + newToken + " is already owned by another node.");

        // address of the current node
        InetAddressAndPort localAddress = FBUtilities.getBroadcastAddressAndPort();

        // This doesn't make any sense in a vnodes environment.
        if (getTokenMetadata().getTokens(localAddress).size() > 1)
        {
            logger.error("Invalid request to move(Token); This node has more than one token and cannot be moved thusly.");
            throw new UnsupportedOperationException("This node has more than one token and cannot be moved thusly.");
        }

        List<String> keyspacesToProcess = ImmutableList.copyOf(Schema.instance.distributedKeyspaces().names());

        PendingRangeCalculatorService.instance.blockUntilFinished();
        // checking if data is moving to this node
        for (String keyspaceName : keyspacesToProcess)
        {
            // TODO: do we care about fixing transient/full self-movements here?
            if (tokenMetadata.getPendingRanges(keyspaceName, localAddress).size() > 0)
                throw new UnsupportedOperationException("data is currently moving to this node; unable to leave the ring");
        }

        Gossiper.instance.addLocalApplicationState(ApplicationState.STATUS_WITH_PORT, valueFactory.moving(newToken));
        Gossiper.instance.addLocalApplicationState(ApplicationState.STATUS, valueFactory.moving(newToken));
        setMode(Mode.MOVING, String.format("Moving %s from %s to %s.", localAddress, getLocalTokens().iterator().next(), newToken), true);

        setMode(Mode.MOVING, String.format("Sleeping %s ms before start streaming/fetching ranges", RING_DELAY_MILLIS), true);
        Uninterruptibles.sleepUninterruptibly(RING_DELAY_MILLIS, MILLISECONDS);

        RangeRelocator relocator = new RangeRelocator(Collections.singleton(newToken), keyspacesToProcess, tokenMetadata);
        relocator.calculateToFromStreams();

        repairPaxosForTopologyChange("move");
        if (relocator.streamsNeeded())
        {
            setMode(Mode.MOVING, "fetching new ranges and streaming old ranges", true);
            try
            {
                relocator.stream().get();
            }
            catch (InterruptedException e)
            {
                throw new UncheckedInterruptedException(e);
            }
            catch (ExecutionException e)
            {
                throw new RuntimeException("Interrupted while waiting for stream/fetch ranges to finish: " + e.getMessage());
            }
        }
        else
        {
            setMode(Mode.MOVING, "No ranges to fetch/stream", true);
        }

        setTokens(Collections.singleton(newToken)); // setting new token as we have everything settled

        if (logger.isDebugEnabled())
            logger.debug("Successfully moved to new token {}", getLocalTokens().iterator().next());
    }

    public String getRemovalStatus()
    {
        return getRemovalStatus(false);
    }

    public String getRemovalStatusWithPort()
    {
        return getRemovalStatus(true);
    }

    /**
     * Get the status of a token removal.
     */
    private String getRemovalStatus(boolean withPort)
    {
        if (removingNode == null)
        {
            return "No token removals in process.";
        }

        Collection toFormat = replicatingNodes;
        if (!withPort)
        {
            toFormat = new ArrayList(replicatingNodes.size());
            for (InetAddressAndPort node : replicatingNodes)
            {
                toFormat.add(node.toString(false));
            }
        }

        return String.format("Removing token (%s). Waiting for replication confirmation from [%s].",
                             tokenMetadata.getToken(removingNode),
                             StringUtils.join(toFormat, ","));
    }

    /**
     * Force a remove operation to complete. This may be necessary if a remove operation
     * blocks forever due to node/stream failure. removeNode() must be called
     * first, this is a last resort measure.  No further attempt will be made to restore replicas.
     */
    public void forceRemoveCompletion()
    {
        if (!replicatingNodes.isEmpty()  || tokenMetadata.getSizeOfLeavingEndpoints() > 0)
        {
            logger.warn("Removal not confirmed for for {}", StringUtils.join(this.replicatingNodes, ","));
            for (InetAddressAndPort endpoint : tokenMetadata.getLeavingEndpoints())
            {
                UUID hostId = tokenMetadata.getHostId(endpoint);
                Gossiper.instance.advertiseTokenRemoved(endpoint, hostId);
                excise(tokenMetadata.getTokens(endpoint), endpoint);
            }
            replicatingNodes.clear();
            removingNode = null;
        }
        else
        {
            logger.warn("No nodes to force removal on, call 'removenode' first");
        }
    }

    /**
     * Remove a node that has died, attempting to restore the replica count.
     * If the node is alive, decommission should be attempted.  If decommission
     * fails, then removeNode should be called.  If we fail while trying to
     * restore the replica count, finally forceRemoveCompleteion should be
     * called to forcibly remove the node without regard to replica count.
     *
     * @param hostIdString Host ID for the node
     */
    public void removeNode(String hostIdString)
    {
        InetAddressAndPort myAddress = FBUtilities.getBroadcastAddressAndPort();
        UUID localHostId = tokenMetadata.getHostId(myAddress);
        UUID hostId = UUID.fromString(hostIdString);
        InetAddressAndPort endpoint = tokenMetadata.getEndpointForHostId(hostId);

        if (endpoint == null)
            throw new UnsupportedOperationException("Host ID not found.");

        if (!tokenMetadata.isMember(endpoint))
            throw new UnsupportedOperationException("Node to be removed is not a member of the token ring");

        if (endpoint.equals(myAddress))
             throw new UnsupportedOperationException("Cannot remove self");

        if (Gossiper.instance.getLiveMembers().contains(endpoint))
            throw new UnsupportedOperationException("Node " + endpoint + " is alive and owns this ID. Use decommission command to remove it from the ring");

        // A leaving endpoint that is dead is already being removed.
        if (tokenMetadata.isLeaving(endpoint))
            logger.warn("Node {} is already being removed, continuing removal anyway", endpoint);

        if (!replicatingNodes.isEmpty())
            throw new UnsupportedOperationException("This node is already processing a removal. Wait for it to complete, or use 'removenode force' if this has failed.");

        Collection<Token> tokens = tokenMetadata.getTokens(endpoint);

        // Find the endpoints that are going to become responsible for data
        for (String keyspaceName : Schema.instance.distributedKeyspaces().names())
        {
            // if the replication factor is 1 the data is lost so we shouldn't wait for confirmation
            if (Keyspace.open(keyspaceName).getReplicationStrategy().getReplicationFactor().allReplicas == 1)
                continue;

            // get all ranges that change ownership (that is, a node needs
            // to take responsibility for new range)
            EndpointsByReplica changedRanges = getChangedReplicasForLeaving(keyspaceName, endpoint, tokenMetadata, Keyspace.open(keyspaceName).getReplicationStrategy());
            IFailureDetector failureDetector = FailureDetector.instance;
            for (InetAddressAndPort ep : transform(changedRanges.flattenValues(), Replica::endpoint))
            {
                if (failureDetector.isAlive(ep))
                    replicatingNodes.add(ep);
                else
                    logger.warn("Endpoint {} is down and will not receive data for re-replication of {}", ep, endpoint);
            }
        }
        removingNode = endpoint;

        tokenMetadata.addLeavingEndpoint(endpoint);
        PendingRangeCalculatorService.instance.update();

        // the gossiper will handle spoofing this node's state to REMOVING_TOKEN for us
        // we add our own token so other nodes to let us know when they're done
        Gossiper.instance.advertiseRemoving(endpoint, hostId, localHostId);

        // kick off streaming commands
        restoreReplicaCount(endpoint, myAddress);

        // wait for ReplicationDoneVerbHandler to signal we're done
        while (!replicatingNodes.isEmpty())
        {
            Uninterruptibles.sleepUninterruptibly(100, MILLISECONDS);
        }

        excise(tokens, endpoint);

        // gossiper will indicate the token has left
        Gossiper.instance.advertiseTokenRemoved(endpoint, hostId);

        replicatingNodes.clear();
        removingNode = null;
    }

    public void confirmReplication(InetAddressAndPort node)
    {
        // replicatingNodes can be empty in the case where this node used to be a removal coordinator,
        // but restarted before all 'replication finished' messages arrived. In that case, we'll
        // still go ahead and acknowledge it.
        if (!replicatingNodes.isEmpty())
        {
            replicatingNodes.remove(node);
        }
        else
        {
            logger.info("Received unexpected REPLICATION_FINISHED message from {}. Was this node recently a removal coordinator?", node);
        }
    }

    public String getOperationMode()
    {
        return operationMode.toString();
    }

    public boolean isStarting()
    {
        return operationMode == Mode.STARTING;
    }

    public boolean isMoving()
    {
        return operationMode == Mode.MOVING;
    }

    public boolean isJoining()
    {
        return operationMode == Mode.JOINING;
    }

    public boolean isDrained()
    {
        return operationMode == Mode.DRAINED;
    }

    public boolean isDraining()
    {
        return operationMode == Mode.DRAINING;
    }

    public boolean isNormal()
    {
        return operationMode == Mode.NORMAL;
    }

    public boolean isDecommissioned()
    {
        return operationMode == Mode.DECOMMISSIONED;
    }

    public String getDrainProgress()
    {
        return String.format("Drained %s/%s ColumnFamilies", remainingCFs, totalCFs);
    }

    /**
     * Shuts node off to writes, empties memtables and the commit log.
     */
    public synchronized void drain() throws IOException, InterruptedException, ExecutionException
    {
        drain(false);
    }

    protected synchronized void drain(boolean isFinalShutdown) throws IOException, InterruptedException, ExecutionException
    {
        if (Stage.areMutationExecutorsTerminated())
        {
            if (!isFinalShutdown)
                logger.warn("Cannot drain node (did it already happen?)");
            return;
        }

        assert !isShutdown;
        isShutdown = true;

        Throwable preShutdownHookThrowable = Throwables.perform(null, preShutdownHooks.stream().map(h -> h::run));
        if (preShutdownHookThrowable != null)
            logger.error("Attempting to continue draining after pre-shutdown hooks returned exception", preShutdownHookThrowable);

        try
        {
            setMode(Mode.DRAINING, "starting drain process", !isFinalShutdown);

            try
            {
                /* not clear this is reasonable time, but propagated from prior embedded behaviour */
                BatchlogManager.instance.shutdownAndWait(1L, MINUTES);
            }
            catch (TimeoutException t)
            {
                logger.error("Batchlog manager timed out shutting down", t);
            }

            snapshotManager.stop();
            HintsService.instance.pauseDispatch();

            if (daemon != null)
                shutdownClientServers();
            ScheduledExecutors.optionalTasks.shutdown();
            Gossiper.instance.stop();
            ActiveRepairService.instance.stop();

            if (!isFinalShutdown)
                setMode(Mode.DRAINING, "shutting down MessageService", false);

            // In-progress writes originating here could generate hints to be written,
            // which is currently scheduled on the mutation stage. So shut down MessagingService
            // before mutation stage, so we can get all the hints saved before shutting down.
            try
            {
                MessagingService.instance().shutdown();
            }
            catch (Throwable t)
            {
                // prevent messaging service timing out shutdown from aborting
                // drain process; otherwise drain and/or shutdown might throw
                logger.error("Messaging service timed out shutting down", t);
            }

            if (!isFinalShutdown)
                setMode(Mode.DRAINING, "clearing mutation stage", false);
            Stage.shutdownAndAwaitMutatingExecutors(false,
                                                    DRAIN_EXECUTOR_TIMEOUT_MS.getInt(), TimeUnit.MILLISECONDS);

            StorageProxy.instance.verifyNoHintsInProgress();

            if (!isFinalShutdown)
                setMode(Mode.DRAINING, "flushing column families", false);

            // we don't want to start any new compactions while we are draining
            disableAutoCompaction();

            // count CFs first, since forceFlush could block for the flushWriter to get a queue slot empty
            totalCFs = 0;
            for (Keyspace keyspace : Keyspace.nonLocalStrategy())
                totalCFs += keyspace.getColumnFamilyStores().size();
            remainingCFs = totalCFs;
            // flush
            List<Future<?>> flushes = new ArrayList<>();
            for (Keyspace keyspace : Keyspace.nonLocalStrategy())
            {
                for (ColumnFamilyStore cfs : keyspace.getColumnFamilyStores())
                    flushes.add(cfs.forceFlush(ColumnFamilyStore.FlushReason.DRAIN));
            }
            // wait for the flushes.
            // TODO this is a godawful way to track progress, since they flush in parallel.  a long one could
            // thus make several short ones "instant" if we wait for them later.
            for (Future f : flushes)
            {
                try
                {
                    FBUtilities.waitOnFuture(f);
                }
                catch (Throwable t)
                {
                    JVMStabilityInspector.inspectThrowable(t);
                    // don't let this stop us from shutting down the commitlog and other thread pools
                    logger.warn("Caught exception while waiting for memtable flushes during shutdown hook", t);
                }

                remainingCFs--;
            }

            // Interrupt ongoing compactions and shutdown CM to prevent further compactions.
            CompactionManager.instance.forceShutdown();
            // Flush the system tables after all other tables are flushed, just in case flushing modifies any system state
            // like CASSANDRA-5151. Don't bother with progress tracking since system data is tiny.
            // Flush system tables after stopping compactions since they modify
            // system tables (for example compactions can obsolete sstables and the tidiers in SSTableReader update
            // system tables, see SSTableReader.GlobalTidy)
            flushes.clear();
            for (Keyspace keyspace : Keyspace.system())
            {
                for (ColumnFamilyStore cfs : keyspace.getColumnFamilyStores())
                    flushes.add(cfs.forceFlush(ColumnFamilyStore.FlushReason.DRAIN));
            }
            FBUtilities.waitOnFutures(flushes);

            SnapshotManager.shutdownAndWait(1L, MINUTES);
            HintsService.instance.shutdownBlocking();

            // Interrupt ongoing compactions and shutdown CM to prevent further compactions.
            CompactionManager.instance.forceShutdown();

            // whilst we've flushed all the CFs, which will have recycled all completed segments, we want to ensure
            // there are no segments to replay, so we force the recycling of any remaining (should be at most one)
            CommitLog.instance.forceRecycleAllSegments();

            CommitLog.instance.shutdownBlocking();

            // wait for miscellaneous tasks like sstable and commitlog segment deletion
            ColumnFamilyStore.shutdownPostFlushExecutor();

            try
            {
                // we are not shutting down ScheduledExecutors#scheduledFastTasks to be still able to progress time
                // fast-tasks executor is shut down in StorageService's shutdown hook added to Runtime
                ExecutorUtils.shutdownNowAndWait(1, MINUTES,
                                                 ScheduledExecutors.nonPeriodicTasks,
                                                 ScheduledExecutors.scheduledTasks,
                                                 ScheduledExecutors.optionalTasks);
            }
            finally
            {
                setMode(Mode.DRAINED, !isFinalShutdown);
            }
        }
        catch (Throwable t)
        {
            logger.error("Caught an exception while draining ", t);
        }
        finally
        {
            Throwable postShutdownHookThrowable = Throwables.perform(null, postShutdownHooks.stream().map(h -> h::run));
            if (postShutdownHookThrowable != null)
                logger.error("Post-shutdown hooks returned exception", postShutdownHookThrowable);
        }
    }

    @VisibleForTesting
    public void disableAutoCompaction()
    {
        for (Keyspace keyspace : Keyspace.all())
            for (ColumnFamilyStore cfs : keyspace.getColumnFamilyStores())
                cfs.disableAutoCompaction();
    }

    /**
     * Add a runnable which will be called before shut down or drain. This is useful for other
     * applications running in the same JVM which may want to shut down first rather than time
     * out attempting to use Cassandra calls which will no longer work.
     * @param hook: the code to run
     * @return true on success, false if Cassandra is already shutting down, in which case the runnable
     * has NOT been added.
     */
    public synchronized boolean addPreShutdownHook(Runnable hook)
    {
        if (!isDraining() && !isDrained())
            return preShutdownHooks.add(hook);

        return false;
    }

    /**
     * Remove a preshutdown hook
     */
    public synchronized boolean removePreShutdownHook(Runnable hook)
    {
        return preShutdownHooks.remove(hook);
    }

    /**
     * Add a runnable which will be called after shutdown or drain. This is useful for other applications
     * running in the same JVM that Cassandra needs to work and should shut down later.
     * @param hook: the code to run
     * @return true on success, false if Cassandra is already shutting down, in which case the runnable has NOT been
     * added.
     */
    public synchronized boolean addPostShutdownHook(Runnable hook)
    {
        if (!isDraining() && !isDrained())
            return postShutdownHooks.add(hook);

        return false;
    }

    /**
     * Remove a postshutdownhook
     */
    public synchronized boolean removePostShutdownHook(Runnable hook)
    {
        return postShutdownHooks.remove(hook);
    }

    /**
     * Some services are shutdown during draining and we should not attempt to start them again.
     *
     * @param service - the name of the service we are trying to start.
     * @throws IllegalStateException - an exception that nodetool is able to convert into a message to display to the user
     */
    synchronized void checkServiceAllowedToStart(String service)
    {
        if (isDraining()) // when draining isShutdown is also true, so we check first to return a more accurate message
            throw new IllegalStateException(String.format("Unable to start %s because the node is draining.", service));

        if (isShutdown()) // do not rely on operationMode in case it gets changed to decomissioned or other
            throw new IllegalStateException(String.format("Unable to start %s because the node was drained.", service));

        if (!isNormal() && joinRing) // if the node is not joining the ring, it is gossipping-only member which is in STARTING state forever
            throw new IllegalStateException(String.format("Unable to start %s because the node is not in the normal state.", service));
    }

    // Never ever do this at home. Used by tests.
    @VisibleForTesting
    public IPartitioner setPartitionerUnsafe(IPartitioner newPartitioner)
    {
        IPartitioner oldPartitioner = DatabaseDescriptor.setPartitionerUnsafe(newPartitioner);
        tokenMetadata = tokenMetadata.cloneWithNewPartitioner(newPartitioner);
        valueFactory = new VersionedValue.VersionedValueFactory(newPartitioner);
        return oldPartitioner;
    }

    TokenMetadata setTokenMetadataUnsafe(TokenMetadata tmd)
    {
        TokenMetadata old = tokenMetadata;
        tokenMetadata = tmd;
        return old;
    }

    public void truncate(String keyspace, String table) throws TimeoutException, IOException
    {
        verifyKeyspaceIsValid(keyspace);

        try
        {
            StorageProxy.truncateBlocking(keyspace, table);
        }
        catch (UnavailableException e)
        {
            throw new IOException(e.getMessage());
        }
    }

    public Map<InetAddress, Float> getOwnership()
    {
        List<Token> sortedTokens = tokenMetadata.sortedTokens();
        // describeOwnership returns tokens in an unspecified order, let's re-order them
        Map<Token, Float> tokenMap = new TreeMap<Token, Float>(tokenMetadata.partitioner.describeOwnership(sortedTokens));
        Map<InetAddress, Float> nodeMap = new LinkedHashMap<>();
        for (Map.Entry<Token, Float> entry : tokenMap.entrySet())
        {
            InetAddressAndPort endpoint = tokenMetadata.getEndpoint(entry.getKey());
            Float tokenOwnership = entry.getValue();
            if (nodeMap.containsKey(endpoint.getAddress()))
                nodeMap.put(endpoint.getAddress(), nodeMap.get(endpoint.getAddress()) + tokenOwnership);
            else
                nodeMap.put(endpoint.getAddress(), tokenOwnership);
        }
        return nodeMap;
    }

    public Map<String, Float> getOwnershipWithPort()
    {
        List<Token> sortedTokens = tokenMetadata.sortedTokens();
        // describeOwnership returns tokens in an unspecified order, let's re-order them
        Map<Token, Float> tokenMap = new TreeMap<Token, Float>(tokenMetadata.partitioner.describeOwnership(sortedTokens));
        Map<String, Float> nodeMap = new LinkedHashMap<>();
        for (Map.Entry<Token, Float> entry : tokenMap.entrySet())
        {
            InetAddressAndPort endpoint = tokenMetadata.getEndpoint(entry.getKey());
            Float tokenOwnership = entry.getValue();
            if (nodeMap.containsKey(endpoint.toString()))
                nodeMap.put(endpoint.toString(), nodeMap.get(endpoint.toString()) + tokenOwnership);
            else
                nodeMap.put(endpoint.toString(), tokenOwnership);
        }
        return nodeMap;
    }

    /**
     * Calculates ownership. If there are multiple DC's and the replication strategy is DC aware then ownership will be
     * calculated per dc, i.e. each DC will have total ring ownership divided amongst its nodes. Without replication
     * total ownership will be a multiple of the number of DC's and this value will then go up within each DC depending
     * on the number of replicas within itself. For DC unaware replication strategies, ownership without replication
     * will be 100%.
     *
     * @throws IllegalStateException when node is not configured properly.
     */
    private LinkedHashMap<InetAddressAndPort, Float> getEffectiveOwnership(String keyspace)
    {
        AbstractReplicationStrategy strategy;
        if (keyspace != null)
        {
            Keyspace keyspaceInstance = Schema.instance.getKeyspaceInstance(keyspace);
            if (keyspaceInstance == null)
                throw new IllegalArgumentException("The keyspace " + keyspace + ", does not exist");

            if (keyspaceInstance.getReplicationStrategy() instanceof LocalStrategy)
                throw new IllegalStateException("Ownership values for keyspaces with LocalStrategy are meaningless");
            strategy = keyspaceInstance.getReplicationStrategy();
        }
        else
        {
            Collection<String> userKeyspaces = Schema.instance.getUserKeyspaces();

            if (!userKeyspaces.isEmpty())
            {
                keyspace = userKeyspaces.iterator().next();
                AbstractReplicationStrategy replicationStrategy = Schema.instance.getKeyspaceInstance(keyspace).getReplicationStrategy();
                for (String keyspaceName : userKeyspaces)
                {
                    if (!Schema.instance.getKeyspaceInstance(keyspaceName).getReplicationStrategy().hasSameSettings(replicationStrategy))
                        throw new IllegalStateException("Non-system keyspaces don't have the same replication settings, effective ownership information is meaningless");
                }
            }
            else
            {
                keyspace = "system_traces";
            }

            Keyspace keyspaceInstance = Schema.instance.getKeyspaceInstance(keyspace);
            if (keyspaceInstance == null)
                throw new IllegalStateException("The node does not have " + keyspace + " yet, probably still bootstrapping. Effective ownership information is meaningless.");
            strategy = keyspaceInstance.getReplicationStrategy();
        }

        TokenMetadata metadata = tokenMetadata.cloneOnlyTokenMap();

        Collection<Collection<InetAddressAndPort>> endpointsGroupedByDc = new ArrayList<>();
        // mapping of dc's to nodes, use sorted map so that we get dcs sorted
        SortedMap<String, Collection<InetAddressAndPort>> sortedDcsToEndpoints = new TreeMap<>(metadata.getTopology().getDatacenterEndpoints().asMap());
        for (Collection<InetAddressAndPort> endpoints : sortedDcsToEndpoints.values())
            endpointsGroupedByDc.add(endpoints);

        Map<Token, Float> tokenOwnership = tokenMetadata.partitioner.describeOwnership(tokenMetadata.sortedTokens());
        LinkedHashMap<InetAddressAndPort, Float> finalOwnership = Maps.newLinkedHashMap();

        RangesByEndpoint endpointToRanges = strategy.getAddressReplicas();
        // calculate ownership per dc
        for (Collection<InetAddressAndPort> endpoints : endpointsGroupedByDc)
        {
            // calculate the ownership with replication and add the endpoint to the final ownership map
            for (InetAddressAndPort endpoint : endpoints)
            {
                float ownership = 0.0f;
                for (Replica replica : endpointToRanges.get(endpoint))
                {
                    if (tokenOwnership.containsKey(replica.range().right))
                        ownership += tokenOwnership.get(replica.range().right);
                }
                finalOwnership.put(endpoint, ownership);
            }
        }
        return finalOwnership;
    }

    public LinkedHashMap<InetAddress, Float> effectiveOwnership(String keyspace) throws IllegalStateException
    {
        LinkedHashMap<InetAddressAndPort, Float> result = getEffectiveOwnership(keyspace);
        LinkedHashMap<InetAddress, Float> asInets = new LinkedHashMap<>();
        result.entrySet().stream().forEachOrdered(entry -> asInets.put(entry.getKey().getAddress(), entry.getValue()));
        return asInets;
    }

    public LinkedHashMap<String, Float> effectiveOwnershipWithPort(String keyspace) throws IllegalStateException
    {
        LinkedHashMap<InetAddressAndPort, Float> result = getEffectiveOwnership(keyspace);
        LinkedHashMap<String, Float> asStrings = new LinkedHashMap<>();
        result.entrySet().stream().forEachOrdered(entry -> asStrings.put(entry.getKey().getHostAddressAndPort(), entry.getValue()));
        return asStrings;
    }

    public List<String> getKeyspaces()
    {
        return Lists.newArrayList(Schema.instance.getKeyspaces());
    }

    public List<String> getNonSystemKeyspaces()
    {
        return Lists.newArrayList(Schema.instance.distributedKeyspaces().names());
    }

    public List<String> getNonLocalStrategyKeyspaces()
    {
        return Lists.newArrayList(Schema.instance.distributedKeyspaces().names());
    }

    public Map<String, String> getViewBuildStatuses(String keyspace, String view, boolean withPort)
    {
        Map<UUID, String> coreViewStatus = SystemDistributedKeyspace.viewStatus(keyspace, view);
        Map<InetAddressAndPort, UUID> hostIdToEndpoint = tokenMetadata.getEndpointToHostIdMapForReading();
        Map<String, String> result = new HashMap<>();

        for (Map.Entry<InetAddressAndPort, UUID> entry : hostIdToEndpoint.entrySet())
        {
            UUID hostId = entry.getValue();
            InetAddressAndPort endpoint = entry.getKey();
            result.put(endpoint.toString(withPort),
                       coreViewStatus.getOrDefault(hostId, "UNKNOWN"));
        }

        return Collections.unmodifiableMap(result);
    }

    public Map<String, String> getViewBuildStatuses(String keyspace, String view)
    {
        return getViewBuildStatuses(keyspace, view, false);
    }

    public Map<String, String> getViewBuildStatusesWithPort(String keyspace, String view)
    {
        return getViewBuildStatuses(keyspace, view, true);
    }

    public void setDynamicUpdateInterval(int dynamicUpdateInterval)
    {
        if (DatabaseDescriptor.getEndpointSnitch() instanceof DynamicEndpointSnitch)
        {

            try
            {
                updateSnitch(null, true, dynamicUpdateInterval, null, null);
            }
            catch (ClassNotFoundException e)
            {
                throw new RuntimeException(e);
            }
        }
    }

    public int getDynamicUpdateInterval()
    {
        return DatabaseDescriptor.getDynamicUpdateInterval();
    }

    public void updateSnitch(String epSnitchClassName, Boolean dynamic, Integer dynamicUpdateInterval, Integer dynamicResetInterval, Double dynamicBadnessThreshold) throws ClassNotFoundException
    {
        // apply dynamic snitch configuration
        if (dynamicUpdateInterval != null)
            DatabaseDescriptor.setDynamicUpdateInterval(dynamicUpdateInterval);
        if (dynamicResetInterval != null)
            DatabaseDescriptor.setDynamicResetInterval(dynamicResetInterval);
        if (dynamicBadnessThreshold != null)
            DatabaseDescriptor.setDynamicBadnessThreshold(dynamicBadnessThreshold);

        IEndpointSnitch oldSnitch = DatabaseDescriptor.getEndpointSnitch();

        // new snitch registers mbean during construction
        if(epSnitchClassName != null)
        {

            // need to unregister the mbean _before_ the new dynamic snitch is instantiated (and implicitly initialized
            // and its mbean registered)
            if (oldSnitch instanceof DynamicEndpointSnitch)
                ((DynamicEndpointSnitch)oldSnitch).close();

            IEndpointSnitch newSnitch;
            try
            {
                newSnitch = DatabaseDescriptor.createEndpointSnitch(dynamic != null && dynamic, epSnitchClassName);
            }
            catch (ConfigurationException e)
            {
                throw new ClassNotFoundException(e.getMessage());
            }

            if (newSnitch instanceof DynamicEndpointSnitch)
            {
                logger.info("Created new dynamic snitch {} with update-interval={}, reset-interval={}, badness-threshold={}",
                            ((DynamicEndpointSnitch)newSnitch).subsnitch.getClass().getName(), DatabaseDescriptor.getDynamicUpdateInterval(),
                            DatabaseDescriptor.getDynamicResetInterval(), DatabaseDescriptor.getDynamicBadnessThreshold());
            }
            else
            {
                logger.info("Created new non-dynamic snitch {}", newSnitch.getClass().getName());
            }

            // point snitch references to the new instance
            DatabaseDescriptor.setEndpointSnitch(newSnitch);
            for (String ks : Schema.instance.getKeyspaces())
            {
                Keyspace.open(ks).getReplicationStrategy().snitch = newSnitch;
            }
        }
        else
        {
            if (oldSnitch instanceof DynamicEndpointSnitch)
            {
                logger.info("Applying config change to dynamic snitch {} with update-interval={}, reset-interval={}, badness-threshold={}",
                            ((DynamicEndpointSnitch)oldSnitch).subsnitch.getClass().getName(), DatabaseDescriptor.getDynamicUpdateInterval(),
                            DatabaseDescriptor.getDynamicResetInterval(), DatabaseDescriptor.getDynamicBadnessThreshold());

                DynamicEndpointSnitch snitch = (DynamicEndpointSnitch)oldSnitch;
                snitch.applyConfigChanges();
            }
        }

        updateTopology();
    }

    /**
     * Send data to the endpoints that will be responsible for it in the future
     *
     * @param rangesToStreamByKeyspace keyspaces and data ranges with endpoints included for each
     * @return async Future for whether stream was success
     */
    private Future<StreamState> streamRanges(Map<String, EndpointsByReplica> rangesToStreamByKeyspace)
    {
        // First, we build a list of ranges to stream to each host, per table
        Map<String, RangesByEndpoint> sessionsToStreamByKeyspace = new HashMap<>();

        for (Map.Entry<String, EndpointsByReplica> entry : rangesToStreamByKeyspace.entrySet())
        {
            String keyspace = entry.getKey();
            EndpointsByReplica rangesWithEndpoints = entry.getValue();

            if (rangesWithEndpoints.isEmpty())
                continue;

            //Description is always Unbootstrap? Is that right?
            Map<InetAddressAndPort, Set<Range<Token>>> transferredRangePerKeyspace = SystemKeyspace.getTransferredRanges("Unbootstrap",
                                                                                                                         keyspace,
                                                                                                                         StorageService.instance.getTokenMetadata().partitioner);
            RangesByEndpoint.Builder replicasPerEndpoint = new RangesByEndpoint.Builder();
            for (Map.Entry<Replica, Replica> endPointEntry : rangesWithEndpoints.flattenEntries())
            {
                Replica local = endPointEntry.getKey();
                Replica remote = endPointEntry.getValue();
                Set<Range<Token>> transferredRanges = transferredRangePerKeyspace.get(remote.endpoint());
                if (transferredRanges != null && transferredRanges.contains(local.range()))
                {
                    logger.debug("Skipping transferred range {} of keyspace {}, endpoint {}", local, keyspace, remote);
                    continue;
                }

                replicasPerEndpoint.put(remote.endpoint(), remote.decorateSubrange(local.range()));
            }

            sessionsToStreamByKeyspace.put(keyspace, replicasPerEndpoint.build());
        }

        StreamPlan streamPlan = new StreamPlan(StreamOperation.DECOMMISSION);

        // Vinculate StreamStateStore to current StreamPlan to update transferred rangeas per StreamSession
        streamPlan.listeners(streamStateStore);

        for (Map.Entry<String, RangesByEndpoint> entry : sessionsToStreamByKeyspace.entrySet())
        {
            String keyspaceName = entry.getKey();
            RangesByEndpoint replicasPerEndpoint = entry.getValue();

            for (Map.Entry<InetAddressAndPort, RangesAtEndpoint> rangesEntry : replicasPerEndpoint.asMap().entrySet())
            {
                RangesAtEndpoint replicas = rangesEntry.getValue();
                InetAddressAndPort newEndpoint = rangesEntry.getKey();

                // TODO each call to transferRanges re-flushes, this is potentially a lot of waste
                streamPlan.transferRanges(newEndpoint, keyspaceName, replicas);
            }
        }
        return streamPlan.execute();
    }

    public void bulkLoad(String directory)
    {
        try
        {
            bulkLoadInternal(directory).get();
        }
        catch (Exception e)
        {
            throw new RuntimeException(e);
        }
    }

    public String bulkLoadAsync(String directory)
    {
        return bulkLoadInternal(directory).planId.toString();
    }

    private StreamResultFuture bulkLoadInternal(String directory)
    {
        File dir = new File(directory);

        if (!dir.exists() || !dir.isDirectory())
            throw new IllegalArgumentException("Invalid directory " + directory);

        SSTableLoader.Client client = new SSTableLoader.Client()
        {
            private String keyspace;

            public void init(String keyspace)
            {
                this.keyspace = keyspace;
                try
                {
                    for (Map.Entry<Range<Token>, EndpointsForRange> entry : StorageService.instance.getRangeToAddressMap(keyspace).entrySet())
                    {
                        Range<Token> range = entry.getKey();
                        EndpointsForRange replicas = entry.getValue();
                        Replicas.temporaryAssertFull(replicas);
                        for (InetAddressAndPort endpoint : replicas.endpoints())
                            addRangeForEndpoint(range, endpoint);
                    }
                }
                catch (Exception e)
                {
                    throw new RuntimeException(e);
                }
            }

            public TableMetadataRef getTableMetadata(String tableName)
            {
                return Schema.instance.getTableMetadataRef(keyspace, tableName);
            }
        };

        return new SSTableLoader(dir, client, new OutputHandler.LogOutput()).stream();
    }

    public void rescheduleFailedDeletions()
    {
        LifecycleTransaction.rescheduleFailedDeletions();
    }

    /**
     * #{@inheritDoc}
     */
    @Deprecated
    public void loadNewSSTables(String ksName, String cfName)
    {
        if (!isInitialized())
            throw new RuntimeException("Not yet initialized, can't load new sstables");
        verifyKeyspaceIsValid(ksName);
        ColumnFamilyStore.loadNewSSTables(ksName, cfName);
    }

    /**
     * #{@inheritDoc}
     */
    public List<String> sampleKeyRange() // do not rename to getter - see CASSANDRA-4452 for details
    {
        List<DecoratedKey> keys = new ArrayList<>();
        for (Keyspace keyspace : Keyspace.nonLocalStrategy())
        {
            for (Range<Token> range : getPrimaryRangesForEndpoint(keyspace.getName(), FBUtilities.getBroadcastAddressAndPort()))
                keys.addAll(keySamples(keyspace.getColumnFamilyStores(), range));
        }

        List<String> sampledKeys = new ArrayList<>(keys.size());
        for (DecoratedKey key : keys)
            sampledKeys.add(key.getToken().toString());
        return sampledKeys;
    }

    /*
     * { "sampler_name": [ {table: "", count: i, error: i, value: ""}, ... ] }
     */
    @Override
    public Map<String, List<CompositeData>> samplePartitions(int durationMillis, int capacity, int count,
            List<String> samplers) throws OpenDataException
    {
        ConcurrentHashMap<String, List<CompositeData>> result = new ConcurrentHashMap<>();
        for (String sampler : samplers)
        {
            for (ColumnFamilyStore table : ColumnFamilyStore.all())
            {
                table.beginLocalSampling(sampler, capacity, durationMillis);
            }
        }
        Uninterruptibles.sleepUninterruptibly(durationMillis, MILLISECONDS);

        for (String sampler : samplers)
        {
            List<CompositeData> topk = new ArrayList<>();
            for (ColumnFamilyStore table : ColumnFamilyStore.all())
            {
                topk.addAll(table.finishLocalSampling(sampler, count));
            }
            Collections.sort(topk, new Ordering<CompositeData>()
            {
                public int compare(CompositeData left, CompositeData right)
                {
                    return Long.compare((long) right.get("count"), (long) left.get("count"));
                }
            });
            // sublist is not serializable for jmx
            topk = new ArrayList<>(topk.subList(0, Math.min(topk.size(), count)));
            result.put(sampler, topk);
        }
        return result;
    }

    public void rebuildSecondaryIndex(String ksName, String cfName, String... idxNames)
    {
        String[] indices = asList(idxNames).stream()
                                           .map(p -> isIndexColumnFamily(p) ? getIndexName(p) : p)
                                           .collect(toList())
                                           .toArray(new String[idxNames.length]);

        ColumnFamilyStore.rebuildSecondaryIndex(ksName, cfName, indices);
    }

    public void resetLocalSchema() throws IOException
    {
        Schema.instance.resetLocalSchema();
    }

    public void reloadLocalSchema()
    {
        Schema.instance.reloadSchemaAndAnnounceVersion();
    }

    public void setTraceProbability(double probability)
    {
        this.traceProbability = probability;
    }

    public double getTraceProbability()
    {
        return traceProbability;
    }

    public boolean shouldTraceProbablistically()
    {
        return traceProbability != 0 && ThreadLocalRandom.current().nextDouble() < traceProbability;
    }

    public void disableAutoCompaction(String ks, String... tables) throws IOException
    {
        for (ColumnFamilyStore cfs : getValidColumnFamilies(true, true, ks, tables))
        {
            cfs.disableAutoCompaction();
        }
    }

    public synchronized void enableAutoCompaction(String ks, String... tables) throws IOException
    {
        checkServiceAllowedToStart("auto compaction");

        for (ColumnFamilyStore cfs : getValidColumnFamilies(true, true, ks, tables))
        {
            cfs.enableAutoCompaction();
        }
    }

    public Map<String, Boolean> getAutoCompactionStatus(String ks, String... tables) throws IOException
    {
        Map<String, Boolean> status = new HashMap<String, Boolean>();
        for (ColumnFamilyStore cfs : getValidColumnFamilies(true, true, ks, tables))
            status.put(cfs.getTableName(), cfs.isAutoCompactionDisabled());
        return status;
    }

    /** Returns the name of the cluster */
    public String getClusterName()
    {
        return DatabaseDescriptor.getClusterName();
    }

    /** Returns the cluster partitioner */
    public String getPartitionerName()
    {
        return DatabaseDescriptor.getPartitionerName();
    }

    /** Negative number for disabled */
    public void setSSTablePreemptiveOpenIntervalInMB(int intervalInMB)
    {
        DatabaseDescriptor.setSSTablePreemptiveOpenIntervalInMiB(intervalInMB);
    }

    /** This method can return negative number for disabled */
    public int getSSTablePreemptiveOpenIntervalInMB()
    {
        return DatabaseDescriptor.getSSTablePreemptiveOpenIntervalInMiB();
    }

    public boolean getMigrateKeycacheOnCompaction()
    {
        return DatabaseDescriptor.shouldMigrateKeycacheOnCompaction();
    }

    public void setMigrateKeycacheOnCompaction(boolean invalidateKeyCacheOnCompaction)
    {
        DatabaseDescriptor.setMigrateKeycacheOnCompaction(invalidateKeyCacheOnCompaction);
    }

    public int getTombstoneWarnThreshold()
    {
        return DatabaseDescriptor.getTombstoneWarnThreshold();
    }

    public void setTombstoneWarnThreshold(int threshold)
    {
        DatabaseDescriptor.setTombstoneWarnThreshold(threshold);
        logger.info("updated tombstone_warn_threshold to {}", threshold);
    }

    public int getTombstoneFailureThreshold()
    {
        return DatabaseDescriptor.getTombstoneFailureThreshold();
    }

    public void setTombstoneFailureThreshold(int threshold)
    {
        DatabaseDescriptor.setTombstoneFailureThreshold(threshold);
        logger.info("updated tombstone_failure_threshold to {}", threshold);
    }

    public int getCachedReplicaRowsWarnThreshold()
    {
        return DatabaseDescriptor.getCachedReplicaRowsWarnThreshold();
    }

    public void setCachedReplicaRowsWarnThreshold(int threshold)
    {
        DatabaseDescriptor.setCachedReplicaRowsWarnThreshold(threshold);
        logger.info("updated replica_filtering_protection.cached_rows_warn_threshold to {}", threshold);
    }

    public int getCachedReplicaRowsFailThreshold()
    {
        return DatabaseDescriptor.getCachedReplicaRowsFailThreshold();
    }

    public void setCachedReplicaRowsFailThreshold(int threshold)
    {
        DatabaseDescriptor.setCachedReplicaRowsFailThreshold(threshold);
        logger.info("updated replica_filtering_protection.cached_rows_fail_threshold to {}", threshold);
    }

    public int getColumnIndexSizeInKiB()
    {
        return DatabaseDescriptor.getColumnIndexSizeInKiB();
    }

    public void setColumnIndexSize(int columnIndexSizeInKB)
    {
        int oldValueInKiB = DatabaseDescriptor.getColumnIndexSizeInKiB();
        DatabaseDescriptor.setColumnIndexSize(columnIndexSizeInKB);
        logger.info("Updated column_index_size to {} KiB (was {} KiB)", columnIndexSizeInKB, oldValueInKiB);
    }

    public int getColumnIndexCacheSize()
    {
        return DatabaseDescriptor.getColumnIndexCacheSizeInKiB();
    }

    public void setColumnIndexCacheSize(int cacheSizeInKB)
    {
        DatabaseDescriptor.setColumnIndexCacheSize(cacheSizeInKB);
        logger.info("Updated column_index_cache_size to {}", cacheSizeInKB);
    }

    public int getBatchSizeFailureThreshold()
    {
        return DatabaseDescriptor.getBatchSizeFailThresholdInKiB();
    }

    public void setBatchSizeFailureThreshold(int threshold)
    {
        DatabaseDescriptor.setBatchSizeFailThresholdInKiB(threshold);
        logger.info("updated batch_size_fail_threshold to {}", threshold);
    }

    public int getBatchSizeWarnThreshold()
    {
        return DatabaseDescriptor.getBatchSizeWarnThresholdInKiB();
    }

    public void setBatchSizeWarnThreshold(int threshold)
    {
        DatabaseDescriptor.setBatchSizeWarnThresholdInKiB(threshold);
        logger.info("Updated batch_size_warn_threshold to {}", threshold);
    }

    public int getInitialRangeTombstoneListAllocationSize()
    {
        return DatabaseDescriptor.getInitialRangeTombstoneListAllocationSize();
    }

    public void setInitialRangeTombstoneListAllocationSize(int size)
    {
        if (size < 0 || size > 1024)
        {
            throw new IllegalStateException("Not updating initial_range_tombstone_allocation_size as it must be in the range [0, 1024] inclusive");
        }
        int originalSize = DatabaseDescriptor.getInitialRangeTombstoneListAllocationSize();
        DatabaseDescriptor.setInitialRangeTombstoneListAllocationSize(size);
        logger.info("Updated initial_range_tombstone_allocation_size from {} to {}", originalSize, size);
    }

    public double getRangeTombstoneResizeListGrowthFactor()
    {
        return DatabaseDescriptor.getRangeTombstoneListGrowthFactor();
    }

    public void setRangeTombstoneListResizeGrowthFactor(double growthFactor) throws IllegalStateException
    {
        if (growthFactor < 1.2 || growthFactor > 5)
        {
            throw new IllegalStateException("Not updating range_tombstone_resize_factor as growth factor must be in the range [1.2, 5.0] inclusive");
        }
        else
        {
            double originalGrowthFactor = DatabaseDescriptor.getRangeTombstoneListGrowthFactor();
            DatabaseDescriptor.setRangeTombstoneListGrowthFactor(growthFactor);
            logger.info("Updated range_tombstone_resize_factor from {} to {}", originalGrowthFactor, growthFactor);
        }
    }

    public boolean getTransferHintsOnDecommission()
    {
        return DatabaseDescriptor.getTransferHintsOnDecommission();
    }

    public void setTransferHintsOnDecommission(boolean enabled)
    {
        DatabaseDescriptor.setTransferHintsOnDecommission(enabled);
        logger.info("updated transfer_hints_on_decommission to {}", enabled);
    }

    public void setHintedHandoffThrottleInKB(int throttleInKB)
    {
        DatabaseDescriptor.setHintedHandoffThrottleInKiB(throttleInKB);
        logger.info("updated hinted_handoff_throttle to {} KiB", throttleInKB);
    }

    @Override
    public void clearConnectionHistory()
    {
        daemon.clearConnectionHistory();
        logger.info("Cleared connection history");
    }
    public void disableAuditLog()
    {
        AuditLogManager.instance.disableAuditLog();
        logger.info("Auditlog is disabled");
    }

    @Deprecated
    public void enableAuditLog(String loggerName, String includedKeyspaces, String excludedKeyspaces, String includedCategories, String excludedCategories,
                               String includedUsers, String excludedUsers) throws ConfigurationException, IllegalStateException
    {
        enableAuditLog(loggerName, Collections.emptyMap(), includedKeyspaces, excludedKeyspaces, includedCategories, excludedCategories, includedUsers, excludedUsers,
                       Integer.MIN_VALUE, null, null, Long.MIN_VALUE, Integer.MIN_VALUE, null);
    }

    public void enableAuditLog(String loggerName, String includedKeyspaces, String excludedKeyspaces, String includedCategories, String excludedCategories,
                               String includedUsers, String excludedUsers, Integer maxArchiveRetries, Boolean block, String rollCycle,
                               Long maxLogSize, Integer maxQueueWeight, String archiveCommand) throws IllegalStateException
    {
        enableAuditLog(loggerName, Collections.emptyMap(), includedKeyspaces, excludedKeyspaces, includedCategories, excludedCategories, includedUsers, excludedUsers,
                       maxArchiveRetries, block, rollCycle, maxLogSize, maxQueueWeight, archiveCommand);
    }

    @Deprecated
    public void enableAuditLog(String loggerName, Map<String, String> parameters, String includedKeyspaces, String excludedKeyspaces, String includedCategories, String excludedCategories,
                               String includedUsers, String excludedUsers) throws ConfigurationException, IllegalStateException
    {
        enableAuditLog(loggerName, parameters, includedKeyspaces, excludedKeyspaces, includedCategories, excludedCategories, includedUsers, excludedUsers,
                       Integer.MIN_VALUE, null, null, Long.MIN_VALUE, Integer.MIN_VALUE, null);
    }

    public void enableAuditLog(String loggerName, Map<String, String> parameters, String includedKeyspaces, String excludedKeyspaces, String includedCategories, String excludedCategories,
                               String includedUsers, String excludedUsers, Integer maxArchiveRetries, Boolean block, String rollCycle,
                               Long maxLogSize, Integer maxQueueWeight, String archiveCommand) throws IllegalStateException
    {
        AuditLogOptions auditOptions = DatabaseDescriptor.getAuditLoggingOptions();
        if (archiveCommand != null && !auditOptions.allow_nodetool_archive_command)
            throw new ConfigurationException("Can't enable audit log archiving via nodetool unless audit_logging_options.allow_nodetool_archive_command is set to true");

        final AuditLogOptions options = new AuditLogOptions.Builder(auditOptions)
                                        .withEnabled(true)
                                        .withLogger(loggerName, parameters)
                                        .withIncludedKeyspaces(includedKeyspaces)
                                        .withExcludedKeyspaces(excludedKeyspaces)
                                        .withIncludedCategories(includedCategories)
                                        .withExcludedCategories(excludedCategories)
                                        .withIncludedUsers(includedUsers)
                                        .withExcludedUsers(excludedUsers)
                                        .withMaxArchiveRetries(maxArchiveRetries)
                                        .withBlock(block)
                                        .withRollCycle(rollCycle)
                                        .withMaxLogSize(maxLogSize)
                                        .withMaxQueueWeight(maxQueueWeight)
                                        .withArchiveCommand(archiveCommand)
                                        .build();

        AuditLogManager.instance.enable(options);
        logger.info("AuditLog is enabled with configuration: {}", options);
    }

    public boolean isAuditLogEnabled()
    {
        return AuditLogManager.instance.isEnabled();
    }

    public String getCorruptedTombstoneStrategy()
    {
        return DatabaseDescriptor.getCorruptedTombstoneStrategy().toString();
    }

    public void setCorruptedTombstoneStrategy(String strategy)
    {
        DatabaseDescriptor.setCorruptedTombstoneStrategy(Config.CorruptedTombstoneStrategy.valueOf(strategy));
        logger.info("Setting corrupted tombstone strategy to {}", strategy);
    }

    @Override
    public long getNativeTransportMaxConcurrentRequestsInBytes()
    {
        return ClientResourceLimits.getGlobalLimit();
    }

    @Override
    public void setNativeTransportMaxConcurrentRequestsInBytes(long newLimit)
    {
        ClientResourceLimits.setGlobalLimit(newLimit);
    }

    @Override
    public long getNativeTransportMaxConcurrentRequestsInBytesPerIp()
    {
        return ClientResourceLimits.getEndpointLimit();
    }

    @Override
    public void setNativeTransportMaxConcurrentRequestsInBytesPerIp(long newLimit)
    {
        ClientResourceLimits.setEndpointLimit(newLimit);
    }

    @Override
    public int getNativeTransportMaxRequestsPerSecond()
    {
        return ClientResourceLimits.getNativeTransportMaxRequestsPerSecond();
    }

    @Override
    public void setNativeTransportMaxRequestsPerSecond(int newPerSecond)
    {
        ClientResourceLimits.setNativeTransportMaxRequestsPerSecond(newPerSecond);
    }

    @Override
    public void setNativeTransportRateLimitingEnabled(boolean enabled)
    {
        DatabaseDescriptor.setNativeTransportRateLimitingEnabled(enabled);
    }

    @Override
    public boolean getNativeTransportRateLimitingEnabled()
    {
        return DatabaseDescriptor.getNativeTransportRateLimitingEnabled();
    }

    @VisibleForTesting
    public void shutdownServer()
    {
        if (drainOnShutdown != null)
        {
            Runtime.getRuntime().removeShutdownHook(drainOnShutdown);
        }
    }

    @Override
    public void enableFullQueryLogger(String path, String rollCycle, Boolean blocking, int maxQueueWeight, long maxLogSize, String archiveCommand, int maxArchiveRetries)
    {
        FullQueryLoggerOptions fqlOptions = DatabaseDescriptor.getFullQueryLogOptions();
        path = path != null ? path : fqlOptions.log_dir;
        rollCycle = rollCycle != null ? rollCycle : fqlOptions.roll_cycle;
        blocking = blocking != null ? blocking : fqlOptions.block;
        maxQueueWeight = maxQueueWeight != Integer.MIN_VALUE ? maxQueueWeight : fqlOptions.max_queue_weight;
        maxLogSize = maxLogSize != Long.MIN_VALUE ? maxLogSize : fqlOptions.max_log_size;
        if (archiveCommand != null && !fqlOptions.allow_nodetool_archive_command)
            throw new ConfigurationException("Can't enable full query log archiving via nodetool unless full_query_logging_options.allow_nodetool_archive_command is set to true");
        archiveCommand = archiveCommand != null ? archiveCommand : fqlOptions.archive_command;
        maxArchiveRetries = maxArchiveRetries != Integer.MIN_VALUE ? maxArchiveRetries : fqlOptions.max_archive_retries;

        Preconditions.checkNotNull(path, "cassandra.yaml did not set log_dir and not set as parameter");
        FullQueryLogger.instance.enableWithoutClean(File.getPath(path), rollCycle, blocking, maxQueueWeight, maxLogSize, archiveCommand, maxArchiveRetries);
    }

    @Override
    public void resetFullQueryLogger()
    {
        FullQueryLogger.instance.reset(DatabaseDescriptor.getFullQueryLogOptions().log_dir);
    }

    @Override
    public void stopFullQueryLogger()
    {
        FullQueryLogger.instance.stop();
    }

    @Override
    public boolean isFullQueryLogEnabled()
    {
        return FullQueryLogger.instance.isEnabled();
    }

    @Override
    public CompositeData getFullQueryLoggerOptions()
    {
        return FullQueryLoggerOptionsCompositeData.toCompositeData(FullQueryLogger.instance.getFullQueryLoggerOptions());
    }

    @Override
    public Map<String, Set<InetAddress>> getOutstandingSchemaVersions()
    {
        Map<UUID, Set<InetAddressAndPort>> outstanding = Schema.instance.getOutstandingSchemaVersions();
        return outstanding.entrySet().stream().collect(Collectors.toMap(e -> e.getKey().toString(),
                                                                        e -> e.getValue().stream().map(InetSocketAddress::getAddress).collect(Collectors.toSet())));
    }

    @Override
    public Map<String, Set<String>> getOutstandingSchemaVersionsWithPort()
    {
        Map<UUID, Set<InetAddressAndPort>> outstanding = Schema.instance.getOutstandingSchemaVersions();
        return outstanding.entrySet().stream().collect(Collectors.toMap(e -> e.getKey().toString(),
                                                                        e -> e.getValue().stream().map(Object::toString).collect(Collectors.toSet())));
    }

    public boolean autoOptimiseIncRepairStreams()
    {
        return DatabaseDescriptor.autoOptimiseIncRepairStreams();
    }

    public void setAutoOptimiseIncRepairStreams(boolean enabled)
    {
        DatabaseDescriptor.setAutoOptimiseIncRepairStreams(enabled);
    }

    public boolean autoOptimiseFullRepairStreams()
    {
        return DatabaseDescriptor.autoOptimiseFullRepairStreams();
    }

    public void setAutoOptimiseFullRepairStreams(boolean enabled)
    {
        DatabaseDescriptor.setAutoOptimiseFullRepairStreams(enabled);
    }

    public boolean autoOptimisePreviewRepairStreams()
    {
        return DatabaseDescriptor.autoOptimisePreviewRepairStreams();
    }

    public void setAutoOptimisePreviewRepairStreams(boolean enabled)
    {
        DatabaseDescriptor.setAutoOptimisePreviewRepairStreams(enabled);
    }

    @Deprecated
    public int getTableCountWarnThreshold()
    {
        return DatabaseDescriptor.tableCountWarnThreshold();
    }

    @Deprecated
    public void setTableCountWarnThreshold(int value)
    {
        if (value < 0)
            throw new IllegalStateException("Table count warn threshold should be positive, not "+value);
        logger.info("Changing table count warn threshold from {} to {}", getTableCountWarnThreshold(), value);
        DatabaseDescriptor.setTableCountWarnThreshold(value);
    }

    @Deprecated
    public int getKeyspaceCountWarnThreshold()
    {
        return DatabaseDescriptor.keyspaceCountWarnThreshold();
    }

    @Deprecated
    public void setKeyspaceCountWarnThreshold(int value)
    {
        if (value < 0)
            throw new IllegalStateException("Keyspace count warn threshold should be positive, not "+value);
        logger.info("Changing keyspace count warn threshold from {} to {}", getKeyspaceCountWarnThreshold(), value);
        DatabaseDescriptor.setKeyspaceCountWarnThreshold(value);
    }

    public void setCompactionTombstoneWarningThreshold(int count)
    {
        if (count < 0)
            throw new IllegalStateException("compaction tombstone warning threshold needs to be >= 0, not "+count);
        logger.info("Setting compaction_tombstone_warning_threshold to {}", count);
        DatabaseDescriptor.setCompactionTombstoneWarningThreshold(count);
    }

    public int getCompactionTombstoneWarningThreshold()
    {
        return DatabaseDescriptor.getCompactionTombstoneWarningThreshold();
    }

    public void addSnapshot(TableSnapshot snapshot) {
        snapshotManager.addSnapshot(snapshot);
    }

    @Override
    public boolean getReadThresholdsEnabled()
    {
        return DatabaseDescriptor.getReadThresholdsEnabled();
    }

    @Override
    public void setReadThresholdsEnabled(boolean value)
    {
        DatabaseDescriptor.setReadThresholdsEnabled(value);
    }

    @Override
    public String getCoordinatorLargeReadWarnThreshold()
    {
        return toString(DatabaseDescriptor.getCoordinatorReadSizeWarnThreshold());
    }

    @Override
    public void setCoordinatorLargeReadWarnThreshold(String threshold)
    {
        DatabaseDescriptor.setCoordinatorReadSizeWarnThreshold(parseDataStorageSpec(threshold));
    }

    @Override
    public String getCoordinatorLargeReadAbortThreshold()
    {
        return toString(DatabaseDescriptor.getCoordinatorReadSizeFailThreshold());
    }

    @Override
    public void setCoordinatorLargeReadAbortThreshold(String threshold)
    {
        DatabaseDescriptor.setCoordinatorReadSizeFailThreshold(parseDataStorageSpec(threshold));
    }

    @Override
    public String getLocalReadTooLargeWarnThreshold()
    {
        return toString(DatabaseDescriptor.getLocalReadSizeWarnThreshold());
    }

    @Override
    public void setLocalReadTooLargeWarnThreshold(String threshold)
    {
        DatabaseDescriptor.setLocalReadSizeWarnThreshold(parseDataStorageSpec(threshold));
    }

    @Override
    public String getLocalReadTooLargeAbortThreshold()
    {
        return toString(DatabaseDescriptor.getLocalReadSizeFailThreshold());
    }

    @Override
    public void setLocalReadTooLargeAbortThreshold(String threshold)
    {
        DatabaseDescriptor.setLocalReadSizeFailThreshold(parseDataStorageSpec(threshold));
    }

    @Override
    public String getRowIndexReadSizeWarnThreshold()
    {
        return toString(DatabaseDescriptor.getRowIndexReadSizeWarnThreshold());
    }

    @Override
    public void setRowIndexReadSizeWarnThreshold(String threshold)
    {
        DatabaseDescriptor.setRowIndexReadSizeWarnThreshold(parseDataStorageSpec(threshold));
    }

    @Override
    public String getRowIndexReadSizeAbortThreshold()
    {
        return toString(DatabaseDescriptor.getRowIndexReadSizeFailThreshold());
    }

    @Override
    public void setRowIndexReadSizeAbortThreshold(String threshold)
    {
        DatabaseDescriptor.setRowIndexReadSizeFailThreshold(parseDataStorageSpec(threshold));
    }

    private static String toString(DataStorageSpec value)
    {
        return value == null ? null : value.toString();
    }

    public void setDefaultKeyspaceReplicationFactor(int value)
    {
        DatabaseDescriptor.setDefaultKeyspaceRF(value);
        logger.info("set default keyspace rf to {}", value);
    }

    private static DataStorageSpec.LongBytesBound parseDataStorageSpec(String threshold)
    {
        return threshold == null
               ? null
               : new DataStorageSpec.LongBytesBound(threshold);
    }

    public int getDefaultKeyspaceReplicationFactor()
    {
        return DatabaseDescriptor.getDefaultKeyspaceRF();
    }

    public boolean getSkipPaxosRepairOnTopologyChange()
    {
        return DatabaseDescriptor.skipPaxosRepairOnTopologyChange();
    }

    public void setSkipPaxosRepairOnTopologyChange(boolean v)
    {
        DatabaseDescriptor.setSkipPaxosRepairOnTopologyChange(v);
        logger.info("paxos skip topology change repair {} via jmx", v ? "enabled" : "disabled");
    }

    public String getSkipPaxosRepairOnTopologyChangeKeyspaces()
    {
        return Joiner.on(',').join(DatabaseDescriptor.skipPaxosRepairOnTopologyChangeKeyspaces());
    }

    public void setSkipPaxosRepairOnTopologyChangeKeyspaces(String v)
    {
        DatabaseDescriptor.setSkipPaxosRepairOnTopologyChangeKeyspaces(v);
        logger.info("paxos skip topology change repair keyspaces set to  {} via jmx", v);
    }

    public boolean getPaxosAutoRepairsEnabled()
    {
        return PaxosState.uncommittedTracker().isAutoRepairsEnabled();
    }

    public void setPaxosAutoRepairsEnabled(boolean enabled)
    {
        PaxosState.uncommittedTracker().setAutoRepairsEnabled(enabled);
        logger.info("paxos auto repairs {} via jmx", enabled ? "enabled" : "disabled");
    }

    public boolean getPaxosStateFlushEnabled()
    {
        return PaxosState.uncommittedTracker().isStateFlushEnabled();
    }

    public void setPaxosStateFlushEnabled(boolean enabled)
    {
        PaxosState.uncommittedTracker().setStateFlushEnabled(enabled);
        logger.info("paxos state flush {} via jmx", enabled ? "enabled" : "disabled");
    }

    public List<String> getPaxosAutoRepairTables()
    {
        Set<TableId> tableIds = PaxosState.uncommittedTracker().tableIds();
        List<String> tables = new ArrayList<>(tableIds.size());
        for (TableId tableId : tableIds)
        {
            TableMetadata table = Schema.instance.getTableMetadata(tableId);
            if (table == null)
                continue;
            tables.add(table.keyspace + '.' + table.name);
        }
        return tables;
    }

    public long getPaxosPurgeGraceSeconds()
    {
        return DatabaseDescriptor.getPaxosPurgeGrace(SECONDS);
    }

    public void setPaxosPurgeGraceSeconds(long v)
    {
        DatabaseDescriptor.setPaxosPurgeGrace(v);
        logger.info("paxos purging grace seconds set to {} via jmx", v);
    }

    public String getPaxosOnLinearizabilityViolations()
    {
        return DatabaseDescriptor.paxosOnLinearizabilityViolations().toString();
    }

    public void setPaxosOnLinearizabilityViolations(String v)
    {
        DatabaseDescriptor.setPaxosOnLinearizabilityViolations(Config.PaxosOnLinearizabilityViolation.valueOf(v));
        logger.info("paxos on linearizability violations {} via jmx", v);
    }

    public String getPaxosStatePurging()
    {
        return DatabaseDescriptor.paxosStatePurging().name();
    }

    public void setPaxosStatePurging(String v)
    {
        DatabaseDescriptor.setPaxosStatePurging(PaxosStatePurging.valueOf(v));
        logger.info("paxos state purging {} via jmx", v);
    }

    public boolean getPaxosRepairEnabled()
    {
        return DatabaseDescriptor.paxosRepairEnabled();
    }

    public void setPaxosRepairEnabled(boolean enabled)
    {
        DatabaseDescriptor.setPaxosRepairEnabled(enabled);
        logger.info("paxos repair {} via jmx", enabled ? "enabled" : "disabled");
    }

    public boolean getPaxosDcLocalCommitEnabled()
    {
        return PaxosCommit.getEnableDcLocalCommit();
    }

    public void setPaxosDcLocalCommitEnabled(boolean enabled)
    {
        PaxosCommit.setEnableDcLocalCommit(enabled);
        logger.info("paxos dc local commit {} via jmx", enabled ? "enabled" : "disabled");
    }

    public String getPaxosBallotLowBound(String ksName, String tblName, String key)
    {
        Keyspace keyspace = Keyspace.open(ksName);
        if (keyspace == null)
            throw new IllegalArgumentException("Unknown keyspace '" + ksName + "'");

        ColumnFamilyStore cfs = keyspace.getColumnFamilyStore(tblName);
        if (cfs == null)
            throw new IllegalArgumentException("Unknown table '" + tblName + "' in keyspace '" + ksName + "'");

        TableMetadata table = cfs.metadata.get();
        DecoratedKey dk = table.partitioner.decorateKey(table.partitionKeyType.fromString(key));
        return cfs.getPaxosRepairHistory().ballotForToken(dk.getToken()).toString();
    }

    public Long getRepairRpcTimeout()
    {
        return DatabaseDescriptor.getRepairRpcTimeout(MILLISECONDS);
    }

    public void setRepairRpcTimeout(Long timeoutInMillis)
    {
        Preconditions.checkState(timeoutInMillis > 0);
        DatabaseDescriptor.setRepairRpcTimeout(timeoutInMillis);
        logger.info("RepairRpcTimeout set to {}ms via JMX", timeoutInMillis);
    }
    public void evictHungRepairs()
    {
        logger.info("StorageService#clearPaxosRateLimiters called via jmx");
        Paxos.evictHungRepairs();
    }

    public void clearPaxosRepairs()
    {
        logger.info("StorageService#clearPaxosRepairs called via jmx");
        PaxosTableRepairs.clearRepairs();
    }

    public void setSkipPaxosRepairCompatibilityCheck(boolean v)
    {
        PaxosRepair.setSkipPaxosRepairCompatibilityCheck(v);
        logger.info("SkipPaxosRepairCompatibilityCheck set to {} via jmx", v);
    }

    public boolean getSkipPaxosRepairCompatibilityCheck()
    {
        return PaxosRepair.getSkipPaxosRepairCompatibilityCheck();
    }

    @Override
    public boolean topPartitionsEnabled()
    {
        return DatabaseDescriptor.topPartitionsEnabled();
    }

    @Override
    public int getMaxTopSizePartitionCount()
    {
        return DatabaseDescriptor.getMaxTopSizePartitionCount();
    }

    @Override
    public void setMaxTopSizePartitionCount(int value)
    {
        DatabaseDescriptor.setMaxTopSizePartitionCount(value);
    }

    @Override
    public int getMaxTopTombstonePartitionCount()
    {
        return DatabaseDescriptor.getMaxTopTombstonePartitionCount();
    }

    @Override
    public void setMaxTopTombstonePartitionCount(int value)
    {
        DatabaseDescriptor.setMaxTopTombstonePartitionCount(value);
    }

    @Override
    public String getMinTrackedPartitionSize()
    {
        return DatabaseDescriptor.getMinTrackedPartitionSizeInBytes().toString();
    }

    @Override
    public void setMinTrackedPartitionSize(String value)
    {
        DatabaseDescriptor.setMinTrackedPartitionSizeInBytes(parseDataStorageSpec(value));
    }

    @Override
    public long getMinTrackedPartitionTombstoneCount()
    {
        return DatabaseDescriptor.getMinTrackedPartitionTombstoneCount();
    }

    @Override
    public void setMinTrackedPartitionTombstoneCount(long value)
    {
        DatabaseDescriptor.setMinTrackedPartitionTombstoneCount(value);
    }
}<|MERGE_RESOLUTION|>--- conflicted
+++ resolved
@@ -387,11 +387,7 @@
     /* the probability for tracing any particular request, 0 disables tracing and 1 enables for all */
     private double traceProbability = 0.0;
 
-<<<<<<< HEAD
-    private enum Mode { STARTING, NORMAL, JOINING, LEAVING, DECOMMISSIONED, MOVING, DRAINING, DRAINED }
-=======
-    public static enum Mode { STARTING, NORMAL, JOINING, LEAVING, DECOMMISSIONED, MOVING, DRAINING, DRAINED }
->>>>>>> 0974a365
+    public enum Mode { STARTING, NORMAL, JOINING, LEAVING, DECOMMISSIONED, MOVING, DRAINING, DRAINED }
     private volatile Mode operationMode = Mode.STARTING;
 
     /* Used for tracking drain progress */
@@ -5072,7 +5068,7 @@
         logger.debug("waiting for batch log processing.");
         batchlogReplay.get();
 
-        Future<?> hintsSuccess = Futures.immediateFuture(null);
+        Future<?> hintsSuccess = ImmediateFuture.success(null);
 
         if (DatabaseDescriptor.getTransferHintsOnDecommission())
         {
@@ -5086,7 +5082,6 @@
             HintsService.instance.pauseDispatch();
             HintsService.instance.deleteAllHints();
         }
-
 
         // wait for the transfer runnables to signal the latch.
         logger.debug("waiting for stream acks.");
@@ -6359,6 +6354,12 @@
         }
     }
 
+    public void setHintedHandoffThrottleInKB(int throttleInKB)
+    {
+        DatabaseDescriptor.setHintedHandoffThrottleInKiB(throttleInKB);
+        logger.info("updated hinted_handoff_throttle to {} KiB", throttleInKB);
+    }
+
     public boolean getTransferHintsOnDecommission()
     {
         return DatabaseDescriptor.getTransferHintsOnDecommission();
@@ -6368,12 +6369,6 @@
     {
         DatabaseDescriptor.setTransferHintsOnDecommission(enabled);
         logger.info("updated transfer_hints_on_decommission to {}", enabled);
-    }
-
-    public void setHintedHandoffThrottleInKB(int throttleInKB)
-    {
-        DatabaseDescriptor.setHintedHandoffThrottleInKiB(throttleInKB);
-        logger.info("updated hinted_handoff_throttle to {} KiB", throttleInKB);
     }
 
     @Override
