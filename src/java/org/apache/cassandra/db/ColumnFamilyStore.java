--- conflicted
+++ resolved
@@ -381,11 +381,6 @@
         fileIndexGenerator.set(generation);
         sampleLatencyNanos = DatabaseDescriptor.getReadRpcTimeout() / 2;
 
-<<<<<<< HEAD
-        CachingParams caching = metadata.params.caching;
-
-=======
->>>>>>> e63dacf7
         logger.info("Initializing {}.{}", keyspace.getName(), name);
 
         // scan for sstables corresponding to this cf and load them
@@ -398,12 +393,6 @@
             data.addInitialSSTables(sstables);
         }
 
-<<<<<<< HEAD
-        if (caching.cacheKeys())
-            CacheService.instance.keyCache.loadSaved(this);
-
-=======
->>>>>>> e63dacf7
         // compaction strategy should be created after the CFS has been prepared
         this.compactionStrategyManager = new CompactionStrategyManager(this);
         this.directories = this.compactionStrategyManager.getDirectories();
@@ -626,140 +615,14 @@
         }
 
         // also clean out any index leftovers.
-<<<<<<< HEAD
         for (IndexMetadata index : metadata.getIndexes())
             if (!index.isCustom())
-=======
-        for (ColumnDefinition def : metadata.allColumns())
-        {
-            if (def.isIndexed())
-            {
-                CellNameType indexComparator = SecondaryIndex.getIndexComparator(metadata, def);
-                if (indexComparator != null)
-                {
-                    CFMetaData indexMetadata = CFMetaData.newIndexMetadata(metadata, def, indexComparator);
-                    scrubDataDirectories(indexMetadata);
-                }
-            }
-        }
-    }
-
-    /**
-     * Replacing compacted sstables is atomic as far as observers of Tracker are concerned, but not on the
-     * filesystem: first the new sstables are renamed to "live" status (i.e., the tmp marker is removed), then
-     * their ancestors are removed.
-     *
-     * If an unclean shutdown happens at the right time, we can thus end up with both the new ones and their
-     * ancestors "live" in the system.  This is harmless for normal data, but for counters it can cause overcounts.
-     *
-     * To prevent this, we record sstables being compacted in the system keyspace.  If we find unfinished
-     * compactions, we remove the new ones (since those may be incomplete -- under LCS, we may create multiple
-     * sstables from any given ancestor).
-     */
-    public static void removeUnfinishedCompactionLeftovers(CFMetaData metadata, Map<Integer, UUID> unfinishedCompactions)
-    {
-        Directories directories = new Directories(metadata);
-        Set<Integer> allGenerations = new HashSet<>();
-        for (Descriptor desc : directories.sstableLister().list().keySet())
-            allGenerations.add(desc.generation);
-
-        // sanity-check unfinishedCompactions
-        Set<Integer> unfinishedGenerations = unfinishedCompactions.keySet();
-        if (!allGenerations.containsAll(unfinishedGenerations))
-        {
-            HashSet<Integer> missingGenerations = new HashSet<>(unfinishedGenerations);
-            missingGenerations.removeAll(allGenerations);
-            logger.debug("Unfinished compactions of {}.{} reference missing sstables of generations {}",
-                         metadata.ksName, metadata.cfName, missingGenerations);
-        }
-
-        // remove new sstables from compactions that didn't complete, and compute
-        // set of ancestors that shouldn't exist anymore
-        Set<Integer> completedAncestors = new HashSet<>();
-        for (Map.Entry<Descriptor, Set<Component>> sstableFiles : directories.sstableLister().skipTemporary(true).list().entrySet())
-        {
-            Descriptor desc = sstableFiles.getKey();
-
-            Set<Integer> ancestors;
-            try
-            {
-                CompactionMetadata compactionMetadata = (CompactionMetadata) desc.getMetadataSerializer().deserialize(desc, MetadataType.COMPACTION);
-                ancestors = compactionMetadata.ancestors;
-            }
-            catch (IOException e)
-            {
-                throw new FSReadError(e, desc.filenameFor(Component.STATS));
-            }
-            catch (NullPointerException e)
-            {
-                throw new FSReadError(e, "Failed to remove unfinished compaction leftovers (file: " + desc.filenameFor(Component.STATS) + ").  See log for details.");
-            }
-
-            if (!ancestors.isEmpty()
-                && unfinishedGenerations.containsAll(ancestors)
-                && allGenerations.containsAll(ancestors))
-            {
-                // any of the ancestors would work, so we'll just lookup the compaction task ID with the first one
-                UUID compactionTaskID = unfinishedCompactions.get(ancestors.iterator().next());
-                assert compactionTaskID != null;
-                logger.debug("Going to delete unfinished compaction product {}", desc);
-                SSTable.delete(desc, sstableFiles.getValue());
-                SystemKeyspace.finishCompaction(compactionTaskID);
-            }
-            else
-            {
-                completedAncestors.addAll(ancestors);
-            }
-        }
-
-        // remove old sstables from compactions that did complete
-        for (Map.Entry<Descriptor, Set<Component>> sstableFiles : directories.sstableLister().list().entrySet())
-        {
-            Descriptor desc = sstableFiles.getKey();
-            if (completedAncestors.contains(desc.generation))
->>>>>>> e63dacf7
             {
                 CFMetaData indexMetadata = CassandraIndex.indexCfsMetadata(metadata, index);
                 scrubDataDirectories(indexMetadata);
             }
     }
 
-<<<<<<< HEAD
-    // must be called after all sstables are loaded since row cache merges all row versions
-    public void init()
-    {
-        if (!isRowCacheEnabled())
-            return;
-
-        long start = System.nanoTime();
-
-        int cachedRowsRead = CacheService.instance.rowCache.loadSaved(this);
-        if (cachedRowsRead > 0)
-            logger.info("Completed loading ({} ms; {} keys) row cache for {}.{}",
-                        TimeUnit.NANOSECONDS.toMillis(System.nanoTime() - start),
-                        cachedRowsRead,
-                        keyspace.getName(),
-                        name);
-    }
-
-    public void initCounterCache()
-    {
-        if (!metadata.isCounter() || CacheService.instance.counterCache.getCapacity() == 0)
-            return;
-
-        long start = System.nanoTime();
-
-        int cachedShardsRead = CacheService.instance.counterCache.loadSaved(this);
-        if (cachedShardsRead > 0)
-            logger.info("Completed loading ({} ms; {} shards) counter cache for {}.{}",
-                        TimeUnit.NANOSECONDS.toMillis(System.nanoTime() - start),
-                        cachedShardsRead,
-                        keyspace.getName(),
-                        name);
-    }
-
-=======
->>>>>>> e63dacf7
     /**
      * See #{@code StorageService.loadNewSSTables(String, String)} for more info
      *
@@ -1266,13 +1129,8 @@
         if (!isRowCacheEnabled())
             return;
 
-<<<<<<< HEAD
-        RowCacheKey cacheKey = new RowCacheKey(metadata.cfId, key);
+        RowCacheKey cacheKey = new RowCacheKey(metadata.ksAndCFName, key);
         invalidateCachedPartition(cacheKey);
-=======
-        RowCacheKey cacheKey = new RowCacheKey(metadata.ksAndCFName, key);
-        invalidateCachedRow(cacheKey);
->>>>>>> e63dacf7
     }
 
     /**
@@ -1542,126 +1400,7 @@
 
     public Iterable<SSTableReader> getSSTables(SSTableSet sstableSet)
     {
-<<<<<<< HEAD
         return data.getView().sstables(sstableSet);
-=======
-        assert isRowCacheEnabled()
-               : String.format("Row cache is not enabled on table [" + name + "]");
-
-        RowCacheKey key = new RowCacheKey(metadata.ksAndCFName, filter.key);
-
-        // attempt a sentinel-read-cache sequence.  if a write invalidates our sentinel, we'll return our
-        // (now potentially obsolete) data, but won't cache it. see CASSANDRA-3862
-        // TODO: don't evict entire rows on writes (#2864)
-        IRowCacheEntry cached = CacheService.instance.rowCache.get(key);
-        if (cached != null)
-        {
-            if (cached instanceof RowCacheSentinel)
-            {
-                // Some other read is trying to cache the value, just do a normal non-caching read
-                Tracing.trace("Row cache miss (race)");
-                metric.rowCacheMiss.inc();
-                return getTopLevelColumns(filter, Integer.MIN_VALUE);
-            }
-
-            ColumnFamily cachedCf = (ColumnFamily)cached;
-            if (isFilterFullyCoveredBy(filter.filter, cachedCf, filter.timestamp))
-            {
-                metric.rowCacheHit.inc();
-                Tracing.trace("Row cache hit");
-                return filterColumnFamily(cachedCf, filter);
-            }
-
-            metric.rowCacheHitOutOfRange.inc();
-            Tracing.trace("Ignoring row cache as cached value could not satisfy query");
-            return getTopLevelColumns(filter, Integer.MIN_VALUE);
-        }
-
-        metric.rowCacheMiss.inc();
-        Tracing.trace("Row cache miss");
-        RowCacheSentinel sentinel = new RowCacheSentinel();
-        boolean sentinelSuccess = CacheService.instance.rowCache.putIfAbsent(key, sentinel);
-        ColumnFamily data = null;
-        ColumnFamily toCache = null;
-        try
-        {
-            // If we are explicitely asked to fill the cache with full partitions, we go ahead and query the whole thing
-            if (metadata.getCaching().rowCache.cacheFullPartitions())
-            {
-                data = getTopLevelColumns(QueryFilter.getIdentityFilter(filter.key, name, filter.timestamp), Integer.MIN_VALUE);
-                toCache = data;
-                Tracing.trace("Populating row cache with the whole partition");
-                if (sentinelSuccess && toCache != null)
-                    CacheService.instance.rowCache.replace(key, sentinel, toCache);
-                return filterColumnFamily(data, filter);
-            }
-
-            // Otherwise, if we want to cache the result of the query we're about to do, we must make sure this query
-            // covers what needs to be cached. And if the user filter does not satisfy that, we sometimes extend said
-            // filter so we can populate the cache but only if:
-            //   1) we can guarantee it is a strict extension, i.e. that we will still fetch the data asked by the user.
-            //   2) the extension does not make us query more than getRowsPerPartitionToCache() (as a mean to limit the
-            //      amount of extra work we'll do on a user query for the purpose of populating the cache).
-            //
-            // In practice, we can only guarantee those 2 points if the filter is one that queries the head of the
-            // partition (and if that filter actually counts CQL3 rows since that's what we cache and it would be
-            // bogus to compare the filter count to the 'rows to cache' otherwise).
-            if (filter.filter.isHeadFilter() && filter.filter.countCQL3Rows(metadata.comparator))
-            {
-                SliceQueryFilter sliceFilter = (SliceQueryFilter)filter.filter;
-                int rowsToCache = metadata.getCaching().rowCache.rowsToCache;
-
-                SliceQueryFilter cacheSlice = readFilterForCache();
-                QueryFilter cacheFilter = new QueryFilter(filter.key, name, cacheSlice, filter.timestamp);
-
-                // If the filter count is less than the number of rows cached, we simply extend it to make sure we do cover the
-                // number of rows to cache, and if that count is greater than the number of rows to cache, we simply filter what
-                // needs to be cached afterwards.
-                if (sliceFilter.count < rowsToCache)
-                {
-                    toCache = getTopLevelColumns(cacheFilter, Integer.MIN_VALUE);
-                    if (toCache != null)
-                    {
-                        Tracing.trace("Populating row cache ({} rows cached)", cacheSlice.lastCounted());
-                        data = filterColumnFamily(toCache, filter);
-                    }
-                }
-                else
-                {
-                    data = getTopLevelColumns(filter, Integer.MIN_VALUE);
-                    if (data != null)
-                    {
-                        // The filter limit was greater than the number of rows to cache. But, if the filter had a non-empty
-                        // finish bound, we may have gotten less than what needs to be cached, in which case we shouldn't cache it
-                        // (otherwise a cache hit would assume the whole partition is cached which is not the case).
-                        if (sliceFilter.finish().isEmpty() || sliceFilter.lastCounted() >= rowsToCache)
-                        {
-                            toCache = filterColumnFamily(data, cacheFilter);
-                            Tracing.trace("Caching {} rows (out of {} requested)", cacheSlice.lastCounted(), sliceFilter.count);
-                        }
-                        else
-                        {
-                            Tracing.trace("Not populating row cache, not enough rows fetched ({} fetched but {} required for the cache)", sliceFilter.lastCounted(), rowsToCache);
-                        }
-                    }
-                }
-
-                if (sentinelSuccess && toCache != null)
-                    CacheService.instance.rowCache.replace(key, sentinel, toCache);
-                return data;
-            }
-            else
-            {
-                Tracing.trace("Fetching data but not populating cache as query does not query from the start of the partition");
-                return getTopLevelColumns(filter, Integer.MIN_VALUE);
-            }
-        }
-        finally
-        {
-            if (sentinelSuccess && toCache == null)
-                invalidateCachedRow(key);
-        }
->>>>>>> e63dacf7
     }
 
     public Iterable<SSTableReader> getUncompactingSSTables()
@@ -1778,15 +1517,9 @@
              keyIter.hasNext(); )
         {
             RowCacheKey key = keyIter.next();
-<<<<<<< HEAD
             DecoratedKey dk = decorateKey(ByteBuffer.wrap(key.key));
-            if (key.cfId.equals(metadata.cfId) && !Range.isInRanges(dk.getToken(), ranges))
+            if (key.ksAndCFName.equals(metadata.ksAndCFName) && !Range.isInRanges(dk.getToken(), ranges))
                 invalidateCachedPartition(dk);
-=======
-            DecoratedKey dk = partitioner.decorateKey(ByteBuffer.wrap(key.key));
-            if (key.ksAndCFName.equals(metadata.ksAndCFName) && !Range.isInRanges(dk.getToken(), ranges))
-                invalidateCachedRow(dk);
->>>>>>> e63dacf7
         }
 
         if (metadata.isCounter())
@@ -1795,13 +1528,8 @@
                  keyIter.hasNext(); )
             {
                 CounterCacheKey key = keyIter.next();
-<<<<<<< HEAD
                 DecoratedKey dk = decorateKey(ByteBuffer.wrap(key.partitionKey));
-                if (key.cfId.equals(metadata.cfId) && !Range.isInRanges(dk.getToken(), ranges))
-=======
-                DecoratedKey dk = partitioner.decorateKey(ByteBuffer.wrap(key.partitionKey));
                 if (key.ksAndCFName.equals(metadata.ksAndCFName) && !Range.isInRanges(dk.getToken(), ranges))
->>>>>>> e63dacf7
                     CacheService.instance.counterCache.remove(key);
             }
         }
@@ -1855,7 +1583,7 @@
         {
             if (!manifestFile.getParentFile().exists())
                 manifestFile.getParentFile().mkdirs();
-            
+
             try (PrintStream out = new PrintStream(manifestFile))
             {
                 final JSONObject manifestJSON = new JSONObject();
@@ -2002,14 +1730,8 @@
     {
         if (!isRowCacheEnabled())
             return null;
-
-<<<<<<< HEAD
-        IRowCacheEntry cached = CacheService.instance.rowCache.getInternal(new RowCacheKey(metadata.cfId, key));
+        IRowCacheEntry cached = CacheService.instance.rowCache.getInternal(new RowCacheKey(metadata.ksAndCFName, key));
         return cached == null || cached instanceof RowCacheSentinel ? null : (CachedPartition)cached;
-=======
-        IRowCacheEntry cached = CacheService.instance.rowCache.getInternal(new RowCacheKey(metadata.ksAndCFName, key));
-        return cached == null || cached instanceof RowCacheSentinel ? null : (ColumnFamily)cached;
->>>>>>> e63dacf7
     }
 
     private void invalidateCaches()
@@ -2035,37 +1757,24 @@
 
     public void invalidateCachedPartition(DecoratedKey key)
     {
-        UUID cfId = Schema.instance.getId(keyspace.getName(), this.name);
-        if (cfId == null)
-            return; // secondary index
-
-<<<<<<< HEAD
-        invalidateCachedPartition(new RowCacheKey(cfId, key));
-=======
-        invalidateCachedRow(new RowCacheKey(metadata.ksAndCFName, key));
->>>>>>> e63dacf7
+        if (!Schema.instance.hasCF(metadata.ksAndCFName))
+            return; //2i don't cache rows
+
+        invalidateCachedPartition(new RowCacheKey(metadata.ksAndCFName, key));
     }
 
     public ClockAndCount getCachedCounter(ByteBuffer partitionKey, Clustering clustering, ColumnDefinition column, CellPath path)
     {
         if (CacheService.instance.counterCache.getCapacity() == 0L) // counter cache disabled.
             return null;
-<<<<<<< HEAD
-        return CacheService.instance.counterCache.get(CounterCacheKey.create(metadata.cfId, partitionKey, clustering, column, path));
-=======
-        return CacheService.instance.counterCache.get(CounterCacheKey.create(metadata.ksAndCFName, partitionKey, cellName));
->>>>>>> e63dacf7
+        return CacheService.instance.counterCache.get(CounterCacheKey.create(metadata.ksAndCFName, partitionKey, clustering, column, path));
     }
 
     public void putCachedCounter(ByteBuffer partitionKey, Clustering clustering, ColumnDefinition column, CellPath path, ClockAndCount clockAndCount)
     {
         if (CacheService.instance.counterCache.getCapacity() == 0L) // counter cache disabled.
             return;
-<<<<<<< HEAD
-        CacheService.instance.counterCache.put(CounterCacheKey.create(metadata.cfId, partitionKey, clustering, column, path), clockAndCount);
-=======
-        CacheService.instance.counterCache.put(CounterCacheKey.create(metadata.ksAndCFName, partitionKey, cellName), clockAndCount);
->>>>>>> e63dacf7
+        CacheService.instance.counterCache.put(CounterCacheKey.create(metadata.ksAndCFName, partitionKey, clustering, column, path), clockAndCount);
     }
 
     public void forceMajorCompaction() throws InterruptedException, ExecutionException
@@ -2488,7 +2197,10 @@
 
     public boolean isRowCacheEnabled()
     {
-        return metadata.params.caching.cacheRows() && CacheService.instance.rowCache.getCapacity() > 0;
+
+        boolean retval = metadata.params.caching.cacheRows() && CacheService.instance.rowCache.getCapacity() > 0;
+        assert(!retval || !isIndex());
+        return retval;
     }
 
     public boolean isCounterCacheEnabled()
@@ -2498,7 +2210,7 @@
 
     public boolean isKeyCacheEnabled()
     {
-        return metadata.getCaching().keyCache.isEnabled() && CacheService.instance.keyCache.getCapacity() > 0;
+        return metadata.params.caching.cacheKeys() && CacheService.instance.keyCache.getCapacity() > 0;
     }
 
     /**
