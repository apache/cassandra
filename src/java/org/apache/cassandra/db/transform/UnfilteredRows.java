--- conflicted
+++ resolved
@@ -36,14 +36,10 @@
         this(input, input.columns());
     }
 
-    public UnfilteredRows(UnfilteredRowIterator input, PartitionColumns columns)
+    public UnfilteredRows(UnfilteredRowIterator input, RegularAndStaticColumns columns)
     {
         super(input);
-<<<<<<< HEAD
-        regularAndStaticColumns = input.columns();
-=======
-        partitionColumns = columns;
->>>>>>> 29db2511
+        regularAndStaticColumns = columns;
         partitionLevelDeletion = input.partitionLevelDeletion();
     }
 
