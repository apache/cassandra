/*
 * Licensed to the Apache Software Foundation (ASF) under one
 * or more contributor license agreements.  See the NOTICE file
 * distributed with this work for additional information
 * regarding copyright ownership.  The ASF licenses this file
 * to you under the Apache License, Version 2.0 (the
 * "License"); you may not use this file except in compliance
 * with the License.  You may obtain a copy of the License at
 *
 *     http://www.apache.org/licenses/LICENSE-2.0
 *
 * Unless required by applicable law or agreed to in writing, software
 * distributed under the License is distributed on an "AS IS" BASIS,
 * WITHOUT WARRANTIES OR CONDITIONS OF ANY KIND, either express or implied.
 * See the License for the specific language governing permissions and
 * limitations under the License.
 */
package org.apache.cassandra.db.compaction;

import java.util.*;
import java.util.function.Predicate;

import com.google.common.collect.Ordering;

import org.apache.cassandra.config.CFMetaData;

import org.apache.cassandra.db.transform.DuplicateRowChecker;
import org.apache.cassandra.db.*;
import org.apache.cassandra.db.filter.ColumnFilter;
import org.apache.cassandra.db.partitions.PurgeFunction;
import org.apache.cassandra.db.partitions.UnfilteredPartitionIterator;
import org.apache.cassandra.db.partitions.UnfilteredPartitionIterators;
import org.apache.cassandra.db.rows.*;
import org.apache.cassandra.db.transform.Transformation;
import org.apache.cassandra.index.transactions.CompactionTransaction;
import org.apache.cassandra.io.sstable.ISSTableScanner;
import org.apache.cassandra.metrics.CompactionMetrics;
import org.apache.cassandra.schema.CompactionParams.TombstoneOption;

/**
 * Merge multiple iterators over the content of sstable into a "compacted" iterator.
 * <p>
 * On top of the actual merging the source iterators, this class:
 * <ul>
 *   <li>purge gc-able tombstones if possible (see PurgeIterator below).</li>
 *   <li>update 2ndary indexes if necessary (as we don't read-before-write on index updates, index entries are
 *       not deleted on deletion of the base table data, which is ok because we'll fix index inconsistency
 *       on reads. This however mean that potentially obsolete index entries could be kept a long time for
 *       data that is not read often, so compaction "pro-actively" fix such index entries. This is mainly
 *       an optimization).</li>
 *   <li>invalidate cached partitions that are empty post-compaction. This avoids keeping partitions with
 *       only purgable tombstones in the row cache.</li>
 *   <li>keep tracks of the compaction progress.</li>
 * </ul>
 */
public class CompactionIterator extends CompactionInfo.Holder implements UnfilteredPartitionIterator
{
    private static final long UNFILTERED_TO_UPDATE_PROGRESS = 100;

    private final OperationType type;
    private final CompactionController controller;
    private final List<ISSTableScanner> scanners;
    private final int nowInSec;
    private final UUID compactionId;

    private final long totalBytes;
    private long bytesRead;
    private long totalSourceCQLRows;

    /*
     * counters for merged rows.
     * array index represents (number of merged rows - 1), so index 0 is counter for no merge (1 row),
     * index 1 is counter for 2 rows merged, and so on.
     */
    private final long[] mergeCounters;

    private final UnfilteredPartitionIterator compacted;
    private final CompactionMetrics metrics;

    public CompactionIterator(OperationType type, List<ISSTableScanner> scanners, CompactionController controller, int nowInSec, UUID compactionId)
    {
        this(type, scanners, controller, nowInSec, compactionId, null);
    }

    @SuppressWarnings("resource") // We make sure to close mergedIterator in close() and CompactionIterator is itself an AutoCloseable
    public CompactionIterator(OperationType type, List<ISSTableScanner> scanners, CompactionController controller, int nowInSec, UUID compactionId, CompactionMetrics metrics)
    {
        this.controller = controller;
        this.type = type;
        this.scanners = scanners;
        this.nowInSec = nowInSec;
        this.compactionId = compactionId;
        this.bytesRead = 0;

        long bytes = 0;
        for (ISSTableScanner scanner : scanners)
            bytes += scanner.getLengthInBytes();
        this.totalBytes = bytes;
        this.mergeCounters = new long[scanners.size()];
        this.metrics = metrics;

        if (metrics != null)
            metrics.beginCompaction(this);

        UnfilteredPartitionIterator merged = scanners.isEmpty()
                                             ? EmptyIterators.unfilteredPartition(controller.cfs.metadata, false)
                                             : UnfilteredPartitionIterators.merge(scanners, nowInSec, listener());
        boolean isForThrift = merged.isForThrift(); // to stop capture of iterator in Purger, which is confusing for debug
<<<<<<< HEAD
        merged = Transformation.apply(merged, new GarbageSkipper(controller, nowInSec));
        this.compacted = Transformation.apply(merged, new Purger(isForThrift, controller, nowInSec));
=======
        merged = Transformation.apply(merged, new Purger(isForThrift, controller, nowInSec));
        this.compacted = DuplicateRowChecker.duringCompaction(merged, type);
>>>>>>> 4d42c189
    }

    public boolean isForThrift()
    {
        return false;
    }

    public CFMetaData metadata()
    {
        return controller.cfs.metadata;
    }

    public CompactionInfo getCompactionInfo()
    {
        return new CompactionInfo(controller.cfs.metadata,
                                  type,
                                  bytesRead,
                                  totalBytes,
                                  compactionId);
    }

    public boolean isGlobal()
    {
        return false;
    }

    private void updateCounterFor(int rows)
    {
        assert rows > 0 && rows - 1 < mergeCounters.length;
        mergeCounters[rows - 1] += 1;
    }

    public long[] getMergedRowCounts()
    {
        return mergeCounters;
    }

    public long getTotalSourceCQLRows()
    {
        return totalSourceCQLRows;
    }

    private UnfilteredPartitionIterators.MergeListener listener()
    {
        return new UnfilteredPartitionIterators.MergeListener()
        {
            public UnfilteredRowIterators.MergeListener getRowMergeListener(DecoratedKey partitionKey, List<UnfilteredRowIterator> versions)
            {
                int merged = 0;
                for (UnfilteredRowIterator iter : versions)
                {
                    if (iter != null)
                        merged++;
                }

                assert merged > 0;

                CompactionIterator.this.updateCounterFor(merged);

                if (type != OperationType.COMPACTION || !controller.cfs.indexManager.hasIndexes())
                    return null;

                Columns statics = Columns.NONE;
                Columns regulars = Columns.NONE;
                for (UnfilteredRowIterator iter : versions)
                {
                    if (iter != null)
                    {
                        statics = statics.mergeTo(iter.columns().statics);
                        regulars = regulars.mergeTo(iter.columns().regulars);
                    }
                }
                final PartitionColumns partitionColumns = new PartitionColumns(statics, regulars);

                // If we have a 2ndary index, we must update it with deleted/shadowed cells.
                // we can reuse a single CleanupTransaction for the duration of a partition.
                // Currently, it doesn't do any batching of row updates, so every merge event
                // for a single partition results in a fresh cycle of:
                // * Get new Indexer instances
                // * Indexer::start
                // * Indexer::onRowMerge (for every row being merged by the compaction)
                // * Indexer::commit
                // A new OpOrder.Group is opened in an ARM block wrapping the commits
                // TODO: this should probably be done asynchronously and batched.
                final CompactionTransaction indexTransaction =
                    controller.cfs.indexManager.newCompactionTransaction(partitionKey,
                                                                         partitionColumns,
                                                                         versions.size(),
                                                                         nowInSec);

                return new UnfilteredRowIterators.MergeListener()
                {
                    public void onMergedPartitionLevelDeletion(DeletionTime mergedDeletion, DeletionTime[] versions)
                    {
                    }

                    public void onMergedRows(Row merged, Row[] versions)
                    {
                        indexTransaction.start();
                        indexTransaction.onRowMerge(merged, versions);
                        indexTransaction.commit();
                    }

                    public void onMergedRangeTombstoneMarkers(RangeTombstoneMarker mergedMarker, RangeTombstoneMarker[] versions)
                    {
                    }

                    public void close()
                    {
                    }
                };
            }

            public void close()
            {
            }
        };
    }

    private void updateBytesRead()
    {
        long n = 0;
        for (ISSTableScanner scanner : scanners)
            n += scanner.getCurrentPosition();
        bytesRead = n;
    }

    public boolean hasNext()
    {
        return compacted.hasNext();
    }

    public UnfilteredRowIterator next()
    {
        return compacted.next();
    }

    public void remove()
    {
        throw new UnsupportedOperationException();
    }

    public void close()
    {
        try
        {
            compacted.close();
        }
        finally
        {
            if (metrics != null)
                metrics.finishCompaction(this);
        }
    }

    public String toString()
    {
        return this.getCompactionInfo().toString();
    }

    private class Purger extends PurgeFunction
    {
        private final CompactionController controller;

        private DecoratedKey currentKey;
        private Predicate<Long> purgeEvaluator;

        private long compactedUnfiltered;

        private Purger(boolean isForThrift, CompactionController controller, int nowInSec)
        {
            super(isForThrift,
                  nowInSec,
                  controller.gcBefore,
                  controller.compactingRepaired() ? Integer.MAX_VALUE : Integer.MIN_VALUE,
                  controller.cfs.getCompactionStrategyManager().onlyPurgeRepairedTombstones(),
                  controller.cfs.metadata.enforceStrictLiveness());
            this.controller = controller;
        }

        @Override
        protected void onEmptyPartitionPostPurge(DecoratedKey key)
        {
            if (type == OperationType.COMPACTION)
                controller.cfs.invalidateCachedPartition(key);
        }

        @Override
        protected void onNewPartition(DecoratedKey key)
        {
            currentKey = key;
            purgeEvaluator = null;
        }

        @Override
        protected void updateProgress()
        {
            totalSourceCQLRows++;
            if ((++compactedUnfiltered) % UNFILTERED_TO_UPDATE_PROGRESS == 0)
                updateBytesRead();
        }

        /*
         * Evaluates whether a tombstone with the given deletion timestamp can be purged. This is the minimum
         * timestamp for any sstable containing `currentKey` outside of the set of sstables involved in this compaction.
         * This is computed lazily on demand as we only need this if there is tombstones and this a bit expensive
         * (see #8914).
         */
        protected Predicate<Long> getPurgeEvaluator()
        {
            if (purgeEvaluator == null)
            {
                purgeEvaluator = controller.getPurgeEvaluator(currentKey);
            }
            return purgeEvaluator;
        }
    }

    /**
     * Unfiltered row iterator that removes deleted data as provided by a "tombstone source" for the partition.
     * The result produced by this iterator is such that when merged with tombSource it produces the same output
     * as the merge of dataSource and tombSource.
     */
    private static class GarbageSkippingUnfilteredRowIterator extends WrappingUnfilteredRowIterator
    {
        final UnfilteredRowIterator tombSource;
        final DeletionTime partitionLevelDeletion;
        final Row staticRow;
        final ColumnFilter cf;
        final int nowInSec;
        final CFMetaData metadata;
        final boolean cellLevelGC;

        DeletionTime tombOpenDeletionTime = DeletionTime.LIVE;
        DeletionTime dataOpenDeletionTime = DeletionTime.LIVE;
        DeletionTime openDeletionTime = DeletionTime.LIVE;
        DeletionTime partitionDeletionTime;
        DeletionTime activeDeletionTime;
        Unfiltered tombNext = null;
        Unfiltered dataNext = null;
        Unfiltered next = null;

        /**
         * Construct an iterator that filters out data shadowed by the provided "tombstone source".
         *
         * @param dataSource The input row. The result is a filtered version of this.
         * @param tombSource Tombstone source, i.e. iterator used to identify deleted data in the input row.
         * @param nowInSec Current time, used in choosing the winner when cell expiration is involved.
         * @param cellLevelGC If false, the iterator will only look at row-level deletion times and tombstones.
         *                    If true, deleted or overwritten cells within a surviving row will also be removed.
         */
        protected GarbageSkippingUnfilteredRowIterator(UnfilteredRowIterator dataSource, UnfilteredRowIterator tombSource, int nowInSec, boolean cellLevelGC)
        {
            super(dataSource);
            this.tombSource = tombSource;
            this.nowInSec = nowInSec;
            this.cellLevelGC = cellLevelGC;
            metadata = dataSource.metadata();
            cf = ColumnFilter.all(metadata);

            activeDeletionTime = partitionDeletionTime = tombSource.partitionLevelDeletion();

            // Only preserve partition level deletion if not shadowed. (Note: Shadowing deletion must not be copied.)
            this.partitionLevelDeletion = dataSource.partitionLevelDeletion().supersedes(tombSource.partitionLevelDeletion()) ?
                    dataSource.partitionLevelDeletion() :
                    DeletionTime.LIVE;

            Row dataStaticRow = garbageFilterRow(dataSource.staticRow(), tombSource.staticRow());
            this.staticRow = dataStaticRow != null ? dataStaticRow : Rows.EMPTY_STATIC_ROW;

            tombNext = advance(tombSource);
            dataNext = advance(dataSource);
        }

        private static Unfiltered advance(UnfilteredRowIterator source)
        {
            return source.hasNext() ? source.next() : null;
        }

        @Override
        public DeletionTime partitionLevelDeletion()
        {
            return partitionLevelDeletion;
        }

        public void close()
        {
            super.close();
            tombSource.close();
        }

        @Override
        public Row staticRow()
        {
            return staticRow;
        }

        @Override
        public boolean hasNext()
        {
            // Produce the next element. This may consume multiple elements from both inputs until we find something
            // from dataSource that is still live. We track the currently open deletion in both sources, as well as the
            // one we have last issued to the output. The tombOpenDeletionTime is used to filter out content; the others
            // to decide whether or not a tombstone is superseded, and to be able to surface (the rest of) a deletion
            // range from the input when a suppressing deletion ends.
            while (next == null && dataNext != null)
            {
                int cmp = tombNext == null ? -1 : metadata.comparator.compare(dataNext, tombNext);
                if (cmp < 0)
                {
                    if (dataNext.isRow())
                        next = ((Row) dataNext).filter(cf, activeDeletionTime, false, metadata);
                    else
                        next = processDataMarker();
                }
                else if (cmp == 0)
                {
                    if (dataNext.isRow())
                    {
                        next = garbageFilterRow((Row) dataNext, (Row) tombNext);
                    }
                    else
                    {
                        tombOpenDeletionTime = updateOpenDeletionTime(tombOpenDeletionTime, tombNext);
                        activeDeletionTime = Ordering.natural().max(partitionDeletionTime,
                                                                    tombOpenDeletionTime);
                        next = processDataMarker();
                    }
                }
                else // (cmp > 0)
                {
                    if (tombNext.isRangeTombstoneMarker())
                    {
                        tombOpenDeletionTime = updateOpenDeletionTime(tombOpenDeletionTime, tombNext);
                        activeDeletionTime = Ordering.natural().max(partitionDeletionTime,
                                                                    tombOpenDeletionTime);
                        boolean supersededBefore = openDeletionTime.isLive();
                        boolean supersededAfter = !dataOpenDeletionTime.supersedes(activeDeletionTime);
                        // If a range open was not issued because it was superseded and the deletion isn't superseded any more, we need to open it now.
                        if (supersededBefore && !supersededAfter)
                            next = new RangeTombstoneBoundMarker(((RangeTombstoneMarker) tombNext).closeBound(false).invert(), dataOpenDeletionTime);
                        // If the deletion begins to be superseded, we don't close the range yet. This can save us a close/open pair if it ends after the superseding range.
                    }
                }

                if (next instanceof RangeTombstoneMarker)
                    openDeletionTime = updateOpenDeletionTime(openDeletionTime, next);

                if (cmp <= 0)
                    dataNext = advance(wrapped);
                if (cmp >= 0)
                    tombNext = advance(tombSource);
            }
            return next != null;
        }

        protected Row garbageFilterRow(Row dataRow, Row tombRow)
        {
            if (cellLevelGC)
            {
                return Rows.removeShadowedCells(dataRow, tombRow, activeDeletionTime, nowInSec);
            }
            else
            {
                DeletionTime deletion = Ordering.natural().max(tombRow.deletion().time(),
                                                               activeDeletionTime);
                return dataRow.filter(cf, deletion, false, metadata);
            }
        }

        /**
         * Decide how to act on a tombstone marker from the input iterator. We can decide what to issue depending on
         * whether or not the ranges before and after the marker are superseded/live -- if none are, we can reuse the
         * marker; if both are, the marker can be ignored; otherwise we issue a corresponding start/end marker.
         */
        private RangeTombstoneMarker processDataMarker()
        {
            dataOpenDeletionTime = updateOpenDeletionTime(dataOpenDeletionTime, dataNext);
            boolean supersededBefore = openDeletionTime.isLive();
            boolean supersededAfter = !dataOpenDeletionTime.supersedes(activeDeletionTime);
            RangeTombstoneMarker marker = (RangeTombstoneMarker) dataNext;
            if (!supersededBefore)
                if (!supersededAfter)
                    return marker;
                else
                    return new RangeTombstoneBoundMarker(marker.closeBound(false), marker.closeDeletionTime(false));
            else
                if (!supersededAfter)
                    return new RangeTombstoneBoundMarker(marker.openBound(false), marker.openDeletionTime(false));
                else
                    return null;
        }

        @Override
        public Unfiltered next()
        {
            if (!hasNext())
                throw new IllegalStateException();

            Unfiltered v = next;
            next = null;
            return v;
        }

        private DeletionTime updateOpenDeletionTime(DeletionTime openDeletionTime, Unfiltered next)
        {
            RangeTombstoneMarker marker = (RangeTombstoneMarker) next;
            assert openDeletionTime.isLive() == !marker.isClose(false);
            assert openDeletionTime.isLive() || openDeletionTime.equals(marker.closeDeletionTime(false));
            return marker.isOpen(false) ? marker.openDeletionTime(false) : DeletionTime.LIVE;
        }
    }

    /**
     * Partition transformation applying GarbageSkippingUnfilteredRowIterator, obtaining tombstone sources for each
     * partition using the controller's shadowSources method.
     */
    private static class GarbageSkipper extends Transformation<UnfilteredRowIterator>
    {
        final int nowInSec;
        final CompactionController controller;
        final boolean cellLevelGC;

        private GarbageSkipper(CompactionController controller, int nowInSec)
        {
            this.controller = controller;
            this.nowInSec = nowInSec;
            cellLevelGC = controller.tombstoneOption == TombstoneOption.CELL;
        }

        @Override
        protected UnfilteredRowIterator applyToPartition(UnfilteredRowIterator partition)
        {
            Iterable<UnfilteredRowIterator> sources = controller.shadowSources(partition.partitionKey(), !cellLevelGC);
            if (sources == null)
                return partition;
            List<UnfilteredRowIterator> iters = new ArrayList<>();
            for (UnfilteredRowIterator iter : sources)
            {
                if (!iter.isEmpty())
                    iters.add(iter);
                else
                    iter.close();
            }
            if (iters.isEmpty())
                return partition;

            return new GarbageSkippingUnfilteredRowIterator(partition, UnfilteredRowIterators.merge(iters, nowInSec), nowInSec, cellLevelGC);
        }
    }
}<|MERGE_RESOLUTION|>--- conflicted
+++ resolved
@@ -106,13 +106,9 @@
                                              ? EmptyIterators.unfilteredPartition(controller.cfs.metadata, false)
                                              : UnfilteredPartitionIterators.merge(scanners, nowInSec, listener());
         boolean isForThrift = merged.isForThrift(); // to stop capture of iterator in Purger, which is confusing for debug
-<<<<<<< HEAD
         merged = Transformation.apply(merged, new GarbageSkipper(controller, nowInSec));
-        this.compacted = Transformation.apply(merged, new Purger(isForThrift, controller, nowInSec));
-=======
         merged = Transformation.apply(merged, new Purger(isForThrift, controller, nowInSec));
         this.compacted = DuplicateRowChecker.duringCompaction(merged, type);
->>>>>>> 4d42c189
     }
 
     public boolean isForThrift()
