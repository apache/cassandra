/*
 * Licensed to the Apache Software Foundation (ASF) under one
 * or more contributor license agreements.  See the NOTICE file
 * distributed with this work for additional information
 * regarding copyright ownership.  The ASF licenses this file
 * to you under the Apache License, Version 2.0 (the
 * "License"); you may not use this file except in compliance
 * with the License.  You may obtain a copy of the License at
 *
 *     http://www.apache.org/licenses/LICENSE-2.0
 *
 * Unless required by applicable law or agreed to in writing, software
 * distributed under the License is distributed on an "AS IS" BASIS,
 * WITHOUT WARRANTIES OR CONDITIONS OF ANY KIND, either express or implied.
 * See the License for the specific language governing permissions and
 * limitations under the License.
 */
package org.apache.cassandra.repair;

import java.util.*;
import java.util.concurrent.CopyOnWriteArrayList;
import java.util.function.Predicate;
import java.util.function.Function;
import java.util.stream.Collectors;


import com.google.common.annotations.VisibleForTesting;
import com.google.common.base.Preconditions;
import com.google.common.collect.ImmutableMap;
import com.google.common.util.concurrent.*;
import org.apache.cassandra.concurrent.ExecutorPlus;
import org.apache.cassandra.schema.Schema;
import org.apache.cassandra.schema.TableMetadata;
import org.apache.cassandra.repair.state.JobState;
import org.apache.cassandra.utils.concurrent.AsyncFuture;
import org.slf4j.Logger;
import org.slf4j.LoggerFactory;

import org.apache.cassandra.config.DatabaseDescriptor;
import org.apache.cassandra.db.ColumnFamilyStore;
import org.apache.cassandra.db.Keyspace;
import org.apache.cassandra.repair.asymmetric.DifferenceHolder;
import org.apache.cassandra.repair.asymmetric.HostDifferences;
import org.apache.cassandra.repair.asymmetric.PreferedNodeFilter;
import org.apache.cassandra.repair.asymmetric.ReduceHelper;
import org.apache.cassandra.locator.InetAddressAndPort;
import org.apache.cassandra.schema.SystemDistributedKeyspace;
import org.apache.cassandra.service.ActiveRepairService;
import org.apache.cassandra.streaming.PreviewKind;
import org.apache.cassandra.dht.Range;
import org.apache.cassandra.dht.Token;
import org.apache.cassandra.service.paxos.cleanup.PaxosCleanup;
import org.apache.cassandra.tracing.Tracing;
import org.apache.cassandra.utils.FBUtilities;
import org.apache.cassandra.utils.MerkleTrees;
import org.apache.cassandra.utils.Pair;
import org.apache.cassandra.utils.concurrent.Future;
import org.apache.cassandra.utils.concurrent.FutureCombiner;
import org.apache.cassandra.utils.concurrent.ImmediateFuture;

import static org.apache.cassandra.config.DatabaseDescriptor.paxosRepairEnabled;
import static org.apache.cassandra.service.paxos.Paxos.useV2;
import static org.apache.cassandra.utils.Clock.Global.currentTimeMillis;

/**
 * RepairJob runs repair on given ColumnFamily.
 */
public class RepairJob extends AsyncFuture<RepairResult> implements Runnable
{
    private static final Logger logger = LoggerFactory.getLogger(RepairJob.class);

    public final JobState state;
    private final RepairJobDesc desc;
    private final RepairSession session;
    private final RepairParallelism parallelismDegree;
    private final ExecutorPlus taskExecutor;

    @VisibleForTesting
    final List<ValidationTask> validationTasks = new CopyOnWriteArrayList<>();

    @VisibleForTesting
    final List<SyncTask> syncTasks = new CopyOnWriteArrayList<>();

    /**
     * Create repair job to run on specific columnfamily
     *  @param session RepairSession that this RepairJob belongs
     * @param columnFamily name of the ColumnFamily to repair
     */
    public RepairJob(RepairSession session, String columnFamily)
    {
        this.session = session;
        this.taskExecutor = session.taskExecutor;
        this.parallelismDegree = session.parallelismDegree;
        this.desc = new RepairJobDesc(session.state.parentRepairSession, session.getId(), session.state.keyspace, columnFamily, session.state.commonRange.ranges);
        this.state = new JobState(desc, session.state.commonRange.endpoints);
    }

    public int getNowInSeconds()
    {
        int nowInSeconds = FBUtilities.nowInSeconds();
        if (session.previewKind == PreviewKind.REPAIRED)
        {
            return nowInSeconds + DatabaseDescriptor.getValidationPreviewPurgeHeadStartInSec();
        }
        else
        {
            return nowInSeconds;
        }
    }

    /**
     * Runs repair job.
     * <p/>
     * This sets up necessary task and runs them on given {@code taskExecutor}.
     * After submitting all tasks, waits until validation with replica completes.
     */
    public void run()
    {
        state.phase.start();
        Keyspace ks = Keyspace.open(desc.keyspace);
        ColumnFamilyStore cfs = ks.getColumnFamilyStore(desc.columnFamily);
        cfs.metric.repairsStarted.inc();
        List<InetAddressAndPort> allEndpoints = new ArrayList<>(session.state.commonRange.endpoints);
        allEndpoints.add(FBUtilities.getBroadcastAddressAndPort());

<<<<<<< HEAD
        Future<List<TreeResponse>> treeResponses;
        Future<Void> paxosRepair;
        if (paxosRepairEnabled() && ((useV2() && session.repairPaxos) || session.paxosOnly))
        {
            logger.info("{} {}.{} starting paxos repair", session.previewKind.logPrefix(session.getId()), desc.keyspace, desc.columnFamily);
            TableMetadata metadata = Schema.instance.getTableMetadata(desc.keyspace, desc.columnFamily);
            paxosRepair = PaxosCleanup.cleanup(allEndpoints, metadata, desc.ranges, session.state.commonRange.hasSkippedReplicas, taskExecutor);
        }
        else
        {
            logger.info("{} {}.{} not running paxos repair", session.previewKind.logPrefix(session.getId()), desc.keyspace, desc.columnFamily);
            paxosRepair = ImmediateFuture.success(null);
        }

        if (session.paxosOnly)
        {
            paxosRepair.addCallback(new FutureCallback<Void>()
            {
                public void onSuccess(Void v)
                {
                    logger.info("{} {}.{} paxos repair completed", session.previewKind.logPrefix(session.getId()), desc.keyspace, desc.columnFamily);
                    trySuccess(new RepairResult(desc, Collections.emptyList()));
                }

                /**
                 * Snapshot, validation and sync failures are all handled here
                 */
                public void onFailure(Throwable t)
                {
                    logger.warn("{} {}.{} paxos repair failed", session.previewKind.logPrefix(session.getId()), desc.keyspace, desc.columnFamily);
                    tryFailure(t);
                }
            }, taskExecutor);
            return;
        }

=======
>>>>>>> 505f5af6
        // Create a snapshot at all nodes unless we're using pure parallel repairs
        ListenableFuture<List<InetAddressAndPort>> allSnapshotTasks;
        if (parallelismDegree != RepairParallelism.PARALLEL)
        {
<<<<<<< HEAD
            Future<?> allSnapshotTasks;
=======
>>>>>>> 505f5af6
            if (session.isIncremental)
            {
                // consistent repair does it's own "snapshotting"
                allSnapshotTasks = paxosRepair.map(input -> allEndpoints);
            }
            else
            {
                // Request snapshot to all replica
                allSnapshotTasks = paxosRepair.flatMap(input -> {
                    List<Future<InetAddressAndPort>> snapshotTasks = new ArrayList<>(allEndpoints.size());
                    state.phase.snapshotsSubmitted();
                    for (InetAddressAndPort endpoint : allEndpoints)
                    {
                        SnapshotTask snapshotTask = new SnapshotTask(desc, endpoint);
                        snapshotTasks.add(snapshotTask);
                        taskExecutor.execute(snapshotTask);
                    }
                    return FutureCombiner.allOf(snapshotTasks).map(a -> {
                        state.phase.snapshotsCompleted();
                        return a;
                    });
                });
            }
<<<<<<< HEAD

            // When all snapshot complete, send validation requests
            treeResponses = allSnapshotTasks.flatMap(endpoints -> {
                if (parallelismDegree == RepairParallelism.SEQUENTIAL)
                    return sendSequentialValidationRequest(allEndpoints);
                else
                    return sendDCAwareValidationRequest(allEndpoints);
                }, taskExecutor);
        }
        else
        {
            // If not sequential, just send validation request to all replica
            treeResponses = paxosRepair.flatMap(input -> sendValidationRequest(allEndpoints));
=======
        }
        else
        {
            allSnapshotTasks = null;
>>>>>>> 505f5af6
        }
        treeResponses = treeResponses.map(a -> {
            state.phase.validationCompleted();
            return a;
        });

<<<<<<< HEAD
        // When all validations complete, submit sync tasks
        Future<List<SyncStat>> syncResults = treeResponses.flatMap(session.optimiseStreams && !session.pullRepair ? this::optimisedSyncing : this::standardSyncing, taskExecutor);
=======
        // Run validations and the creation of sync tasks in the scheduler, so it can limit the number of Merkle trees
        // that there are in memory at once. When all validations complete, submit sync tasks out of the scheduler.
        ListenableFuture<List<SyncStat>> syncResults = Futures.transformAsync(
                session.validationScheduler.schedule(() -> createSyncTasks(allSnapshotTasks, allEndpoints), taskExecutor),
                this::executeTasks, taskExecutor);
>>>>>>> 505f5af6

        // When all sync complete, set the final result
        syncResults.addCallback(new FutureCallback<List<SyncStat>>()
        {
            @Override
            public void onSuccess(List<SyncStat> stats)
            {
                state.phase.success();
                if (!session.previewKind.isPreview())
                {
                    logger.info("{} {}.{} is fully synced", session.previewKind.logPrefix(session.getId()), desc.keyspace, desc.columnFamily);
                    SystemDistributedKeyspace.successfulRepairJob(session.getId(), desc.keyspace, desc.columnFamily);
                }
                cfs.metric.repairsCompleted.inc();
                trySuccess(new RepairResult(desc, stats));
            }

            /**
             * Snapshot, validation and sync failures are all handled here
             */
            @Override
            public void onFailure(Throwable t)
            {
                state.phase.fail(t);
                // Make sure all validation tasks have cleaned up the off-heap Merkle trees they might contain.
                validationTasks.forEach(ValidationTask::abort);
                syncTasks.forEach(SyncTask::abort);

                if (!session.previewKind.isPreview())
                {
                    logger.warn("{} {}.{} sync failed", session.previewKind.logPrefix(session.getId()), desc.keyspace, desc.columnFamily);
                    SystemDistributedKeyspace.failedRepairJob(session.getId(), desc.keyspace, desc.columnFamily, t);
                }
                cfs.metric.repairsCompleted.inc();
                tryFailure(t instanceof NoSuchRepairSessionExceptionWrapper
                           ? ((NoSuchRepairSessionExceptionWrapper) t).wrapped
                           : t);
            }
        }, taskExecutor);
    }

    private ListenableFuture<List<SyncTask>> createSyncTasks(ListenableFuture<List<InetAddressAndPort>> allSnapshotTasks, List<InetAddressAndPort> allEndpoints)
    {
        ListenableFuture<List<TreeResponse>> validations;
        if (allSnapshotTasks != null)
        {
            // When all snapshot complete, send validation requests
            validations = Futures.transformAsync(allSnapshotTasks, endpoints -> {
                if (parallelismDegree == RepairParallelism.SEQUENTIAL)
                    return sendSequentialValidationRequest(endpoints);
                else
                    return sendDCAwareValidationRequest(endpoints);
            }, taskExecutor);
        }
        else
        {
            // If not sequential, just send validation request to all replica
            validations = sendValidationRequest(allEndpoints);
        }

        return Futures.transform(validations,
                                 session.optimiseStreams && !session.pullRepair ? this::optimisedSyncing : this::standardSyncing,
                                 taskExecutor);
    }

    private boolean isTransient(InetAddressAndPort ep)
    {
        return session.state.commonRange.transEndpoints.contains(ep);
    }

<<<<<<< HEAD
    private Future<List<SyncStat>> standardSyncing(List<TreeResponse> trees)
    {
        state.phase.streamSubmitted();
        List<SyncTask> syncTasks = createStandardSyncTasks(desc,
                                                           trees,
                                                           FBUtilities.getLocalAddressAndPort(),
                                                           this::isTransient,
                                                           session.isIncremental,
                                                           session.pullRepair,
                                                           session.previewKind);
        return executeTasks(syncTasks);
=======
    private List<SyncTask> standardSyncing(List<TreeResponse> trees)
    {
        return createStandardSyncTasks(desc,
                                       trees,
                                       FBUtilities.getLocalAddressAndPort(),
                                       this::isTransient,
                                       session.isIncremental,
                                       session.pullRepair,
                                       session.previewKind);
>>>>>>> 505f5af6
    }

    static List<SyncTask> createStandardSyncTasks(RepairJobDesc desc,
                                                  List<TreeResponse> trees,
                                                  InetAddressAndPort local,
                                                  Predicate<InetAddressAndPort> isTransient,
                                                  boolean isIncremental,
                                                  boolean pullRepair,
                                                  PreviewKind previewKind)
    {
        long startedAt = currentTimeMillis();
        List<SyncTask> syncTasks = new ArrayList<>();
        // We need to difference all trees one against another
        for (int i = 0; i < trees.size() - 1; ++i)
        {
            TreeResponse r1 = trees.get(i);
            for (int j = i + 1; j < trees.size(); ++j)
            {
                TreeResponse r2 = trees.get(j);

                // Avoid streming between two tansient replicas
                if (isTransient.test(r1.endpoint) && isTransient.test(r2.endpoint))
                    continue;

                List<Range<Token>> differences = MerkleTrees.difference(r1.trees, r2.trees);

                // Nothing to do
                if (differences.isEmpty())
                    continue;

                SyncTask task;
                if (r1.endpoint.equals(local) || r2.endpoint.equals(local))
                {
                    TreeResponse self = r1.endpoint.equals(local) ? r1 : r2;
                    TreeResponse remote = r2.endpoint.equals(local) ? r1 : r2;

                    // pull only if local is full
                    boolean requestRanges = !isTransient.test(self.endpoint);
                    // push only if remote is full; additionally check for pull repair
                    boolean transferRanges = !isTransient.test(remote.endpoint) && !pullRepair;

                    // Nothing to do
                    if (!requestRanges && !transferRanges)
                        continue;

                    task = new LocalSyncTask(desc, self.endpoint, remote.endpoint, differences, isIncremental ? desc.parentSessionId : null,
                                             requestRanges, transferRanges, previewKind);
                }
                else if (isTransient.test(r1.endpoint) || isTransient.test(r2.endpoint))
                {
                    // Stream only from transient replica
                    TreeResponse streamFrom = isTransient.test(r1.endpoint) ? r1 : r2;
                    TreeResponse streamTo = isTransient.test(r1.endpoint) ? r2 : r1;
                    task = new AsymmetricRemoteSyncTask(desc, streamTo.endpoint, streamFrom.endpoint, differences, previewKind);
                }
                else
                {
                    task = new SymmetricRemoteSyncTask(desc, r1.endpoint, r2.endpoint, differences, previewKind);
                }
                syncTasks.add(task);
            }
            trees.get(i).trees.release();
        }
        trees.get(trees.size() - 1).trees.release();
        logger.info("Created {} sync tasks based on {} merkle tree responses for {} (took: {}ms)",
                    syncTasks.size(), trees.size(), desc.parentSessionId, currentTimeMillis() - startedAt);
        return syncTasks;
    }

<<<<<<< HEAD
    private Future<List<SyncStat>> optimisedSyncing(List<TreeResponse> trees)
    {
        state.phase.streamSubmitted();
        List<SyncTask> syncTasks = createOptimisedSyncingSyncTasks(desc,
                                                                   trees,
                                                                   FBUtilities.getLocalAddressAndPort(),
                                                                   this::isTransient,
                                                                   this::getDC,
                                                                   session.isIncremental,
                                                                   session.previewKind);

        return executeTasks(syncTasks);
=======
    private List<SyncTask> optimisedSyncing(List<TreeResponse> trees)
    {
        return createOptimisedSyncingSyncTasks(desc,
                                               trees,
                                               FBUtilities.getLocalAddressAndPort(),
                                               this::isTransient,
                                               this::getDC,
                                               session.isIncremental,
                                               session.previewKind);
>>>>>>> 505f5af6
    }

    @VisibleForTesting
    Future<List<SyncStat>> executeTasks(List<SyncTask> tasks)
    {
        try
        {
            ActiveRepairService.instance.getParentRepairSession(desc.parentSessionId);
            syncTasks.addAll(tasks);

            for (SyncTask task : tasks)
            {
                if (!task.isLocal())
                    session.trackSyncCompletion(Pair.create(desc, task.nodePair()), (CompletableRemoteSyncTask) task);
                taskExecutor.execute(task);
            }

            return FutureCombiner.allOf(tasks);
        }
        catch (NoSuchRepairSessionException e)
        {
            return ImmediateFuture.failure(new NoSuchRepairSessionExceptionWrapper(e));
        }
    }

    // provided so we can throw NoSuchRepairSessionException from executeTasks without
    // having to make it unchecked. Required as this is called as from standardSyncing/
    // optimisedSyncing passed as a Function to transform merkle tree responses and so
    // can't throw checked exceptions. These are unwrapped in the onFailure callback of
    // that transformation so as to not pollute the checked usage of
    // NoSuchRepairSessionException in the rest of the codebase.
    private static class NoSuchRepairSessionExceptionWrapper extends RuntimeException
    {
        private final NoSuchRepairSessionException wrapped;
        private NoSuchRepairSessionExceptionWrapper(NoSuchRepairSessionException wrapped)
        {
            this.wrapped = wrapped;
        }
    }

    static List<SyncTask> createOptimisedSyncingSyncTasks(RepairJobDesc desc,
                                                          List<TreeResponse> trees,
                                                          InetAddressAndPort local,
                                                          Predicate<InetAddressAndPort> isTransient,
                                                          Function<InetAddressAndPort, String> getDC,
                                                          boolean isIncremental,
                                                          PreviewKind previewKind)
    {
        long startedAt = currentTimeMillis();
        List<SyncTask> syncTasks = new ArrayList<>();
        // We need to difference all trees one against another
        DifferenceHolder diffHolder = new DifferenceHolder(trees);

        logger.trace("diffs = {}", diffHolder);
        PreferedNodeFilter preferSameDCFilter = (streaming, candidates) ->
                                                candidates.stream()
                                                          .filter(node -> getDC.apply(streaming)
                                                                          .equals(getDC.apply(node)))
                                                          .collect(Collectors.toSet());
        ImmutableMap<InetAddressAndPort, HostDifferences> reducedDifferences = ReduceHelper.reduce(diffHolder, preferSameDCFilter);

        for (int i = 0; i < trees.size(); i++)
        {
            InetAddressAndPort address = trees.get(i).endpoint;

            // we don't stream to transient replicas
            if (isTransient.test(address))
                continue;

            HostDifferences streamsFor = reducedDifferences.get(address);
            if (streamsFor != null)
            {
                Preconditions.checkArgument(streamsFor.get(address).isEmpty(), "We should not fetch ranges from ourselves");
                for (InetAddressAndPort fetchFrom : streamsFor.hosts())
                {
                    List<Range<Token>> toFetch = new ArrayList<>(streamsFor.get(fetchFrom));
                    assert !toFetch.isEmpty();

                    logger.trace("{} is about to fetch {} from {}", address, toFetch, fetchFrom);
                    SyncTask task;
                    if (address.equals(local))
                    {
                        task = new LocalSyncTask(desc, address, fetchFrom, toFetch, isIncremental ? desc.parentSessionId : null,
                                                 true, false, previewKind);
                    }
                    else
                    {
                        task = new AsymmetricRemoteSyncTask(desc, address, fetchFrom, toFetch, previewKind);
                    }
                    syncTasks.add(task);

                }
            }
            else
            {
                logger.trace("Node {} has nothing to stream", address);
            }
        }
        logger.info("Created {} optimised sync tasks based on {} merkle tree responses for {} (took: {}ms)",
                    syncTasks.size(), trees.size(), desc.parentSessionId, currentTimeMillis() - startedAt);
        logger.trace("Optimised sync tasks for {}: {}", desc.parentSessionId, syncTasks);
        return syncTasks;
    }

    private String getDC(InetAddressAndPort address)
    {
        return DatabaseDescriptor.getEndpointSnitch().getDatacenter(address);
    }

    /**
     * Creates {@link ValidationTask} and submit them to task executor in parallel.
     *
     * @param endpoints Endpoint addresses to send validation request
     * @return Future that can get all {@link TreeResponse} from replica, if all validation succeed.
     */
    private Future<List<TreeResponse>> sendValidationRequest(Collection<InetAddressAndPort> endpoints)
    {
        state.phase.validationSubmitted();
        String message = String.format("Requesting merkle trees for %s (to %s)", desc.columnFamily, endpoints);
        logger.info("{} {}", session.previewKind.logPrefix(desc.sessionId), message);
        Tracing.traceRepair(message);
        int nowInSec = getNowInSeconds();
        List<Future<TreeResponse>> tasks = new ArrayList<>(endpoints.size());
        for (InetAddressAndPort endpoint : endpoints)
        {
            ValidationTask task = newValidationTask(endpoint, nowInSec);
            tasks.add(task);
            session.trackValidationCompletion(Pair.create(desc, endpoint), task);
            taskExecutor.execute(task);
        }
        return FutureCombiner.allOf(tasks);
    }

    /**
     * Creates {@link ValidationTask} and submit them to task executor so that tasks run sequentially.
     */
    private Future<List<TreeResponse>> sendSequentialValidationRequest(Collection<InetAddressAndPort> endpoints)
    {
        state.phase.validationSubmitted();
        String message = String.format("Requesting merkle trees for %s (to %s)", desc.columnFamily, endpoints);
        logger.info("{} {}", session.previewKind.logPrefix(desc.sessionId), message);
        Tracing.traceRepair(message);
        int nowInSec = getNowInSeconds();
        List<Future<TreeResponse>> tasks = new ArrayList<>(endpoints.size());

        Queue<InetAddressAndPort> requests = new LinkedList<>(endpoints);
        InetAddressAndPort address = requests.poll();
        ValidationTask firstTask = newValidationTask(address, nowInSec);
        logger.info("{} Validating {}", session.previewKind.logPrefix(desc.sessionId), address);
        session.trackValidationCompletion(Pair.create(desc, address), firstTask);
        tasks.add(firstTask);
        ValidationTask currentTask = firstTask;
        while (requests.size() > 0)
        {
            final InetAddressAndPort nextAddress = requests.poll();
            final ValidationTask nextTask = newValidationTask(nextAddress, nowInSec);
            tasks.add(nextTask);
            currentTask.addCallback(new FutureCallback<TreeResponse>()
            {
                public void onSuccess(TreeResponse result)
                {
                    logger.info("{} Validating {}", session.previewKind.logPrefix(desc.sessionId), nextAddress);
                    session.trackValidationCompletion(Pair.create(desc, nextAddress), nextTask);
                    taskExecutor.execute(nextTask);
                }

                // failure is handled at root of job chain
                public void onFailure(Throwable t) {}
            });
            currentTask = nextTask;
        }
        // start running tasks
        taskExecutor.execute(firstTask);
        return FutureCombiner.allOf(tasks);
    }

    /**
     * Creates {@link ValidationTask} and submit them to task executor so that tasks run sequentially within each dc.
     */
    private Future<List<TreeResponse>> sendDCAwareValidationRequest(Collection<InetAddressAndPort> endpoints)
    {
        state.phase.validationSubmitted();
        String message = String.format("Requesting merkle trees for %s (to %s)", desc.columnFamily, endpoints);
        logger.info("{} {}", session.previewKind.logPrefix(desc.sessionId), message);
        Tracing.traceRepair(message);
        int nowInSec = getNowInSeconds();
        List<Future<TreeResponse>> tasks = new ArrayList<>(endpoints.size());

        Map<String, Queue<InetAddressAndPort>> requestsByDatacenter = new HashMap<>();
        for (InetAddressAndPort endpoint : endpoints)
        {
            String dc = DatabaseDescriptor.getEndpointSnitch().getDatacenter(endpoint);
            Queue<InetAddressAndPort> queue = requestsByDatacenter.computeIfAbsent(dc, k -> new LinkedList<>());
            queue.add(endpoint);
        }

        for (Map.Entry<String, Queue<InetAddressAndPort>> entry : requestsByDatacenter.entrySet())
        {
            Queue<InetAddressAndPort> requests = entry.getValue();
            InetAddressAndPort address = requests.poll();
            ValidationTask firstTask = newValidationTask(address, nowInSec);
            logger.info("{} Validating {}", session.previewKind.logPrefix(session.getId()), address);
            session.trackValidationCompletion(Pair.create(desc, address), firstTask);
            tasks.add(firstTask);
            ValidationTask currentTask = firstTask;
            while (requests.size() > 0)
            {
                final InetAddressAndPort nextAddress = requests.poll();
                final ValidationTask nextTask = newValidationTask(nextAddress, nowInSec);
                tasks.add(nextTask);
                currentTask.addCallback(new FutureCallback<TreeResponse>()
                {
                    public void onSuccess(TreeResponse result)
                    {
                        logger.info("{} Validating {}", session.previewKind.logPrefix(session.getId()), nextAddress);
                        session.trackValidationCompletion(Pair.create(desc, nextAddress), nextTask);
                        taskExecutor.execute(nextTask);
                    }

                    // failure is handled at root of job chain
                    public void onFailure(Throwable t) {}
                });
                currentTask = nextTask;
            }
            // start running tasks
            taskExecutor.execute(firstTask);
        }
        return FutureCombiner.allOf(tasks);
    }

    private ValidationTask newValidationTask(InetAddressAndPort endpoint, int nowInSec)
    {
        ValidationTask task = new ValidationTask(desc, endpoint, nowInSec, session.previewKind);
        validationTasks.add(task);
        return task;
    }
}<|MERGE_RESOLUTION|>--- conflicted
+++ resolved
@@ -123,8 +123,6 @@
         List<InetAddressAndPort> allEndpoints = new ArrayList<>(session.state.commonRange.endpoints);
         allEndpoints.add(FBUtilities.getBroadcastAddressAndPort());
 
-<<<<<<< HEAD
-        Future<List<TreeResponse>> treeResponses;
         Future<Void> paxosRepair;
         if (paxosRepairEnabled() && ((useV2() && session.repairPaxos) || session.paxosOnly))
         {
@@ -160,16 +158,10 @@
             return;
         }
 
-=======
->>>>>>> 505f5af6
         // Create a snapshot at all nodes unless we're using pure parallel repairs
-        ListenableFuture<List<InetAddressAndPort>> allSnapshotTasks;
+        final Future<?> allSnapshotTasks;
         if (parallelismDegree != RepairParallelism.PARALLEL)
         {
-<<<<<<< HEAD
-            Future<?> allSnapshotTasks;
-=======
->>>>>>> 505f5af6
             if (session.isIncremental)
             {
                 // consistent repair does it's own "snapshotting"
@@ -193,105 +185,84 @@
                     });
                 });
             }
-<<<<<<< HEAD
-
+        }
+        else
+        {
+            allSnapshotTasks = null;
+        }
+
+        // Run validations and the creation of sync tasks in the scheduler, so it can limit the number of Merkle trees
+        // that there are in memory at once. When all validations complete, submit sync tasks out of the scheduler.
+        Future<List<SyncStat>> syncResults = session.validationScheduler.schedule(() -> createSyncTasks(paxosRepair, allSnapshotTasks, allEndpoints), taskExecutor)
+                                                                        .flatMap(this::executeTasks, taskExecutor);
+
+        // When all sync complete, set the final result
+        syncResults.addCallback(new FutureCallback<List<SyncStat>>()
+        {
+            @Override
+            public void onSuccess(List<SyncStat> stats)
+            {
+                state.phase.success();
+                if (!session.previewKind.isPreview())
+                {
+                    logger.info("{} {}.{} is fully synced", session.previewKind.logPrefix(session.getId()), desc.keyspace, desc.columnFamily);
+                    SystemDistributedKeyspace.successfulRepairJob(session.getId(), desc.keyspace, desc.columnFamily);
+                }
+                cfs.metric.repairsCompleted.inc();
+                trySuccess(new RepairResult(desc, stats));
+            }
+
+            /**
+             * Snapshot, validation and sync failures are all handled here
+             */
+            @Override
+            public void onFailure(Throwable t)
+            {
+                state.phase.fail(t);
+                // Make sure all validation tasks have cleaned up the off-heap Merkle trees they might contain.
+                validationTasks.forEach(ValidationTask::abort);
+                syncTasks.forEach(SyncTask::abort);
+
+                if (!session.previewKind.isPreview())
+                {
+                    logger.warn("{} {}.{} sync failed", session.previewKind.logPrefix(session.getId()), desc.keyspace, desc.columnFamily);
+                    SystemDistributedKeyspace.failedRepairJob(session.getId(), desc.keyspace, desc.columnFamily, t);
+                }
+                cfs.metric.repairsCompleted.inc();
+                tryFailure(t instanceof NoSuchRepairSessionExceptionWrapper
+                           ? ((NoSuchRepairSessionExceptionWrapper) t).wrapped
+                           : t);
+            }
+        }, taskExecutor);
+    }
+
+    private Future<List<SyncTask>> createSyncTasks(Future<Void> paxosRepair, Future<?> allSnapshotTasks, List<InetAddressAndPort> allEndpoints)
+    {
+        Future<List<TreeResponse>> treeResponses;
+        if (allSnapshotTasks != null)
+        {
             // When all snapshot complete, send validation requests
             treeResponses = allSnapshotTasks.flatMap(endpoints -> {
                 if (parallelismDegree == RepairParallelism.SEQUENTIAL)
                     return sendSequentialValidationRequest(allEndpoints);
                 else
                     return sendDCAwareValidationRequest(allEndpoints);
-                }, taskExecutor);
+            }, taskExecutor);
         }
         else
         {
             // If not sequential, just send validation request to all replica
             treeResponses = paxosRepair.flatMap(input -> sendValidationRequest(allEndpoints));
-=======
-        }
-        else
-        {
-            allSnapshotTasks = null;
->>>>>>> 505f5af6
-        }
+        }
+
         treeResponses = treeResponses.map(a -> {
             state.phase.validationCompleted();
             return a;
         });
 
-<<<<<<< HEAD
-        // When all validations complete, submit sync tasks
-        Future<List<SyncStat>> syncResults = treeResponses.flatMap(session.optimiseStreams && !session.pullRepair ? this::optimisedSyncing : this::standardSyncing, taskExecutor);
-=======
-        // Run validations and the creation of sync tasks in the scheduler, so it can limit the number of Merkle trees
-        // that there are in memory at once. When all validations complete, submit sync tasks out of the scheduler.
-        ListenableFuture<List<SyncStat>> syncResults = Futures.transformAsync(
-                session.validationScheduler.schedule(() -> createSyncTasks(allSnapshotTasks, allEndpoints), taskExecutor),
-                this::executeTasks, taskExecutor);
->>>>>>> 505f5af6
-
-        // When all sync complete, set the final result
-        syncResults.addCallback(new FutureCallback<List<SyncStat>>()
-        {
-            @Override
-            public void onSuccess(List<SyncStat> stats)
-            {
-                state.phase.success();
-                if (!session.previewKind.isPreview())
-                {
-                    logger.info("{} {}.{} is fully synced", session.previewKind.logPrefix(session.getId()), desc.keyspace, desc.columnFamily);
-                    SystemDistributedKeyspace.successfulRepairJob(session.getId(), desc.keyspace, desc.columnFamily);
-                }
-                cfs.metric.repairsCompleted.inc();
-                trySuccess(new RepairResult(desc, stats));
-            }
-
-            /**
-             * Snapshot, validation and sync failures are all handled here
-             */
-            @Override
-            public void onFailure(Throwable t)
-            {
-                state.phase.fail(t);
-                // Make sure all validation tasks have cleaned up the off-heap Merkle trees they might contain.
-                validationTasks.forEach(ValidationTask::abort);
-                syncTasks.forEach(SyncTask::abort);
-
-                if (!session.previewKind.isPreview())
-                {
-                    logger.warn("{} {}.{} sync failed", session.previewKind.logPrefix(session.getId()), desc.keyspace, desc.columnFamily);
-                    SystemDistributedKeyspace.failedRepairJob(session.getId(), desc.keyspace, desc.columnFamily, t);
-                }
-                cfs.metric.repairsCompleted.inc();
-                tryFailure(t instanceof NoSuchRepairSessionExceptionWrapper
-                           ? ((NoSuchRepairSessionExceptionWrapper) t).wrapped
-                           : t);
-            }
-        }, taskExecutor);
-    }
-
-    private ListenableFuture<List<SyncTask>> createSyncTasks(ListenableFuture<List<InetAddressAndPort>> allSnapshotTasks, List<InetAddressAndPort> allEndpoints)
-    {
-        ListenableFuture<List<TreeResponse>> validations;
-        if (allSnapshotTasks != null)
-        {
-            // When all snapshot complete, send validation requests
-            validations = Futures.transformAsync(allSnapshotTasks, endpoints -> {
-                if (parallelismDegree == RepairParallelism.SEQUENTIAL)
-                    return sendSequentialValidationRequest(endpoints);
-                else
-                    return sendDCAwareValidationRequest(endpoints);
-            }, taskExecutor);
-        }
-        else
-        {
-            // If not sequential, just send validation request to all replica
-            validations = sendValidationRequest(allEndpoints);
-        }
-
-        return Futures.transform(validations,
-                                 session.optimiseStreams && !session.pullRepair ? this::optimisedSyncing : this::standardSyncing,
-                                 taskExecutor);
+        return treeResponses.map(session.optimiseStreams && !session.pullRepair
+                                 ? this::createOptimisedSyncingSyncTasks
+                                 : this::createStandardSyncTasks, taskExecutor);
     }
 
     private boolean isTransient(InetAddressAndPort ep)
@@ -299,20 +270,7 @@
         return session.state.commonRange.transEndpoints.contains(ep);
     }
 
-<<<<<<< HEAD
-    private Future<List<SyncStat>> standardSyncing(List<TreeResponse> trees)
-    {
-        state.phase.streamSubmitted();
-        List<SyncTask> syncTasks = createStandardSyncTasks(desc,
-                                                           trees,
-                                                           FBUtilities.getLocalAddressAndPort(),
-                                                           this::isTransient,
-                                                           session.isIncremental,
-                                                           session.pullRepair,
-                                                           session.previewKind);
-        return executeTasks(syncTasks);
-=======
-    private List<SyncTask> standardSyncing(List<TreeResponse> trees)
+    private List<SyncTask> createStandardSyncTasks(List<TreeResponse> trees)
     {
         return createStandardSyncTasks(desc,
                                        trees,
@@ -321,9 +279,9 @@
                                        session.isIncremental,
                                        session.pullRepair,
                                        session.previewKind);
->>>>>>> 505f5af6
-    }
-
+    }
+
+    @VisibleForTesting
     static List<SyncTask> createStandardSyncTasks(RepairJobDesc desc,
                                                   List<TreeResponse> trees,
                                                   InetAddressAndPort local,
@@ -391,21 +349,45 @@
         return syncTasks;
     }
 
-<<<<<<< HEAD
-    private Future<List<SyncStat>> optimisedSyncing(List<TreeResponse> trees)
-    {
-        state.phase.streamSubmitted();
-        List<SyncTask> syncTasks = createOptimisedSyncingSyncTasks(desc,
-                                                                   trees,
-                                                                   FBUtilities.getLocalAddressAndPort(),
-                                                                   this::isTransient,
-                                                                   this::getDC,
-                                                                   session.isIncremental,
-                                                                   session.previewKind);
-
-        return executeTasks(syncTasks);
-=======
-    private List<SyncTask> optimisedSyncing(List<TreeResponse> trees)
+    @VisibleForTesting
+    Future<List<SyncStat>> executeTasks(List<SyncTask> tasks)
+    {
+        try
+        {
+            ActiveRepairService.instance.getParentRepairSession(desc.parentSessionId);
+            syncTasks.addAll(tasks);
+
+            for (SyncTask task : tasks)
+            {
+                if (!task.isLocal())
+                    session.trackSyncCompletion(Pair.create(desc, task.nodePair()), (CompletableRemoteSyncTask) task);
+                taskExecutor.execute(task);
+            }
+
+            return FutureCombiner.allOf(tasks);
+        }
+        catch (NoSuchRepairSessionException e)
+        {
+            return ImmediateFuture.failure(new NoSuchRepairSessionExceptionWrapper(e));
+        }
+    }
+
+    // provided so we can throw NoSuchRepairSessionException from executeTasks without
+    // having to make it unchecked. Required as this is called as from standardSyncing/
+    // optimisedSyncing passed as a Function to transform merkle tree responses and so
+    // can't throw checked exceptions. These are unwrapped in the onFailure callback of
+    // that transformation so as to not pollute the checked usage of
+    // NoSuchRepairSessionException in the rest of the codebase.
+    private static class NoSuchRepairSessionExceptionWrapper extends RuntimeException
+    {
+        private final NoSuchRepairSessionException wrapped;
+        private NoSuchRepairSessionExceptionWrapper(NoSuchRepairSessionException wrapped)
+        {
+            this.wrapped = wrapped;
+        }
+    }
+
+    private List<SyncTask> createOptimisedSyncingSyncTasks(List<TreeResponse> trees)
     {
         return createOptimisedSyncingSyncTasks(desc,
                                                trees,
@@ -414,45 +396,6 @@
                                                this::getDC,
                                                session.isIncremental,
                                                session.previewKind);
->>>>>>> 505f5af6
-    }
-
-    @VisibleForTesting
-    Future<List<SyncStat>> executeTasks(List<SyncTask> tasks)
-    {
-        try
-        {
-            ActiveRepairService.instance.getParentRepairSession(desc.parentSessionId);
-            syncTasks.addAll(tasks);
-
-            for (SyncTask task : tasks)
-            {
-                if (!task.isLocal())
-                    session.trackSyncCompletion(Pair.create(desc, task.nodePair()), (CompletableRemoteSyncTask) task);
-                taskExecutor.execute(task);
-            }
-
-            return FutureCombiner.allOf(tasks);
-        }
-        catch (NoSuchRepairSessionException e)
-        {
-            return ImmediateFuture.failure(new NoSuchRepairSessionExceptionWrapper(e));
-        }
-    }
-
-    // provided so we can throw NoSuchRepairSessionException from executeTasks without
-    // having to make it unchecked. Required as this is called as from standardSyncing/
-    // optimisedSyncing passed as a Function to transform merkle tree responses and so
-    // can't throw checked exceptions. These are unwrapped in the onFailure callback of
-    // that transformation so as to not pollute the checked usage of
-    // NoSuchRepairSessionException in the rest of the codebase.
-    private static class NoSuchRepairSessionExceptionWrapper extends RuntimeException
-    {
-        private final NoSuchRepairSessionException wrapped;
-        private NoSuchRepairSessionExceptionWrapper(NoSuchRepairSessionException wrapped)
-        {
-            this.wrapped = wrapped;
-        }
     }
 
     static List<SyncTask> createOptimisedSyncingSyncTasks(RepairJobDesc desc,
