--- conflicted
+++ resolved
@@ -45,11 +45,8 @@
     private final RowFilter postIndexFilter;
     private final RowFilter.FilterElement filterOperation;
     private final Set<Index> indexes;
-<<<<<<< HEAD
+    private final boolean isTopK;
     private final IndexFeatureSet indexFeatureSet;
-=======
-    private final boolean isTopK;
->>>>>>> 5bc4d4b4
 
     private StorageAttachedIndexQueryPlan(ColumnFamilyStore cfs,
                                           TableQueryMetrics queryMetrics,
@@ -63,11 +60,8 @@
         this.postIndexFilter = postIndexFilter;
         this.filterOperation = filterOperation;
         this.indexes = indexes;
-<<<<<<< HEAD
         this.indexFeatureSet = indexFeatureSet;
-=======
         this.isTopK = indexes.stream().anyMatch(i -> i instanceof StorageAttachedIndex && ((StorageAttachedIndex) i).getIndexContext().isVector());
->>>>>>> 5bc4d4b4
     }
 
     @Nullable
@@ -168,14 +162,14 @@
     }
 
     @Override
-<<<<<<< HEAD
     public boolean supportsMultiRangeReadCommand()
     {
         return true;
-=======
+    }
+
+    @Override
     public boolean isTopK()
     {
         return isTopK;
->>>>>>> 5bc4d4b4
     }
 }