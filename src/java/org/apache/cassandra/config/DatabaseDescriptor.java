--- conflicted
+++ resolved
@@ -4735,7 +4735,20 @@
         return Objects.requireNonNull(sstableFormatFactories, "Forgot to initialize DatabaseDescriptor?");
     }
 
-<<<<<<< HEAD
+    public static boolean getDynamicDataMaskingEnabled()
+    {
+        return conf.dynamic_data_masking_enabled;
+    }
+
+    public static void setDynamicDataMaskingEnabled(boolean enabled)
+    {
+        if (enabled != conf.dynamic_data_masking_enabled)
+        {
+            logger.info("Setting dynamic_data_masking_enabled to {}", enabled);
+            conf.dynamic_data_masking_enabled = enabled;
+        }
+    }
+
     /**
      * Set configuration property for the given name to {@link #confRegistry} if a safe manner
      * with handling internal Cassandra exceptions.
@@ -4770,19 +4783,6 @@
                 logger.error("Unexpected exception", e);
                 return new RuntimeException(e.getMessage());
             }
-=======
-    public static boolean getDynamicDataMaskingEnabled()
-    {
-        return conf.dynamic_data_masking_enabled;
-    }
-
-    public static void setDynamicDataMaskingEnabled(boolean enabled)
-    {
-        if (enabled != conf.dynamic_data_masking_enabled)
-        {
-            logger.info("Setting dynamic_data_masking_enabled to {}", enabled);
-            conf.dynamic_data_masking_enabled = enabled;
->>>>>>> 976b8395
         }
     }
 }