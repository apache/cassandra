/*
 * Licensed to the Apache Software Foundation (ASF) under one
 * or more contributor license agreements.  See the NOTICE file
 * distributed with this work for additional information
 * regarding copyright ownership.  The ASF licenses this file
 * to you under the Apache License, Version 2.0 (the
 * "License"); you may not use this file except in compliance
 * with the License.  You may obtain a copy of the License at
 *
 *     http://www.apache.org/licenses/LICENSE-2.0
 *
 * Unless required by applicable law or agreed to in writing, software
 * distributed under the License is distributed on an "AS IS" BASIS,
 * WITHOUT WARRANTIES OR CONDITIONS OF ANY KIND, either express or implied.
 * See the License for the specific language governing permissions and
 * limitations under the License.
 */
package org.apache.cassandra.config;

import java.io.IOException;
import java.lang.management.ManagementFactory;
import java.lang.management.RuntimeMXBean;
import java.net.Inet4Address;
import java.net.Inet6Address;
import java.net.InetAddress;
import java.net.NetworkInterface;
import java.net.SocketException;
import java.net.UnknownHostException;
import java.nio.file.FileStore;
import java.nio.file.Path;
import java.util.ArrayList;
import java.util.Collection;
import java.util.Comparator;
import java.util.Enumeration;
import java.util.HashMap;
import java.util.HashSet;
import java.util.List;
import java.util.Map;
import java.util.Objects;
import java.util.Optional;
import java.util.OptionalDouble;
import java.util.Set;
import java.util.UUID;
import java.util.concurrent.TimeUnit;
import java.util.function.Function;
import java.util.function.Supplier;
import java.util.regex.Pattern;
import java.util.stream.Collectors;
import javax.annotation.Nullable;

import com.google.common.annotations.VisibleForTesting;
import com.google.common.base.Preconditions;
import com.google.common.collect.ImmutableMap;
import com.google.common.collect.ImmutableSet;
import com.google.common.collect.Lists;
import com.google.common.primitives.Ints;
import com.google.common.primitives.Longs;
import com.google.common.util.concurrent.RateLimiter;
import org.apache.commons.lang3.ArrayUtils;
import org.apache.commons.lang3.StringUtils;
import org.slf4j.Logger;
import org.slf4j.LoggerFactory;

import org.apache.cassandra.audit.AuditLogOptions;
import org.apache.cassandra.auth.AllowAllInternodeAuthenticator;
import org.apache.cassandra.auth.AuthConfig;
import org.apache.cassandra.auth.IAuthenticator;
import org.apache.cassandra.auth.IAuthorizer;
import org.apache.cassandra.auth.IInternodeAuthenticator;
import org.apache.cassandra.auth.INetworkAuthorizer;
import org.apache.cassandra.auth.IRoleManager;
import org.apache.cassandra.config.Config.CommitLogSync;
import org.apache.cassandra.config.Config.PaxosOnLinearizabilityViolation;
import org.apache.cassandra.config.Config.PaxosStatePurging;
import org.apache.cassandra.config.registry.DatabaseConfigurationSource;
import org.apache.cassandra.config.registry.ConfigurationRegistry;
import org.apache.cassandra.db.ConsistencyLevel;
import org.apache.cassandra.db.commitlog.AbstractCommitLogSegmentManager;
import org.apache.cassandra.db.commitlog.CommitLog;
import org.apache.cassandra.db.commitlog.CommitLogSegmentManagerCDC;
import org.apache.cassandra.db.commitlog.CommitLogSegmentManagerStandard;
import org.apache.cassandra.dht.IPartitioner;
import org.apache.cassandra.exceptions.ConfigurationException;
import org.apache.cassandra.fql.FullQueryLoggerOptions;
import org.apache.cassandra.gms.IFailureDetector;
import org.apache.cassandra.io.FSWriteError;
import org.apache.cassandra.io.sstable.format.SSTableFormat;
import org.apache.cassandra.io.util.DiskOptimizationStrategy;
import org.apache.cassandra.io.util.File;
import org.apache.cassandra.io.util.FileUtils;
import org.apache.cassandra.io.util.PathUtils;
import org.apache.cassandra.io.util.SpinningDiskOptimizationStrategy;
import org.apache.cassandra.io.util.SsdDiskOptimizationStrategy;
import org.apache.cassandra.locator.DynamicEndpointSnitch;
import org.apache.cassandra.locator.EndpointSnitchInfo;
import org.apache.cassandra.locator.IEndpointSnitch;
import org.apache.cassandra.locator.InetAddressAndPort;
import org.apache.cassandra.locator.Replica;
import org.apache.cassandra.locator.SeedProvider;
import org.apache.cassandra.security.EncryptionContext;
import org.apache.cassandra.security.SSLFactory;
import org.apache.cassandra.service.CacheService.CacheType;
import org.apache.cassandra.service.paxos.Paxos;
import org.apache.cassandra.utils.FBUtilities;

import static org.apache.cassandra.config.CassandraRelevantProperties.OS_ARCH;
import static org.apache.cassandra.config.CassandraRelevantProperties.SUN_ARCH_DATA_MODEL;
import static org.apache.cassandra.config.CassandraRelevantProperties.TEST_JVM_DTEST_DISABLE_SSL;
import static org.apache.cassandra.config.DataRateSpec.DataRateUnit.BYTES_PER_SECOND;
import static org.apache.cassandra.config.DataRateSpec.DataRateUnit.MEBIBYTES_PER_SECOND;
import static org.apache.cassandra.config.DataStorageSpec.DataStorageUnit.MEBIBYTES;
import static org.apache.cassandra.io.util.FileUtils.ONE_GIB;
import static org.apache.cassandra.io.util.FileUtils.ONE_MIB;
import static org.apache.cassandra.utils.Clock.Global.logInitializationOutcome;
import static org.apache.cassandra.utils.FBUtilities.cause;
import static org.apache.cassandra.utils.FBUtilities.runExceptionally;

public class DatabaseDescriptor
{
    static
    {
        // This static block covers most usages
        FBUtilities.preventIllegalAccessWarnings();
        System.setProperty("io.netty.transport.estimateSizeOnSubmit", "false");
    }

    private static final Logger logger = LoggerFactory.getLogger(DatabaseDescriptor.class);

    /**
     * Tokens are serialized in a Gossip VersionedValue String.  VV are restricted to 64KiB
     * when we send them over the wire, which works out to about 1700 tokens.
     */
    private static final int MAX_NUM_TOKENS = 1536;

    private static Config conf;
    /**
     * The registry of configuration properties. It is used to access the configuration properties loaded from
     * the {@link #conf} and must be initialized the same time the {@link #conf} is initialized, usually
     * by calling {@link #toolInitialization()}, {@link #daemonInitialization()} or {@link #clientInitialization()}.
     */
    private static DatabaseConfigurationSource confRegistry;

    private static volatile DynamicDatabaseDescriptor holder;

    /**
     * Request timeouts can not be less than below defined value (see CASSANDRA-9375)
     */
    static final DurationSpec.LongMillisecondsBound LOWEST_ACCEPTED_TIMEOUT = new DurationSpec.LongMillisecondsBound(10L);

    private static Supplier<IFailureDetector> newFailureDetector;
    private static IEndpointSnitch snitch;
    private static InetAddress listenAddress; // leave null so we can fall through to getLocalHost
    private static InetAddress broadcastAddress;
    private static InetAddress rpcAddress;
    private static InetAddress broadcastRpcAddress;
    private static SeedProvider seedProvider;
    private static IInternodeAuthenticator internodeAuthenticator = new AllowAllInternodeAuthenticator();

    /* Hashing strategy Random or OPHF */
    private static IPartitioner partitioner;
    private static String paritionerName;

    protected Config.DiskAccessMode indexAccessMode;

    private static IAuthenticator authenticator;
    private static IAuthorizer authorizer;
    private static INetworkAuthorizer networkAuthorizer;
    // Don't initialize the role manager until applying config. The options supported by CassandraRoleManager
    // depend on the configured IAuthenticator, so defer creating it until that's been set.
    private static IRoleManager roleManager;

    protected long preparedStatementsCacheSizeInMiB;

    protected long keyCacheSizeInMiB;
    protected long paxosCacheSizeInMiB;
    protected long counterCacheSizeInMiB;
    protected long indexSummaryCapacityInMiB;

    private static String localDC;
    private static Comparator<Replica> localComparator;
    private static EncryptionContext encryptionContext;
    private static boolean hasLoggedConfig;

    protected DiskOptimizationStrategy diskOptimizationStrategy;

    private static boolean clientInitialized;
    private static boolean toolInitialized;
    private static boolean daemonInitialized;

    private static final int searchConcurrencyFactor = Integer.parseInt(System.getProperty(Config.PROPERTY_PREFIX + "search_concurrency_factor", "1"));
    protected DurationSpec.IntSecondsBound autoSnapshoTtl;

    private static volatile boolean disableSTCSInL0 = Boolean.getBoolean(Config.PROPERTY_PREFIX + "disable_stcs_in_l0");
    private static final boolean unsafeSystem = Boolean.getBoolean(Config.PROPERTY_PREFIX + "unsafesystem");

    // turns some warnings into exceptions for testing
    private static final boolean strictRuntimeChecks = Boolean.getBoolean("cassandra.strict.runtime.checks");

    public static volatile boolean allowUnlimitedConcurrentValidations = Boolean.getBoolean("cassandra.allow_unlimited_concurrent_validations");

    /** The configuration for guardrails. */
    private static GuardrailsOptions guardrails;
    private static StartupChecksOptions startupChecksOptions;

    private static Map<String, Supplier<SSTableFormat<?, ?>>> sstableFormatFactories;

    private static Function<CommitLog, AbstractCommitLogSegmentManager> commitLogSegmentMgrProvider = c -> DatabaseDescriptor.isCDCEnabled()
                                       ? new CommitLogSegmentManagerCDC(c, DatabaseDescriptor.getCommitLogLocation())
                                       : new CommitLogSegmentManagerStandard(c, DatabaseDescriptor.getCommitLogLocation());

    public static void daemonInitialization() throws ConfigurationException
    {
        daemonInitialization(DatabaseDescriptor::loadConfig);
    }

    public static void daemonInitialization(Supplier<Config> config) throws ConfigurationException
    {
        if (toolInitialized)
            throw new AssertionError("toolInitialization() already called");
        if (clientInitialized)
            throw new AssertionError("clientInitialization() already called");

        // Some unit tests require this :(
        if (daemonInitialized)
            return;
        daemonInitialized = true;

        Config conf = config.get();
        holder = new DynamicDatabaseDescriptor();
        setConfig(conf);
        applyAll(conf, dynamicDatabaseDescriptor());
        AuthConfig.applyAuth();
    }

    /**
     * Equivalent to {@link #toolInitialization(boolean) toolInitialization(true)}.
     */
    public static void toolInitialization()
    {
        toolInitialization(true);
    }

    /**
     * Initializes this class as a tool, which means that the configuration is loaded
     * using {@link #loadConfig()} and all non-daemon configuration parts will be setup.
     *
     * @param failIfDaemonOrClient if {@code true} and a call to {@link #daemonInitialization()} or
     *                             {@link #clientInitialization()} has been performed before, an
     *                             {@link AssertionError} will be thrown.
     */
    public static void toolInitialization(boolean failIfDaemonOrClient)
    {
        if (!failIfDaemonOrClient && (daemonInitialized || clientInitialized))
        {
            return;
        }
        else
        {
            if (daemonInitialized)
                throw new AssertionError("daemonInitialization() already called");
            if (clientInitialized)
                throw new AssertionError("clientInitialization() already called");
        }

        if (toolInitialized)
            return;
        toolInitialized = true;

        Config conf = loadConfig();
        holder = new DynamicDatabaseDescriptor();
        setConfig(conf);

        applySSTableFormats();

        applySimpleConfig(conf, dynamicDatabaseDescriptor(), logger);

        applyPartitioner();

        applySnitch();

        applyEncryptionContext();
    }

    /**
     * Equivalent to {@link #clientInitialization(boolean) clientInitialization(true)}.
     */
    public static void clientInitialization()
    {
        clientInitialization(true);
    }

    /**
     * Equivalent to {@link #clientInitialization(boolean) clientInitialization(true, Config::new)}.
     */
    public static void clientInitialization(boolean failIfDaemonOrTool)
    {
        clientInitialization(failIfDaemonOrTool, Config::new);
    }

    /**
     * Initializes this class as a client, which means that just an empty configuration will
     * be used.
     *
     * @param failIfDaemonOrTool if {@code true} and a call to {@link #daemonInitialization()} or
     *                           {@link #toolInitialization()} has been performed before, an
     *                           {@link AssertionError} will be thrown.
     */
    public static void clientInitialization(boolean failIfDaemonOrTool, Supplier<Config> configSupplier)
    {
        if (!failIfDaemonOrTool && (daemonInitialized || toolInitialized))
        {
            return;
        }
        else
        {
            if (daemonInitialized)
                throw new AssertionError("daemonInitialization() already called");
            if (toolInitialized)
                throw new AssertionError("toolInitialization() already called");
        }

        if (clientInitialized)
            return;
        clientInitialized = true;
        setDefaultFailureDetector();
        Config.setClientMode(true);
        conf = configSupplier.get();
        holder = new DynamicDatabaseDescriptor();
        holder.diskOptimizationStrategy = new SpinningDiskOptimizationStrategy();
        applySSTableFormats();
    }

    public static boolean isClientInitialized()
    {
        return clientInitialized;
    }

    public static boolean isToolInitialized()
    {
        return toolInitialized;
    }

    public static boolean isClientOrToolInitialized()
    {
        return clientInitialized || toolInitialized;
    }

    public static boolean isDaemonInitialized()
    {
        return daemonInitialized;
    }

    public static Config getRawConfig()
    {
        return conf;
    }

    public static DatabaseConfigurationSource getConfigRegistry()
    {
        return confRegistry;
    }

    public static DynamicDatabaseDescriptor dynamicDatabaseDescriptor()
    {
        return holder;
    }

    @VisibleForTesting
    public static Config loadConfig() throws ConfigurationException
    {
        if (Config.getOverrideLoadConfig() != null)
            return Config.getOverrideLoadConfig().get();

        String loaderClass = System.getProperty(Config.PROPERTY_PREFIX + "config.loader");
        ConfigurationLoader loader = loaderClass == null
                                     ? new YamlConfigurationLoader()
                                     : FBUtilities.construct(loaderClass, "configuration loading");
        Config config = loader.loadConfig();

        if (!hasLoggedConfig)
        {
            hasLoggedConfig = true;
            Config.log(config);
        }

        return config;
    }

    private static InetAddress getNetworkInterfaceAddress(String intf, String configName, boolean preferIPv6) throws ConfigurationException
    {
        try
        {
            NetworkInterface ni = NetworkInterface.getByName(intf);
            if (ni == null)
                throw new ConfigurationException("Configured " + configName + " \"" + intf + "\" could not be found", false);
            Enumeration<InetAddress> addrs = ni.getInetAddresses();
            if (!addrs.hasMoreElements())
                throw new ConfigurationException("Configured " + configName + " \"" + intf + "\" was found, but had no addresses", false);

            /*
             * Try to return the first address of the preferred type, otherwise return the first address
             */
            InetAddress retval = null;
            while (addrs.hasMoreElements())
            {
                InetAddress temp = addrs.nextElement();
                if (preferIPv6 && temp instanceof Inet6Address) return temp;
                if (!preferIPv6 && temp instanceof Inet4Address) return temp;
                if (retval == null) retval = temp;
            }
            return retval;
        }
        catch (SocketException e)
        {
            throw new ConfigurationException("Configured " + configName + " \"" + intf + "\" caused an exception", e);
        }
    }

    private static void setConfig(Config config)
    {
        conf = config;
        confRegistry = new DatabaseConfigurationSource(() -> config);
    }

    private static void applyAll(Config conf, DynamicDatabaseDescriptor holder) throws ConfigurationException
    {
        //InetAddressAndPort cares that applySimpleConfig runs first
        applySSTableFormats();

        applySimpleConfig(conf, holder, logger);

        applyPartitioner();

        applyAddressConfig();

        applySnitch();

        applyTokensConfig();

        applySeedProvider();

        applyEncryptionContext();

        applySslContext();

        applyGuardrails();

        applyStartupChecks();
    }

    public static void applySimpleConfig(Config conf, DynamicDatabaseDescriptor holder, Logger logger)
    {
        //Doing this first before all other things in case other pieces of config want to construct
        //InetAddressAndPort and get the right defaults
        InetAddressAndPort.initializeDefaultPort(getStoragePort());

        validateUpperBoundStreamingConfig(conf);

        ConfigurationRegistry registry = null;

//        registry.getValue(String.class, "auto_snapshot_ttl")
//                .map(DurationSpec.IntSecondsBound::new,
//                     (e, v) -> new ConfigurationException("Invalid value of auto_snapshot_ttl: " + v, false))
//                .ifPresent(v -> holder.autoSnapshoTtl = v);

        if (conf.auto_snapshot_ttl != null)
        {
            try
            {
                holder.autoSnapshoTtl = new DurationSpec.IntSecondsBound(conf.auto_snapshot_ttl);
            }
            catch (IllegalArgumentException e)
            {
                throw new ConfigurationException("Invalid value of auto_snapshot_ttl: " + conf.auto_snapshot_ttl, false);
            }
        }

        if (conf.commitlog_sync == null)
        {
            throw new ConfigurationException("Missing required directive CommitLogSync", false);
        }

        if (conf.commitlog_sync == CommitLogSync.batch)
        {
            if (conf.commitlog_sync_period.toMilliseconds() != 0)
            {
                throw new ConfigurationException("Batch sync specified, but commitlog_sync_period found.", false);
            }
            logger.debug("Syncing log with batch mode");
        }
        else if (conf.commitlog_sync == CommitLogSync.group)
        {
            if (conf.commitlog_sync_group_window.toMilliseconds() == 0)
            {
                throw new ConfigurationException("Missing value for commitlog_sync_group_window.", false);
            }
            else if (conf.commitlog_sync_period.toMilliseconds() != 0)
            {
                throw new ConfigurationException("Group sync specified, but commitlog_sync_period found. Only specify commitlog_sync_group_window when using group sync", false);
            }
            logger.debug("Syncing log with a group window of {}", conf.commitlog_sync_period.toString());
        }
        else
        {
            if (conf.commitlog_sync_period.toMilliseconds() == 0)
            {
                throw new ConfigurationException("Missing value for commitlog_sync_period.", false);
            }
            else if (!Double.isNaN(conf.commitlog_sync_batch_window_in_ms))
            {
                throw new ConfigurationException("commitlog_sync_period specified, but commitlog_sync_batch_window found.  Only specify commitlog_sync_period when using periodic sync.", false);
            }
            logger.debug("Syncing log with a period of {}", conf.commitlog_sync_period.toString());
        }

        /* evaluate the DiskAccessMode Config directive, which also affects indexAccessMode selection */
        if (conf.disk_access_mode == Config.DiskAccessMode.auto)
        {
            conf.disk_access_mode = hasLargeAddressSpace() ? Config.DiskAccessMode.mmap : Config.DiskAccessMode.standard;
            holder.indexAccessMode = conf.disk_access_mode;
            logger.info("DiskAccessMode 'auto' determined to be {}, indexAccessMode is {}", conf.disk_access_mode, holder.indexAccessMode);
        }
        else if (conf.disk_access_mode == Config.DiskAccessMode.mmap_index_only)
        {
            conf.disk_access_mode = Config.DiskAccessMode.standard;
            holder.indexAccessMode = Config.DiskAccessMode.mmap;
            logger.info("DiskAccessMode is {}, indexAccessMode is {}", conf.disk_access_mode, holder.indexAccessMode);
        }
        else
        {
            holder.indexAccessMode = conf.disk_access_mode;
            logger.info("DiskAccessMode is {}, indexAccessMode is {}", conf.disk_access_mode, holder.indexAccessMode);
        }

        /* phi convict threshold for FailureDetector */
        if (conf.phi_convict_threshold < 5 || conf.phi_convict_threshold > 16)
        {
            throw new ConfigurationException("phi_convict_threshold must be between 5 and 16, but was " + conf.phi_convict_threshold, false);
        }

        /* Thread per pool */
        if (conf.concurrent_reads < 2)
        {
            throw new ConfigurationException("concurrent_reads must be at least 2, but was " + conf.concurrent_reads, false);
        }

        if (conf.concurrent_writes < 2 && System.getProperty("cassandra.test.fail_mv_locks_count", "").isEmpty())
        {
            throw new ConfigurationException("concurrent_writes must be at least 2, but was " + conf.concurrent_writes, false);
        }

        if (conf.concurrent_counter_writes < 2)
            throw new ConfigurationException("concurrent_counter_writes must be at least 2, but was " + conf.concurrent_counter_writes, false);

        if (conf.concurrent_replicates != null)
            logger.warn("concurrent_replicates has been deprecated and should be removed from cassandra.yaml");

        if (conf.networking_cache_size == null)
            conf.networking_cache_size = new DataStorageSpec.IntMebibytesBound(Math.min(128, (int) (Runtime.getRuntime().maxMemory() / (16 * 1048576))));

        if (conf.file_cache_size == null)
            conf.file_cache_size = new DataStorageSpec.IntMebibytesBound(Math.min(512, (int) (Runtime.getRuntime().maxMemory() / (4 * 1048576))));

        // round down for SSDs and round up for spinning disks
        if (conf.file_cache_round_up == null)
            conf.file_cache_round_up = conf.disk_optimization_strategy == Config.DiskOptimizationStrategy.spinning;

        if (conf.memtable_offheap_space == null)
            conf.memtable_offheap_space = new DataStorageSpec.IntMebibytesBound((int) (Runtime.getRuntime().maxMemory() / (4 * 1048576)));
        // for the moment, we default to twice as much on-heap space as off-heap, as heap overhead is very large
        if (conf.memtable_heap_space == null)
            conf.memtable_heap_space = new DataStorageSpec.IntMebibytesBound((int) (Runtime.getRuntime().maxMemory() / (4 * 1048576)));
        if (conf.memtable_heap_space.toMebibytes() == 0)
            throw new ConfigurationException("memtable_heap_space must be positive, but was " + conf.memtable_heap_space, false);
        logger.info("Global memtable on-heap threshold is enabled at {}", conf.memtable_heap_space);
        if (conf.memtable_offheap_space.toMebibytes() == 0)
            logger.info("Global memtable off-heap threshold is disabled, HeapAllocator will be used instead");
        else
            logger.info("Global memtable off-heap threshold is enabled at {}", conf.memtable_offheap_space);

        if (conf.repair_session_max_tree_depth != null)
        {
            logger.warn("repair_session_max_tree_depth has been deprecated and should be removed from cassandra.yaml. Use repair_session_space instead");
            if (conf.repair_session_max_tree_depth < 10)
                throw new ConfigurationException("repair_session_max_tree_depth should not be < 10, but was " + conf.repair_session_max_tree_depth);
            if (conf.repair_session_max_tree_depth > 20)
                logger.warn("repair_session_max_tree_depth of " + conf.repair_session_max_tree_depth + " > 20 could lead to excessive memory usage");
        }
        else
        {
            conf.repair_session_max_tree_depth = 20;
        }

        if (conf.repair_session_space == null)
            conf.repair_session_space = new DataStorageSpec.IntMebibytesBound(Math.max(1, (int) (Runtime.getRuntime().maxMemory() / (16 * 1048576))));

        if (conf.repair_session_space.toMebibytes() < 1)
            throw new ConfigurationException("repair_session_space must be > 0, but was " + conf.repair_session_space);
        else if (conf.repair_session_space.toMebibytes() > (int) (Runtime.getRuntime().maxMemory() / (4 * 1048576)))
            logger.warn("A repair_session_space of " + conf.repair_session_space+ " mebibytes is likely to cause heap pressure");

        checkForLowestAcceptedTimeouts(conf);

        long valueInBytes = conf.native_transport_max_frame_size.toBytes();
        if (valueInBytes < 0 || valueInBytes > Integer.MAX_VALUE-1)
        {
            throw new ConfigurationException(String.format("native_transport_max_frame_size must be positive value < %dB, but was %dB",
                                                           Integer.MAX_VALUE,
                                                           valueInBytes),
                                             false);
        }

        checkValidForByteConversion(conf.column_index_size, ConfigFields.COLUMN_INDEX_SIZE);
        checkValidForByteConversion(conf.column_index_cache_size, ConfigFields.COLUMN_INDEX_CACHE_SIZE);
        checkValidForByteConversion(conf.batch_size_warn_threshold, ConfigFields.BATCH_SIZE_WARN_THRESHOLD);

        if (conf.native_transport_max_negotiable_protocol_version != null)
            logger.warn("The configuration option native_transport_max_negotiable_protocol_version has been deprecated " +
                        "and should be removed from cassandra.yaml as it has no longer has any effect.");

        // if data dirs, commitlog dir, or saved caches dir are set in cassandra.yaml, use that.  Otherwise,
        // use -Dcassandra.storagedir (set in cassandra-env.sh) as the parent dir for data/, commitlog/, and saved_caches/
        if (conf.commitlog_directory == null)
        {
            conf.commitlog_directory = storagedirFor("commitlog");
        }

        if (conf.hints_directory == null)
        {
            conf.hints_directory = storagedirFor("hints");
        }

        if (conf.native_transport_max_request_data_in_flight == null)
        {
            conf.native_transport_max_request_data_in_flight = new DataStorageSpec.LongBytesBound(Runtime.getRuntime().maxMemory() / 10);
        }

        if (conf.native_transport_max_request_data_in_flight_per_ip == null)
        {
            conf.native_transport_max_request_data_in_flight_per_ip = new DataStorageSpec.LongBytesBound(Runtime.getRuntime().maxMemory() / 40);
        }

        if (conf.native_transport_rate_limiting_enabled)
            logger.info("Native transport rate-limiting enabled at {} requests/second.", conf.native_transport_max_requests_per_second);
        else
            logger.info("Native transport rate-limiting disabled.");

        if (conf.commitlog_total_space == null)
        {
            final int preferredSizeInMiB = 8192;
            // use 1/4 of available space.  See discussion on #10013 and #10199
            final long totalSpaceInBytes = tryGetSpace(conf.commitlog_directory, FileStore::getTotalSpace);
            int defaultSpaceInMiB = calculateDefaultSpaceInMiB("commitlog",
                                                               conf.commitlog_directory,
                                                               "commitlog_total_space",
                                                               preferredSizeInMiB,
                                                               totalSpaceInBytes, 1, 4);
            conf.commitlog_total_space = new DataStorageSpec.IntMebibytesBound(defaultSpaceInMiB);
        }

        if (conf.cdc_enabled)
        {
            if (conf.cdc_raw_directory == null)
            {
                conf.cdc_raw_directory = storagedirFor("cdc_raw");
            }

            if (conf.cdc_total_space.toMebibytes() == 0)
            {
                final int preferredSizeInMiB = 4096;
                // use 1/8th of available space.  See discussion on #10013 and #10199 on the CL, taking half that for CDC
                final long totalSpaceInBytes = tryGetSpace(conf.cdc_raw_directory, FileStore::getTotalSpace);
                int defaultSpaceInMiB = calculateDefaultSpaceInMiB("cdc",
                                                                   conf.cdc_raw_directory,
                                                                   "cdc_total_space",
                                                                   preferredSizeInMiB,
                                                                   totalSpaceInBytes, 1, 8);
                conf.cdc_total_space = new DataStorageSpec.IntMebibytesBound(defaultSpaceInMiB);
            }

            logger.info("cdc_enabled is true. Starting casssandra node with Change-Data-Capture enabled.");
        }

        if (conf.saved_caches_directory == null)
        {
            conf.saved_caches_directory = storagedirFor("saved_caches");
        }
        if (conf.data_file_directories == null || conf.data_file_directories.length == 0)
        {
            conf.data_file_directories = new String[]{ storagedir("data_file_directories") + File.pathSeparator() + "data" };
        }

        long dataFreeBytes = 0;
        /* data file and commit log directories. they get created later, when they're needed. */
        for (String datadir : conf.data_file_directories)
        {
            if (datadir == null)
                throw new ConfigurationException("data_file_directories must not contain empty entry", false);
            if (datadir.equals(conf.local_system_data_file_directory))
                throw new ConfigurationException("local_system_data_file_directory must not be the same as any data_file_directories", false);
            if (datadir.equals(conf.commitlog_directory))
                throw new ConfigurationException("commitlog_directory must not be the same as any data_file_directories", false);
            if (datadir.equals(conf.hints_directory))
                throw new ConfigurationException("hints_directory must not be the same as any data_file_directories", false);
            if (datadir.equals(conf.saved_caches_directory))
                throw new ConfigurationException("saved_caches_directory must not be the same as any data_file_directories", false);

            dataFreeBytes = saturatedSum(dataFreeBytes, tryGetSpace(datadir, FileStore::getUnallocatedSpace));
        }
        if (dataFreeBytes < 64 * ONE_GIB) // 64 GB
            logger.warn("Only {} free across all data volumes. Consider adding more capacity to your cluster or removing obsolete snapshots",
                        FBUtilities.prettyPrintMemory(dataFreeBytes));

        if (conf.local_system_data_file_directory != null)
        {
            if (conf.local_system_data_file_directory.equals(conf.commitlog_directory))
                throw new ConfigurationException("local_system_data_file_directory must not be the same as the commitlog_directory", false);
            if (conf.local_system_data_file_directory.equals(conf.saved_caches_directory))
                throw new ConfigurationException("local_system_data_file_directory must not be the same as the saved_caches_directory", false);
            if (conf.local_system_data_file_directory.equals(conf.hints_directory))
                throw new ConfigurationException("local_system_data_file_directory must not be the same as the hints_directory", false);

            long freeBytes = tryGetSpace(conf.local_system_data_file_directory, FileStore::getUnallocatedSpace);

            if (freeBytes < ONE_GIB)
                logger.warn("Only {} free in the system data volume. Consider adding more capacity or removing obsolete snapshots",
                            FBUtilities.prettyPrintMemory(freeBytes));
        }

        if (conf.commitlog_directory.equals(conf.saved_caches_directory))
            throw new ConfigurationException("saved_caches_directory must not be the same as the commitlog_directory", false);
        if (conf.commitlog_directory.equals(conf.hints_directory))
            throw new ConfigurationException("hints_directory must not be the same as the commitlog_directory", false);
        if (conf.hints_directory.equals(conf.saved_caches_directory))
            throw new ConfigurationException("saved_caches_directory must not be the same as the hints_directory", false);

        if (conf.memtable_flush_writers == 0)
        {
            conf.memtable_flush_writers = conf.data_file_directories.length == 1 ? 2 : 1;
        }

        if (conf.memtable_flush_writers < 1)
            throw new ConfigurationException("memtable_flush_writers must be at least 1, but was " + conf.memtable_flush_writers, false);

        if (conf.memtable_cleanup_threshold == null)
        {
            conf.memtable_cleanup_threshold = (float) (1.0 / (1 + conf.memtable_flush_writers));
        }
        else
        {
            logger.warn("memtable_cleanup_threshold has been deprecated and should be removed from cassandra.yaml");
        }

        if (conf.memtable_cleanup_threshold < 0.01f)
            throw new ConfigurationException("memtable_cleanup_threshold must be >= 0.01, but was " + conf.memtable_cleanup_threshold, false);
        if (conf.memtable_cleanup_threshold > 0.99f)
            throw new ConfigurationException("memtable_cleanup_threshold must be <= 0.99, but was " + conf.memtable_cleanup_threshold, false);
        if (conf.memtable_cleanup_threshold < 0.1f)
            logger.warn("memtable_cleanup_threshold is set very low [{}], which may cause performance degradation", conf.memtable_cleanup_threshold);

        if (conf.concurrent_compactors == null)
            conf.concurrent_compactors = Math.min(8, Math.max(2, Math.min(FBUtilities.getAvailableProcessors(), conf.data_file_directories.length)));

        if (conf.concurrent_compactors <= 0)
            throw new ConfigurationException("concurrent_compactors should be strictly greater than 0, but was " + conf.concurrent_compactors, false);

        // TODO CASSANDRA-15254 mutable properties should be processed.
        applyConcurrentValidations(conf);
        applyRepairCommandPoolSize(conf);
        applyReadThresholdsValidations(conf);

        if (conf.concurrent_materialized_view_builders <= 0)
            throw new ConfigurationException("concurrent_materialized_view_builders should be strictly greater than 0, but was " + conf.concurrent_materialized_view_builders, false);

        if (conf.num_tokens != null && conf.num_tokens > MAX_NUM_TOKENS)
            throw new ConfigurationException(String.format("A maximum number of %d tokens per node is supported", MAX_NUM_TOKENS), false);

        try
        {
            // if prepared_statements_cache_size option was set to "auto" then size of the cache should be "max(1/256 of Heap (in MiB), 10MiB)"
            holder.preparedStatementsCacheSizeInMiB = (conf.prepared_statements_cache_size == null)
                                              ? Math.max(10, (int) (Runtime.getRuntime().maxMemory() / 1024 / 1024 / 256))
                                              : conf.prepared_statements_cache_size.toMebibytes();

            if (holder.preparedStatementsCacheSizeInMiB == 0)
                throw new NumberFormatException(); // to escape duplicating error message

            // we need this assignment for the Settings virtual table - CASSANDRA-17734
            conf.prepared_statements_cache_size = new DataStorageSpec.LongMebibytesBound(holder.preparedStatementsCacheSizeInMiB);
        }
        catch (NumberFormatException e)
        {
            throw new ConfigurationException("prepared_statements_cache_size option was set incorrectly to '"
                                             + (conf.prepared_statements_cache_size != null ? conf.prepared_statements_cache_size.toString() : null) + "', supported values are <integer> >= 0.", false);
        }

        try
        {
            // if key_cache_size option was set to "auto" then size of the cache should be "min(5% of Heap (in MiB), 100MiB)
            holder.keyCacheSizeInMiB = (conf.key_cache_size == null)
                               ? Math.min(Math.max(1, (int) (Runtime.getRuntime().totalMemory() * 0.05 / 1024 / 1024)), 100)
                               : conf.key_cache_size.toMebibytes();

            if (holder.keyCacheSizeInMiB < 0)
                throw new NumberFormatException(); // to escape duplicating error message

            // we need this assignment for the Settings Virtual Table - CASSANDRA-17734
            conf.key_cache_size = new DataStorageSpec.LongMebibytesBound(holder.keyCacheSizeInMiB);
        }
        catch (NumberFormatException e)
        {
            throw new ConfigurationException("key_cache_size option was set incorrectly to '"
                                             + (conf.key_cache_size != null ? conf.key_cache_size.toString() : null) + "', supported values are <integer> >= 0.", false);
        }

        try
        {
            // if counter_cache_size option was set to "auto" then size of the cache should be "min(2.5% of Heap (in MiB), 50MiB)
            holder.counterCacheSizeInMiB = (conf.counter_cache_size == null)
                                   ? Math.min(Math.max(1, (int) (Runtime.getRuntime().totalMemory() * 0.025 / 1024 / 1024)), 50)
                                   : conf.counter_cache_size.toMebibytes();

            if (holder.counterCacheSizeInMiB < 0)
                throw new NumberFormatException(); // to escape duplicating error message
        }
        catch (NumberFormatException e)
        {
            throw new ConfigurationException("counter_cache_size option was set incorrectly to '"
                                             + (conf.counter_cache_size !=null ?conf.counter_cache_size.toString() : null) + "', supported values are <integer> >= 0.", false);
        }

        try
        {
            // if paxosCacheSizeInMiB option was set to "auto" then size of the cache should be "min(1% of Heap (in MB), 50MB)
            holder.paxosCacheSizeInMiB = (conf.paxos_cache_size == null)
                    ? Math.min(Math.max(1, (int) (Runtime.getRuntime().totalMemory() * 0.01 / 1024 / 1024)), 50)
                    : conf.paxos_cache_size.toMebibytes();

            if (holder.paxosCacheSizeInMiB < 0)
                throw new NumberFormatException(); // to escape duplicating error message
        }
        catch (NumberFormatException e)
        {
            throw new ConfigurationException("paxos_cache_size option was set incorrectly to '"
                    + conf.paxos_cache_size + "', supported values are <integer> >= 0.", false);
        }

        // we need this assignment for the Settings virtual table - CASSANDRA-17735
        conf.counter_cache_size = new DataStorageSpec.LongMebibytesBound(holder.counterCacheSizeInMiB);

        // if set to empty/"auto" then use 5% of Heap size
        holder.indexSummaryCapacityInMiB = (conf.index_summary_capacity == null)
                                   ? Math.max(1, (int) (Runtime.getRuntime().totalMemory() * 0.05 / 1024 / 1024))
                                   : conf.index_summary_capacity.toMebibytes();

        if (holder.indexSummaryCapacityInMiB < 0)
            throw new ConfigurationException("index_summary_capacity option was set incorrectly to '"
                                             + conf.index_summary_capacity.toString() + "', it should be a non-negative integer.", false);

        // we need this assignment for the Settings virtual table - CASSANDRA-17735
        conf.index_summary_capacity = new DataStorageSpec.LongMebibytesBound(holder.indexSummaryCapacityInMiB);

        if (conf.user_defined_functions_fail_timeout.toMilliseconds() < conf.user_defined_functions_warn_timeout.toMilliseconds())
            throw new ConfigurationException("user_defined_functions_warn_timeout must less than user_defined_function_fail_timeout", false);

        if (!conf.allow_insecure_udfs && !conf.user_defined_functions_threads_enabled)
            throw new ConfigurationException("To be able to set enable_user_defined_functions_threads: false you need to set allow_insecure_udfs: true - this is an unsafe configuration and is not recommended.");

        if (conf.allow_extra_insecure_udfs)
            logger.warn("Allowing java.lang.System.* access in UDFs is dangerous and not recommended. Set allow_extra_insecure_udfs: false to disable.");

        if(conf.scripted_user_defined_functions_enabled)
            throw new ConfigurationException("JavaScript user-defined functions were removed in CASSANDRA-18252. " +
                                             "Hooks are planned to be introduced as part of CASSANDRA-17280");

        if (conf.commitlog_segment_size.toMebibytes() == 0)
            throw new ConfigurationException("commitlog_segment_size must be positive, but was "
                                             + conf.commitlog_segment_size.toString(), false);
        else if (conf.commitlog_segment_size.toMebibytes() >= 2048)
            throw new ConfigurationException("commitlog_segment_size must be smaller than 2048, but was "
                                             + conf.commitlog_segment_size.toString(), false);

        if (conf.max_mutation_size == null)
            conf.max_mutation_size = new DataStorageSpec.IntKibibytesBound(conf.commitlog_segment_size.toKibibytes() / 2);
        else if (conf.commitlog_segment_size.toKibibytes() < 2 * conf.max_mutation_size.toKibibytes())
            throw new ConfigurationException("commitlog_segment_size must be at least twice the size of max_mutation_size / 1024", false);

        // native transport encryption options
        if (conf.client_encryption_options != null)
        {
            conf.client_encryption_options.applyConfig();

            if (conf.native_transport_port_ssl != null
                && conf.native_transport_port_ssl != conf.native_transport_port
                && conf.client_encryption_options.tlsEncryptionPolicy() == EncryptionOptions.TlsEncryptionPolicy.UNENCRYPTED)
            {
                throw new ConfigurationException("Encryption must be enabled in client_encryption_options for native_transport_port_ssl", false);
            }
        }

        if (conf.snapshot_links_per_second < 0)
            throw new ConfigurationException("snapshot_links_per_second must be >= 0");

        if (conf.max_value_size.toMebibytes() == 0)
            throw new ConfigurationException("max_value_size must be positive", false);
        else if (conf.max_value_size.toMebibytes() >= 2048)
            throw new ConfigurationException("max_value_size must be smaller than 2048, but was "
                    + conf.max_value_size.toString(), false);

        switch (conf.disk_optimization_strategy)
        {
            case ssd:
                holder.diskOptimizationStrategy = new SsdDiskOptimizationStrategy(conf.disk_optimization_page_cross_chance);
                break;
            case spinning:
                holder.diskOptimizationStrategy = new SpinningDiskOptimizationStrategy();
                break;
        }

        if (conf.server_encryption_options != null)
        {
            conf.server_encryption_options.applyConfig();

            if (conf.server_encryption_options.legacy_ssl_storage_port_enabled &&
                conf.server_encryption_options.tlsEncryptionPolicy() == EncryptionOptions.TlsEncryptionPolicy.UNENCRYPTED)
            {
                throw new ConfigurationException("legacy_ssl_storage_port_enabled is true (enabled) with internode encryption disabled (none). Enable encryption or disable the legacy ssl storage port.");
            }
        }

        if (conf.internode_max_message_size != null)
        {
            long maxMessageSize = conf.internode_max_message_size.toBytes();

            if (maxMessageSize > conf.internode_application_receive_queue_reserve_endpoint_capacity.toBytes())
                throw new ConfigurationException("internode_max_message_size must no exceed internode_application_receive_queue_reserve_endpoint_capacity", false);

            if (maxMessageSize > conf.internode_application_receive_queue_reserve_global_capacity.toBytes())
                throw new ConfigurationException("internode_max_message_size must no exceed internode_application_receive_queue_reserve_global_capacity", false);

            if (maxMessageSize > conf.internode_application_send_queue_reserve_endpoint_capacity.toBytes())
                throw new ConfigurationException("internode_max_message_size must no exceed internode_application_send_queue_reserve_endpoint_capacity", false);

            if (maxMessageSize > conf.internode_application_send_queue_reserve_global_capacity.toBytes())
                throw new ConfigurationException("internode_max_message_size must no exceed internode_application_send_queue_reserve_global_capacity", false);
        }
        else
        {
            long maxMessageSizeInBytes =
            Math.min(conf.internode_application_receive_queue_reserve_endpoint_capacity.toBytes(),
                     conf.internode_application_send_queue_reserve_endpoint_capacity.toBytes());

            conf.internode_max_message_size = new DataStorageSpec.IntBytesBound(maxMessageSizeInBytes);
        }

        validateMaxConcurrentAutoUpgradeTasksConf(conf.max_concurrent_automatic_sstable_upgrades);

        if (conf.default_keyspace_rf < conf.minimum_replication_factor_fail_threshold)
        {
            throw new ConfigurationException(String.format("default_keyspace_rf (%d) cannot be less than minimum_replication_factor_fail_threshold (%d)",
                                                           conf.default_keyspace_rf, conf.minimum_replication_factor_fail_threshold));
        }

        if (conf.paxos_repair_parallelism <= 0)
            conf.paxos_repair_parallelism = Math.max(1, conf.concurrent_writes / 8);

        Paxos.setPaxosVariant(conf.paxos_variant);
        if (conf.paxos_state_purging == null)
            conf.paxos_state_purging = PaxosStatePurging.legacy;

        logInitializationOutcome(logger);

        if (conf.max_space_usable_for_compactions_in_percentage < 0 || conf.max_space_usable_for_compactions_in_percentage > 1)
            throw new ConfigurationException("max_space_usable_for_compactions_in_percentage must be between 0 and 1", false);

        if (conf.dump_heap_on_uncaught_exception && DatabaseDescriptor.getHeapDumpPath() == null)
            throw new ConfigurationException(String.format("Invalid configuration. Heap dump is enabled but cannot create heap dump output path: %s.", conf.heap_dump_path != null ? conf.heap_dump_path : "null"));
    }

    @VisibleForTesting
    static void validateUpperBoundStreamingConfig() throws ConfigurationException
    {
        validateUpperBoundStreamingConfig(conf);
    }

    private static void validateUpperBoundStreamingConfig(Config conf) throws ConfigurationException
    {
        // below 2 checks are needed in order to match the pre-CASSANDRA-15234 upper bound for those parameters which were still in megabits per second
        if (conf.stream_throughput_outbound.toMegabitsPerSecond() >= Integer.MAX_VALUE)
        {
            throw new ConfigurationException("Invalid value of stream_throughput_outbound: " + conf.stream_throughput_outbound.toString(), false);
        }

        if (conf.inter_dc_stream_throughput_outbound.toMegabitsPerSecond() >= Integer.MAX_VALUE)
        {
            throw new ConfigurationException("Invalid value of inter_dc_stream_throughput_outbound: " + conf.inter_dc_stream_throughput_outbound.toString(), false);
        }

        if (conf.entire_sstable_stream_throughput_outbound.toMebibytesPerSecond() >= Integer.MAX_VALUE)
        {
            throw new ConfigurationException("Invalid value of entire_sstable_stream_throughput_outbound: " + conf.entire_sstable_stream_throughput_outbound.toString(), false);
        }

        if (conf.entire_sstable_inter_dc_stream_throughput_outbound.toMebibytesPerSecond() >= Integer.MAX_VALUE)
        {
            throw new ConfigurationException("Invalid value of entire_sstable_inter_dc_stream_throughput_outbound: " + conf.entire_sstable_inter_dc_stream_throughput_outbound.toString(), false);
        }

        if (conf.compaction_throughput.toMebibytesPerSecond() >= Integer.MAX_VALUE)
        {
            throw new ConfigurationException("Invalid value of compaction_throughput: " + conf.compaction_throughput.toString(), false);
        }
    }

    @VisibleForTesting
    static void applyConcurrentValidations(Config config)
    {
        if (config.concurrent_validations < 1)
        {
            config.concurrent_validations = config.concurrent_compactors;
        }
        else if (config.concurrent_validations > config.concurrent_compactors && !allowUnlimitedConcurrentValidations)
        {
            throw new ConfigurationException("To set concurrent_validations > concurrent_compactors, " +
                                             "set the system property cassandra.allow_unlimited_concurrent_validations=true");
        }
    }

    @VisibleForTesting
    static void applyRepairCommandPoolSize(Config config)
    {
        if (config.repair_command_pool_size < 1)
            config.repair_command_pool_size = config.concurrent_validations;
    }

    @VisibleForTesting
    static void applyReadThresholdsValidations(Config config)
    {
        validateReadThresholds("coordinator_read_size", config.coordinator_read_size_warn_threshold, config.coordinator_read_size_fail_threshold);
        validateReadThresholds("local_read_size", config.local_read_size_warn_threshold, config.local_read_size_fail_threshold);
        validateReadThresholds("row_index_read_size", config.row_index_read_size_warn_threshold, config.row_index_read_size_fail_threshold);
    }

    private static void validateReadThresholds(String name, DataStorageSpec.LongBytesBound warn, DataStorageSpec.LongBytesBound fail)
    {
        if (fail != null && warn != null && fail.toBytes() < warn.toBytes())
            throw new ConfigurationException(String.format("%s (%s) must be greater than or equal to %s (%s)",
                                                           name + "_fail_threshold", fail,
                                                           name + "_warn_threshold", warn));
    }

    public static GuardrailsOptions getGuardrailsConfig()
    {
        return guardrails;
    }

    private static void applyGuardrails()
    {
        try
        {
            guardrails = new GuardrailsOptions(conf);
        }
        catch (IllegalArgumentException e)
        {
            throw new ConfigurationException("Invalid guardrails configuration: " + e.getMessage(), e);
        }
    }

    public static StartupChecksOptions getStartupChecksOptions()
    {
        return startupChecksOptions;
    }

    private static void applyStartupChecks()
    {
        startupChecksOptions = new StartupChecksOptions(conf.startup_checks);
    }

    private static String storagedirFor(String type)
    {
        return storagedir(type + "_directory") + File.pathSeparator() + type;
    }

    private static String storagedir(String errMsgType)
    {
        String storagedir = System.getProperty(Config.PROPERTY_PREFIX + "storagedir", null);
        if (storagedir == null)
            throw new ConfigurationException(errMsgType + " is missing and -Dcassandra.storagedir is not set", false);
        return storagedir;
    }

    static int calculateDefaultSpaceInMiB(String type, String path, String setting, int preferredSizeInMiB, long totalSpaceInBytes, long totalSpaceNumerator, long totalSpaceDenominator)
    {
        final long totalSizeInMiB = totalSpaceInBytes / ONE_MIB;
        final int minSizeInMiB = Ints.saturatedCast(totalSpaceNumerator * totalSizeInMiB / totalSpaceDenominator);

        if (minSizeInMiB < preferredSizeInMiB)
        {
            logger.warn("Small {} volume detected at '{}'; setting {} to {}.  You can override this in cassandra.yaml",
                        type, path, setting, minSizeInMiB);
            return minSizeInMiB;
        }
        else
        {
            return preferredSizeInMiB;
        }
    }

    public static void applyAddressConfig() throws ConfigurationException
    {
        applyAddressConfig(conf);
    }

    public static void applyAddressConfig(Config config) throws ConfigurationException
    {
        listenAddress = null;
        rpcAddress = null;
        broadcastAddress = null;
        broadcastRpcAddress = null;

        /* Local IP, hostname or interface to bind services to */
        if (config.listen_address != null && config.listen_interface != null)
        {
            throw new ConfigurationException("Set listen_address OR listen_interface, not both", false);
        }
        else if (config.listen_address != null)
        {
            try
            {
                listenAddress = InetAddress.getByName(config.listen_address);
            }
            catch (UnknownHostException e)
            {
                throw new ConfigurationException("Unknown listen_address '" + config.listen_address + '\'', false);
            }

            if (listenAddress.isAnyLocalAddress())
                throw new ConfigurationException("listen_address cannot be a wildcard address (" + config.listen_address + ")!", false);
        }
        else if (config.listen_interface != null)
        {
            listenAddress = getNetworkInterfaceAddress(config.listen_interface, "listen_interface", config.listen_interface_prefer_ipv6);
        }

        /* Gossip Address to broadcast */
        if (config.broadcast_address != null)
        {
            try
            {
                broadcastAddress = InetAddress.getByName(config.broadcast_address);
            }
            catch (UnknownHostException e)
            {
                throw new ConfigurationException("Unknown broadcast_address '" + config.broadcast_address + '\'', false);
            }

            if (broadcastAddress.isAnyLocalAddress())
                throw new ConfigurationException("broadcast_address cannot be a wildcard address (" + config.broadcast_address + ")!", false);
        }

        /* Local IP, hostname or interface to bind RPC server to */
        if (config.rpc_address != null && config.rpc_interface != null)
        {
            throw new ConfigurationException("Set rpc_address OR rpc_interface, not both", false);
        }
        else if (config.rpc_address != null)
        {
            try
            {
                rpcAddress = InetAddress.getByName(config.rpc_address);
            }
            catch (UnknownHostException e)
            {
                throw new ConfigurationException("Unknown host in rpc_address " + config.rpc_address, false);
            }
        }
        else if (config.rpc_interface != null)
        {
            rpcAddress = getNetworkInterfaceAddress(config.rpc_interface, "rpc_interface", config.rpc_interface_prefer_ipv6);
        }
        else
        {
            rpcAddress = FBUtilities.getJustLocalAddress();
        }

        /* RPC address to broadcast */
        if (config.broadcast_rpc_address != null)
        {
            try
            {
                broadcastRpcAddress = InetAddress.getByName(config.broadcast_rpc_address);
            }
            catch (UnknownHostException e)
            {
                throw new ConfigurationException("Unknown broadcast_rpc_address '" + config.broadcast_rpc_address + '\'', false);
            }

            if (broadcastRpcAddress.isAnyLocalAddress())
                throw new ConfigurationException("broadcast_rpc_address cannot be a wildcard address (" + config.broadcast_rpc_address + ")!", false);
        }
        else
        {
            if (rpcAddress.isAnyLocalAddress())
                throw new ConfigurationException("If rpc_address is set to a wildcard address (" + config.rpc_address + "), then " +
                                                 "you must set broadcast_rpc_address to a value other than " + config.rpc_address, false);
        }
    }

    public static void applyEncryptionContext()
    {
        // always attempt to load the cipher factory, as we could be in the situation where the user has disabled encryption,
        // but has existing commitlogs and sstables on disk that are still encrypted (and still need to be read)
        encryptionContext = new EncryptionContext(conf.transparent_data_encryption_options);
    }

    public static void applySslContext()
    {
        if (TEST_JVM_DTEST_DISABLE_SSL.getBoolean())
            return;

        try
        {
            SSLFactory.validateSslContext("Internode messaging", conf.server_encryption_options, true, true);
            SSLFactory.validateSslContext("Native transport", conf.client_encryption_options, conf.client_encryption_options.require_client_auth, true);
            SSLFactory.initHotReloading(conf.server_encryption_options, conf.client_encryption_options, false);
        }
        catch (IOException e)
        {
            throw new ConfigurationException("Failed to initialize SSL", e);
        }
    }

    public static void applySeedProvider()
    {
        // load the seeds for node contact points
        if (conf.seed_provider == null)
        {
            throw new ConfigurationException("seeds configuration is missing; a minimum of one seed is required.", false);
        }
        try
        {
            Class<?> seedProviderClass = Class.forName(conf.seed_provider.class_name);
            seedProvider = (SeedProvider)seedProviderClass.getConstructor(Map.class).newInstance(conf.seed_provider.parameters);
        }
        // there are about 5 checked exceptions that could be thrown here.
        catch (Exception e)
        {
            throw new ConfigurationException(e.getMessage() + "\nFatal configuration error; unable to start server.  See log for stacktrace.", true);
        }
        if (seedProvider.getSeeds().size() == 0)
            throw new ConfigurationException("The seed provider lists no seeds.", false);
    }

    @VisibleForTesting
    static void checkForLowestAcceptedTimeouts(Config conf)
    {
        if(conf.read_request_timeout.toMilliseconds() < LOWEST_ACCEPTED_TIMEOUT.toMilliseconds())
        {
            logInfo("read_request_timeout", conf.read_request_timeout, LOWEST_ACCEPTED_TIMEOUT);
            conf.read_request_timeout = new DurationSpec.LongMillisecondsBound("10ms");
        }

        if(conf.range_request_timeout.toMilliseconds() < LOWEST_ACCEPTED_TIMEOUT.toMilliseconds())
        {
            logInfo("range_request_timeout", conf.range_request_timeout, LOWEST_ACCEPTED_TIMEOUT);
            conf.range_request_timeout = new DurationSpec.LongMillisecondsBound("10ms");
        }

        if(conf.request_timeout.toMilliseconds() < LOWEST_ACCEPTED_TIMEOUT.toMilliseconds())
        {
            logInfo("request_timeout", conf.request_timeout, LOWEST_ACCEPTED_TIMEOUT);
            conf.request_timeout = new DurationSpec.LongMillisecondsBound("10ms");
        }

        if(conf.write_request_timeout.toMilliseconds() < LOWEST_ACCEPTED_TIMEOUT.toMilliseconds())
        {
            logInfo("write_request_timeout", conf.write_request_timeout, LOWEST_ACCEPTED_TIMEOUT);
            conf.write_request_timeout = new DurationSpec.LongMillisecondsBound("10ms");
        }

        if(conf.cas_contention_timeout.toMilliseconds() < LOWEST_ACCEPTED_TIMEOUT.toMilliseconds())
        {
            logInfo("cas_contention_timeout", conf.cas_contention_timeout, LOWEST_ACCEPTED_TIMEOUT);
            conf.cas_contention_timeout = new DurationSpec.LongMillisecondsBound("10ms");
        }

        if(conf.counter_write_request_timeout.toMilliseconds()< LOWEST_ACCEPTED_TIMEOUT.toMilliseconds())
        {
            logInfo("counter_write_request_timeout", conf.counter_write_request_timeout, LOWEST_ACCEPTED_TIMEOUT);
            conf.counter_write_request_timeout = new DurationSpec.LongMillisecondsBound("10ms");
        }
        if(conf.truncate_request_timeout.toMilliseconds() < LOWEST_ACCEPTED_TIMEOUT.toMilliseconds())
        {
            logInfo("truncate_request_timeout", conf.truncate_request_timeout, LOWEST_ACCEPTED_TIMEOUT);
            conf.truncate_request_timeout = LOWEST_ACCEPTED_TIMEOUT;
        }
    }

    private static void logInfo(String property, DurationSpec.LongMillisecondsBound actualValue, DurationSpec.LongMillisecondsBound lowestAcceptedValue)
    {
        logger.info("found {}::{} less than lowest acceptable value {}, continuing with {}",
                    property,
                    actualValue.toString(),
                    lowestAcceptedValue.toString(),
                    lowestAcceptedValue);
    }

    public static void applyTokensConfig()
    {
        applyTokensConfig(conf);
    }

    static void applyTokensConfig(Config conf)
    {
        if (conf.initial_token != null)
        {
            Collection<String> tokens = tokensFromString(conf.initial_token);
            if (conf.num_tokens == null)
            {
                if (tokens.size() == 1)
                    conf.num_tokens = 1;
                else
                    throw new ConfigurationException("initial_token was set but num_tokens is not!", false);
            }

            if (tokens.size() != conf.num_tokens)
            {
                throw new ConfigurationException(String.format("The number of initial tokens (by initial_token) specified (%s) is different from num_tokens value (%s)",
                                                               tokens.size(),
                                                               conf.num_tokens),
                                                 false);
            }

            for (String token : tokens)
                partitioner.getTokenFactory().validate(token);
        }
        else if (conf.num_tokens == null)
        {
            conf.num_tokens = 1;
        }
    }

    // definitely not safe for tools + clients - implicitly instantiates StorageService
    public static void applySnitch()
    {
        /* end point snitch */
        if (conf.endpoint_snitch == null)
        {
            throw new ConfigurationException("Missing endpoint_snitch directive", false);
        }
        snitch = createEndpointSnitch(conf.dynamic_snitch, conf.endpoint_snitch);
        EndpointSnitchInfo.create();

        localDC = snitch.getLocalDatacenter();
        localComparator = (replica1, replica2) -> {
            boolean local1 = localDC.equals(snitch.getDatacenter(replica1));
            boolean local2 = localDC.equals(snitch.getDatacenter(replica2));
            if (local1 && !local2)
                return -1;
            if (local2 && !local1)
                return 1;
            return 0;
        };
        newFailureDetector = () -> createFailureDetector(conf.failure_detector);
    }

    // definitely not safe for tools + clients - implicitly instantiates schema
    public static void applyPartitioner()
    {
        applyPartitioner(conf);
    }

    public static void applyPartitioner(Config conf)
    {
        /* Hashing strategy */
        if (conf.partitioner == null)
        {
            throw new ConfigurationException("Missing directive: partitioner", false);
        }
        String name = conf.partitioner;
        try
        {
            name = System.getProperty(Config.PROPERTY_PREFIX + "partitioner", conf.partitioner);
            partitioner = FBUtilities.newPartitioner(name);
        }
        catch (Exception e)
        {
            throw new ConfigurationException("Invalid partitioner class " + name, e);
        }

        paritionerName = partitioner.getClass().getCanonicalName();
    }

    @VisibleForTesting
    public static Map<String, Supplier<SSTableFormat<?, ?>>> loadSSTableFormatFactories(List<ParameterizedClass> configuredFormats)
    {
        ImmutableMap.Builder<String, Supplier<SSTableFormat<?, ?>>> sstableFormatFactories = ImmutableMap.builderWithExpectedSize(configuredFormats.size());
        Set<String> names = new HashSet<>(configuredFormats.size());
        Set<Integer> ids = new HashSet<>(configuredFormats.size());

        for (ParameterizedClass formatConfig : configuredFormats)
        {
            assert formatConfig.parameters != null;
            Map<String, String> params = new HashMap<>(formatConfig.parameters);

            String name = params.get(Config.SSTABLE_FORMAT_NAME);
            if (name == null)
                throw new ConfigurationException("Missing 'name' parameter in sstable format configuration for " + formatConfig.class_name);
            if (!name.matches("^[a-z]+$"))
                throw new ConfigurationException("'name' parameter in sstable format configuration for " + formatConfig.class_name + " must be non-empty, lower-case letters only string");
            if (names.contains(name))
                throw new ConfigurationException("Name '" + name + "' of sstable format " + formatConfig.class_name + " is already defined for another sstable format");
            params.remove(Config.SSTABLE_FORMAT_NAME);

            String idString = params.get(Config.SSTABLE_FORMAT_ID);
            if (idString == null)
                throw new ConfigurationException("Missing 'id' parameter in sstable format configuration for " + formatConfig.class_name);
            int id;
            try
            {
                id = Integer.parseInt(idString);
            }
            catch (RuntimeException ex)
            {
                throw new ConfigurationException("'id' parameter in sstable format configuration for " + formatConfig.class_name + " must be an integer");
            }
            if (id < 0 || id > 127)
                throw new ConfigurationException("'id' parameter in sstable format configuration for " + formatConfig.class_name + " must be within bounds [0..127] range");
            if (ids.contains(id))
                throw new ConfigurationException("ID '" + id + "' of sstable format " + formatConfig.class_name + " is already defined for another sstable format");
            params.remove(Config.SSTABLE_FORMAT_ID);

            Supplier<SSTableFormat<?, ?>> factory = () -> {
                Class<SSTableFormat<?, ?>> cls = FBUtilities.classForName(formatConfig.class_name, "sstable format");
                if (!SSTableFormat.class.isAssignableFrom(cls))
                    throw new ConfigurationException(String.format("Class %s for sstable format %s does not implement %s", formatConfig.class_name, name, SSTableFormat.class.getName()));

                SSTableFormat<?, ?> sstableFormat = FBUtilities.instanceOrConstruct(cls.getName(), "sstable format");
                sstableFormat.setup(id, name, params);
                return sstableFormat;
            };
            sstableFormatFactories.put(name, factory);
            names.add(name);
            ids.add(id);
        }

        return sstableFormatFactories.build();
    }

    private static void applySSTableFormats()
    {
        if (sstableFormatFactories != null)
            logger.warn("Reinitializing SSTableFactories - this should happen only in tests");

        sstableFormatFactories = loadSSTableFormatFactories(conf.sstable_formats);

        Iterable<SSTableFormat.Type> types = SSTableFormat.Type.values(); // make sure we know where those types get initialized
        types.forEach(t -> t.info.allComponents()); // make sure to reach all supported components for a type so that we know all of them are registered
        logger.info("Supported sstable formats are: {}", Lists.newArrayList(types).stream().map(f -> f.name + " -> " + f.info.getClass().getName() + " with singleton components: " + f.info.allComponents()).collect(Collectors.joining(", ")));
    }

    /**
     * Computes the sum of the 2 specified positive values returning {@code Long.MAX_VALUE} if the sum overflow.
     *
     * @param left the left operand
     * @param right the right operand
     * @return the sum of the 2 specified positive values of {@code Long.MAX_VALUE} if the sum overflow.
     */
    private static long saturatedSum(long left, long right)
    {
        assert left >= 0 && right >= 0;
        long sum = left + right;
        return sum < 0 ? Long.MAX_VALUE : sum;
    }

    private static long tryGetSpace(String dir, PathUtils.IOToLongFunction<FileStore> getSpace)
    {
        return PathUtils.tryGetSpace(new File(dir).toPath(), getSpace, e -> { throw new ConfigurationException("Unable check disk space in '" + dir + "'. Perhaps the Cassandra user does not have the necessary permissions"); });
    }

    public static IEndpointSnitch createEndpointSnitch(boolean dynamic, String snitchClassName) throws ConfigurationException
    {
        if (!snitchClassName.contains("."))
            snitchClassName = "org.apache.cassandra.locator." + snitchClassName;
        IEndpointSnitch snitch = FBUtilities.construct(snitchClassName, "snitch");
        return dynamic ? new DynamicEndpointSnitch(snitch) : snitch;
    }

    private static IFailureDetector createFailureDetector(String detectorClassName) throws ConfigurationException
    {
        if (!detectorClassName.contains("."))
            detectorClassName = "org.apache.cassandra.gms." + detectorClassName;
        IFailureDetector detector = FBUtilities.construct(detectorClassName, "failure detector");
        return detector;
    }

    public static IAuthenticator getAuthenticator()
    {
        return authenticator;
    }

    public static void setAuthenticator(IAuthenticator authenticator)
    {
        DatabaseDescriptor.authenticator = authenticator;
    }

    public static IAuthorizer getAuthorizer()
    {
        return authorizer;
    }

    public static void setAuthorizer(IAuthorizer authorizer)
    {
        DatabaseDescriptor.authorizer = authorizer;
    }

    public static INetworkAuthorizer getNetworkAuthorizer()
    {
        return networkAuthorizer;
    }

    public static void setNetworkAuthorizer(INetworkAuthorizer networkAuthorizer)
    {
        DatabaseDescriptor.networkAuthorizer = networkAuthorizer;
    }

    public static void setAuthFromRoot(boolean fromRoot)
    {
        conf.traverse_auth_from_root = fromRoot;
    }

    public static boolean getAuthFromRoot()
    {
        return conf.traverse_auth_from_root;
    }

    public static IRoleManager getRoleManager()
    {
        return roleManager;
    }

    public static void setRoleManager(IRoleManager roleManager)
    {
        DatabaseDescriptor.roleManager = roleManager;
    }

    public static int getPermissionsValidity()
    {
        return conf.permissions_validity.toMilliseconds();
    }

    public static void setPermissionsValidity(int timeout)
    {
        conf.permissions_validity = new DurationSpec.IntMillisecondsBound(timeout);
    }

    public static int getPermissionsUpdateInterval()
    {
        return conf.permissions_update_interval == null
             ? conf.permissions_validity.toMilliseconds()
             : conf.permissions_update_interval.toMilliseconds();
    }

    public static void setPermissionsUpdateInterval(int updateInterval)
    {
        if (updateInterval == -1)
            conf.permissions_update_interval = null;
        else
            conf.permissions_update_interval = new DurationSpec.IntMillisecondsBound(updateInterval);
    }

    public static int getPermissionsCacheMaxEntries()
    {
        return conf.permissions_cache_max_entries;
    }

    public static int setPermissionsCacheMaxEntries(int maxEntries)
    {
        return conf.permissions_cache_max_entries = maxEntries;
    }

    public static boolean getPermissionsCacheActiveUpdate()
    {
        return conf.permissions_cache_active_update;
    }

    public static void setPermissionsCacheActiveUpdate(boolean update)
    {
        conf.permissions_cache_active_update = update;
    }

    public static int getRolesValidity()
    {
        return conf.roles_validity.toMilliseconds();
    }

    public static void setRolesValidity(int validity)
    {
        conf.roles_validity = new DurationSpec.IntMillisecondsBound(validity);
    }

    public static int getRolesUpdateInterval()
    {
        return conf.roles_update_interval == null
             ? conf.roles_validity.toMilliseconds()
             : conf.roles_update_interval.toMilliseconds();
    }

    public static void setRolesCacheActiveUpdate(boolean update)
    {
        conf.roles_cache_active_update = update;
    }

    public static boolean getRolesCacheActiveUpdate()
    {
        return conf.roles_cache_active_update;
    }

    public static void setRolesUpdateInterval(int interval)
    {
        if (interval == -1)
            conf.roles_update_interval = null;
        else
            conf.roles_update_interval = new DurationSpec.IntMillisecondsBound(interval);
    }

    public static int getRolesCacheMaxEntries()
    {
        return conf.roles_cache_max_entries;
    }

    public static int setRolesCacheMaxEntries(int maxEntries)
    {
        return conf.roles_cache_max_entries = maxEntries;
    }

    public static int getCredentialsValidity()
    {
        return conf.credentials_validity.toMilliseconds();
    }

    public static void setCredentialsValidity(int timeout)
    {
        conf.credentials_validity = new DurationSpec.IntMillisecondsBound(timeout);
    }

    public static int getCredentialsUpdateInterval()
    {
        return conf.credentials_update_interval == null
               ? conf.credentials_validity.toMilliseconds()
               : conf.credentials_update_interval.toMilliseconds();
    }

    public static void setCredentialsUpdateInterval(int updateInterval)
    {
        if (updateInterval == -1)
            conf.credentials_update_interval = null;
        else
            conf.credentials_update_interval = new DurationSpec.IntMillisecondsBound(updateInterval);
    }

    public static int getCredentialsCacheMaxEntries()
    {
        return conf.credentials_cache_max_entries;
    }

    public static int setCredentialsCacheMaxEntries(int maxEntries)
    {
        return conf.credentials_cache_max_entries = maxEntries;
    }

    public static boolean getCredentialsCacheActiveUpdate()
    {
        return conf.credentials_cache_active_update;
    }

    public static void setCredentialsCacheActiveUpdate(boolean update)
    {
        conf.credentials_cache_active_update = update;
    }

    public static int getMaxValueSize()
    {
        return Ints.saturatedCast(conf.max_value_size.toMebibytes() * 1024L * 1024);
    }

    public static void setMaxValueSize(int maxValueSizeInBytes)
    {
        // the below division is safe as this setter is used only in tests with values that won't lead to precision loss
        conf.max_value_size = new DataStorageSpec.IntMebibytesBound((maxValueSizeInBytes / (1024L * 1024)), MEBIBYTES);
    }

    /**
     * Creates all storage-related directories.
     */
    public static void createAllDirectories()
    {
        try
        {
            if (conf.data_file_directories.length == 0)
                throw new ConfigurationException("At least one DataFileDirectory must be specified", false);

            for (String dataFileDirectory : conf.data_file_directories)
                FileUtils.createDirectory(dataFileDirectory);

            if (conf.local_system_data_file_directory != null)
                FileUtils.createDirectory(conf.local_system_data_file_directory);

            if (conf.commitlog_directory == null)
                throw new ConfigurationException("commitlog_directory must be specified", false);
            FileUtils.createDirectory(conf.commitlog_directory);

            if (conf.hints_directory == null)
                throw new ConfigurationException("hints_directory must be specified", false);
            FileUtils.createDirectory(conf.hints_directory);

            if (conf.saved_caches_directory == null)
                throw new ConfigurationException("saved_caches_directory must be specified", false);
            FileUtils.createDirectory(conf.saved_caches_directory);

            if (conf.cdc_enabled)
            {
                if (conf.cdc_raw_directory == null)
                    throw new ConfigurationException("cdc_raw_directory must be specified", false);
                FileUtils.createDirectory(conf.cdc_raw_directory);
            }

            boolean created = maybeCreateHeapDumpPath();
            if (!created && conf.dump_heap_on_uncaught_exception)
            {
                logger.error(String.format("cassandra.yaml:dump_heap_on_uncaught_exception is enabled but unable to create heap dump path %s. Disabling.", conf.heap_dump_path != null ? conf.heap_dump_path : "null"));
                conf.dump_heap_on_uncaught_exception = false;
            }
        }
        catch (ConfigurationException e)
        {
            throw new IllegalArgumentException("Bad configuration; unable to start server: "+e.getMessage());
        }
        catch (FSWriteError e)
        {
            throw new IllegalStateException(e.getCause().getMessage() + "; unable to start server");
        }
    }

    public static IPartitioner getPartitioner()
    {
        return partitioner;
    }

    public static String getPartitionerName()
    {
        return paritionerName;
    }

    /* For tests ONLY, don't use otherwise or all hell will break loose. Tests should restore value at the end. */
    public static IPartitioner setPartitionerUnsafe(IPartitioner newPartitioner)
    {
        IPartitioner old = partitioner;
        partitioner = newPartitioner;
        return old;
    }

    public static IEndpointSnitch getEndpointSnitch()
    {
        return snitch;
    }
    public static void setEndpointSnitch(IEndpointSnitch eps)
    {
        snitch = eps;
    }

    public static IFailureDetector newFailureDetector()
    {
        return newFailureDetector.get();
    }

    public static void setDefaultFailureDetector()
    {
        newFailureDetector = () -> createFailureDetector("FailureDetector");
    }

    public static int getColumnIndexSize()
    {
        return conf.column_index_size.toBytes();
    }

    public static int getColumnIndexSizeInKiB()
    {
        return conf.column_index_size.toKibibytes();
    }

    public static void setColumnIndexSize(int val)
    {
        setProperty(ConfigFields.COLUMN_INDEX_SIZE, new DataStorageSpec.IntKibibytesBound(val));
    }

    public static int getColumnIndexCacheSize()
    {
        return conf.column_index_cache_size.toBytes();
    }

    public static int getColumnIndexCacheSizeInKiB()
    {
        return conf.column_index_cache_size.toKibibytes();
    }

    public static void setColumnIndexCacheSize(int val)
    {
        setProperty(ConfigFields.COLUMN_INDEX_CACHE_SIZE, new DataStorageSpec.IntKibibytesBound(val));
    }

    public static int getBatchSizeWarnThreshold()
    {
        return conf.batch_size_warn_threshold.toBytes();
    }

    public static int getBatchSizeWarnThresholdInKiB()
    {
        return conf.batch_size_warn_threshold.toKibibytes();
    }

    public static long getBatchSizeFailThreshold()
    {
        return conf.batch_size_fail_threshold.toBytesInLong();
    }

    public static int getBatchSizeFailThresholdInKiB()
    {
        return conf.batch_size_fail_threshold.toKibibytes();
    }

    public static int getUnloggedBatchAcrossPartitionsWarnThreshold()
    {
        return conf.unlogged_batch_across_partitions_warn_threshold;
    }

    public static void setBatchSizeWarnThresholdInKiB(int threshold)
    {
        setProperty(ConfigFields.BATCH_SIZE_WARN_THRESHOLD, new DataStorageSpec.IntKibibytesBound(threshold));
    }

    public static void setBatchSizeFailThresholdInKiB(int threshold)
    {
        conf.batch_size_fail_threshold = new DataStorageSpec.IntKibibytesBound(threshold);
    }

    public static Collection<String> getInitialTokens()
    {
        return tokensFromString(System.getProperty(Config.PROPERTY_PREFIX + "initial_token", conf.initial_token));
    }

    public static String getAllocateTokensForKeyspace()
    {
        return System.getProperty(Config.PROPERTY_PREFIX + "allocate_tokens_for_keyspace", conf.allocate_tokens_for_keyspace);
    }

    public static Integer getAllocateTokensForLocalRf()
    {
        return conf.allocate_tokens_for_local_replication_factor;
    }

    public static Collection<String> tokensFromString(String tokenString)
    {
        List<String> tokens = new ArrayList<>();
        if (tokenString != null)
            for (String token : StringUtils.split(tokenString, ','))
                tokens.add(token.trim());
        return tokens;
    }

    public static int getNumTokens()
    {
        return conf.num_tokens;
    }

    public static InetAddressAndPort getReplaceAddress()
    {
        try
        {
            if (System.getProperty(Config.PROPERTY_PREFIX + "replace_address", null) != null)
                return InetAddressAndPort.getByName(System.getProperty(Config.PROPERTY_PREFIX + "replace_address", null));
            else if (System.getProperty(Config.PROPERTY_PREFIX + "replace_address_first_boot", null) != null)
                return InetAddressAndPort.getByName(System.getProperty(Config.PROPERTY_PREFIX + "replace_address_first_boot", null));
            return null;
        }
        catch (UnknownHostException e)
        {
            throw new RuntimeException("Replacement host name could not be resolved or scope_id was specified for a global IPv6 address", e);
        }
    }

    public static Collection<String> getReplaceTokens()
    {
        return tokensFromString(System.getProperty(Config.PROPERTY_PREFIX + "replace_token", null));
    }

    public static UUID getReplaceNode()
    {
        try
        {
            return UUID.fromString(System.getProperty(Config.PROPERTY_PREFIX + "replace_node", null));
        } catch (NullPointerException e)
        {
            return null;
        }
    }

    public static String getClusterName()
    {
        return conf.cluster_name;
    }

    public static int getStoragePort()
    {
        return Integer.parseInt(System.getProperty(Config.PROPERTY_PREFIX + "storage_port", Integer.toString(conf.storage_port)));
    }

    public static int getSSLStoragePort()
    {
        return Integer.parseInt(System.getProperty(Config.PROPERTY_PREFIX + "ssl_storage_port", Integer.toString(conf.ssl_storage_port)));
    }

    public static long nativeTransportIdleTimeout()
    {
        return conf.native_transport_idle_timeout.toMilliseconds();
    }

    public static void setNativeTransportIdleTimeout(long nativeTransportTimeout)
    {
        conf.native_transport_idle_timeout = new DurationSpec.LongMillisecondsBound(nativeTransportTimeout);
    }

    public static long getRpcTimeout(TimeUnit unit)
    {
        return conf.request_timeout.to(unit);
    }

    public static void setRpcTimeout(long timeOutInMillis)
    {
        setProperty(ConfigFields.REQUEST_TIMEOUT, new DurationSpec.LongMillisecondsBound(timeOutInMillis));
    }

    public static long getReadRpcTimeout(TimeUnit unit)
    {
        return conf.read_request_timeout.to(unit);
    }

    public static void setReadRpcTimeout(long timeOutInMillis)
    {
        setProperty(ConfigFields.READ_REQUEST_TIMEOUT, new DurationSpec.LongMillisecondsBound(timeOutInMillis));
    }

    public static long getRangeRpcTimeout(TimeUnit unit)
    {
        return conf.range_request_timeout.to(unit);
    }

    public static void setRangeRpcTimeout(long timeOutInMillis)
    {
        setProperty(ConfigFields.RANGE_REQUEST_TIMEOUT, new DurationSpec.LongMillisecondsBound(timeOutInMillis));
    }

    public static long getWriteRpcTimeout(TimeUnit unit)
    {
        return conf.write_request_timeout.to(unit);
    }

    public static void setWriteRpcTimeout(long timeOutInMillis)
    {
        setProperty(ConfigFields.WRITE_REQUEST_TIMEOUT, new DurationSpec.LongMillisecondsBound(timeOutInMillis));
    }

    public static long getCounterWriteRpcTimeout(TimeUnit unit)
    {
        return conf.counter_write_request_timeout.to(unit);
    }

    public static void setCounterWriteRpcTimeout(long timeOutInMillis)
    {
        setProperty(ConfigFields.COUNTER_WRITE_REQUEST_TIMEOUT, new DurationSpec.LongMillisecondsBound(timeOutInMillis));
    }

    public static long getCasContentionTimeout(TimeUnit unit)
    {
        return conf.cas_contention_timeout.to(unit);
    }

    public static void setCasContentionTimeout(long timeOutInMillis)
    {
        setProperty(ConfigFields.CAS_CONTENTION_TIMEOUT, new DurationSpec.LongMillisecondsBound(timeOutInMillis));
    }

    public static long getTruncateRpcTimeout(TimeUnit unit)
    {
        return conf.truncate_request_timeout.to(unit);
    }

    public static void setTruncateRpcTimeout(long timeOutInMillis)
    {
        setProperty(ConfigFields.TRUNCATE_REQUEST_TIMEOUT, new DurationSpec.LongMillisecondsBound(timeOutInMillis));
    }

    public static long getRepairRpcTimeout(TimeUnit unit)
    {
        return conf.repair_request_timeout.to(unit);
    }

    public static void setRepairRpcTimeout(Long timeOutInMillis)
    {
        conf.repair_request_timeout = new DurationSpec.LongMillisecondsBound(timeOutInMillis);
    }

    public static boolean hasCrossNodeTimeout()
    {
        return conf.internode_timeout;
    }

    public static void setCrossNodeTimeout(boolean crossNodeTimeout)
    {
        conf.internode_timeout = crossNodeTimeout;
    }

    public static long getSlowQueryTimeout(TimeUnit unit)
    {
        return conf.slow_query_log_timeout.to(unit);
    }

    /**
     * @return the minimum configured {read, write, range, truncate, misc} timeout
     */
    public static long getMinRpcTimeout(TimeUnit unit)
    {
        return Longs.min(getRpcTimeout(unit),
                         getReadRpcTimeout(unit),
                         getRangeRpcTimeout(unit),
                         getWriteRpcTimeout(unit),
                         getCounterWriteRpcTimeout(unit),
                         getTruncateRpcTimeout(unit));
    }

    public static long getPingTimeout(TimeUnit unit)
    {
        return unit.convert(getBlockForPeersTimeoutInSeconds(), TimeUnit.SECONDS);
    }

    public static double getPhiConvictThreshold()
    {
        return conf.phi_convict_threshold;
    }

    public static void setPhiConvictThreshold(double phiConvictThreshold)
    {
        setProperty(ConfigFields.PHI_CONVICT_THRESHOLD, phiConvictThreshold);
    }

    public static int getConcurrentReaders()
    {
        return conf.concurrent_reads;
    }

    public static void setConcurrentReaders(int concurrent_reads)
    {
        if (concurrent_reads < 0)
        {
            throw new IllegalArgumentException("Concurrent reads must be non-negative");
        }
        conf.concurrent_reads = concurrent_reads;
    }

    public static int getConcurrentWriters()
    {
        return conf.concurrent_writes;
    }

    public static void setConcurrentWriters(int concurrent_writers)
    {
        if (concurrent_writers < 0)
        {
            throw new IllegalArgumentException("Concurrent reads must be non-negative");
        }
        conf.concurrent_writes = concurrent_writers;
    }

    public static int getConcurrentCounterWriters()
    {
        return conf.concurrent_counter_writes;
    }

    public static void setConcurrentCounterWriters(int concurrent_counter_writes)
    {
        if (concurrent_counter_writes < 0)
        {
            throw new IllegalArgumentException("Concurrent reads must be non-negative");
        }
        conf.concurrent_counter_writes = concurrent_counter_writes;
    }

    public static int getConcurrentViewWriters()
    {
        return conf.concurrent_materialized_view_writes;
    }

    public static void setConcurrentViewWriters(int concurrent_materialized_view_writes)
    {
        if (concurrent_materialized_view_writes < 0)
        {
            throw new IllegalArgumentException("Concurrent reads must be non-negative");
        }
        conf.concurrent_materialized_view_writes = concurrent_materialized_view_writes;
    }

    public static int getFlushWriters()
    {
        return conf.memtable_flush_writers;
    }

    public static int getAvailableProcessors()
    {
        return conf == null ? -1 : conf.available_processors;
    }

    public static int getConcurrentCompactors()
    {
        return conf.concurrent_compactors;
    }

    public static void setConcurrentCompactors(int value)
    {
        setProperty(ConfigFields.CONCURRENT_COMPACTORS, value == -1 ? null : value);
    }

    public static int getCompactionThroughputMebibytesPerSecAsInt()
    {
        return conf.compaction_throughput.toMebibytesPerSecondAsInt();
    }

    public static double getCompactionThroughputBytesPerSec()
    {
        return conf.compaction_throughput.toBytesPerSecond();
    }

    public static double getCompactionThroughputMebibytesPerSec()
    {
        return conf.compaction_throughput.toMebibytesPerSecond();
    }

    @VisibleForTesting // only for testing!
    public static void setCompactionThroughputBytesPerSec(int value)
    {
        if (BYTES_PER_SECOND.toMebibytesPerSecond(value) >= Integer.MAX_VALUE)
            throw new IllegalArgumentException("compaction_throughput: " + value +
                                               " is too large; it should be less than " +
                                               Integer.MAX_VALUE + " in MiB/s");

        conf.compaction_throughput = new DataRateSpec.LongBytesPerSecondBound(value);
    }

    public static void setCompactionThroughputMebibytesPerSec(int value)
    {
        if (value == Integer.MAX_VALUE)
            throw new IllegalArgumentException("compaction_throughput: " + value +
                                               " is too large; it should be less than " +
                                               Integer.MAX_VALUE + " in MiB/s");

        conf.compaction_throughput = new DataRateSpec.LongBytesPerSecondBound(value, MEBIBYTES_PER_SECOND);
    }

    public static long getCompactionLargePartitionWarningThreshold() { return conf.compaction_large_partition_warning_threshold.toBytesInLong(); }

    public static int getCompactionTombstoneWarningThreshold()
    {
        return conf.compaction_tombstone_warning_threshold;
    }

    public static void setCompactionTombstoneWarningThreshold(int count)
    {
        conf.compaction_tombstone_warning_threshold = count;
    }

    public static int getConcurrentValidations()
    {
        return conf.concurrent_validations;
    }

    public static int getConcurrentIndexBuilders()
    {
        return conf.concurrent_index_builders;
    }

    public static void setConcurrentValidations(int value)
    {
        setProperty(ConfigFields.CONCURRENT_VALIDATIONS, value);
    }

    public static int getConcurrentViewBuilders()
    {
        return conf.concurrent_materialized_view_builders;
    }

    public static void setConcurrentViewBuilders(int value)
    {
        conf.concurrent_materialized_view_builders = value;
    }

    public static long getMinFreeSpacePerDriveInMebibytes()
    {
        return conf.min_free_space_per_drive.toMebibytes();
    }

    public static long getMinFreeSpacePerDriveInBytes()
    {
        return conf.min_free_space_per_drive.toBytesInLong();
    }

    @VisibleForTesting
    public static long setMinFreeSpacePerDriveInMebibytes(long mebiBytes)
    {
        conf.min_free_space_per_drive = new DataStorageSpec.IntMebibytesBound(mebiBytes);
        return getMinFreeSpacePerDriveInBytes();
    }

    public static double getMaxSpaceForCompactionsPerDrive()
    {
        return conf.max_space_usable_for_compactions_in_percentage;
    }

    public static void setMaxSpaceForCompactionsPerDrive(double percentage)
    {
        conf.max_space_usable_for_compactions_in_percentage = percentage;
    }

    public static boolean getDisableSTCSInL0()
    {
        return disableSTCSInL0;
    }

    public static void setDisableSTCSInL0(boolean disabled)
    {
        disableSTCSInL0 = disabled;
    }

    public static int getStreamThroughputOutboundMegabitsPerSec()
    {
        return conf.stream_throughput_outbound.toMegabitsPerSecondAsInt();
    }

    public static double getStreamThroughputOutboundMegabitsPerSecAsDouble()
    {
        return conf.stream_throughput_outbound.toMegabitsPerSecond();
    }

    public static double getStreamThroughputOutboundMebibytesPerSec()
    {
        return conf.stream_throughput_outbound.toMebibytesPerSecond();
    }

    public static double getStreamThroughputOutboundBytesPerSec()
    {
        return conf.stream_throughput_outbound.toBytesPerSecond();
    }

    public static int getStreamThroughputOutboundMebibytesPerSecAsInt()
    {
        return conf.stream_throughput_outbound.toMebibytesPerSecondAsInt();
    }

    public static void setStreamThroughputOutboundMebibytesPerSecAsInt(int value)
    {
        if (MEBIBYTES_PER_SECOND.toMegabitsPerSecond(value) >= Integer.MAX_VALUE)
            throw new IllegalArgumentException("stream_throughput_outbound: " + value  +
                                               " is too large; it should be less than " +
                                               Integer.MAX_VALUE + " in megabits/s");

        conf.stream_throughput_outbound = new DataRateSpec.LongBytesPerSecondBound(value, MEBIBYTES_PER_SECOND);
    }

    public static void setStreamThroughputOutboundBytesPerSec(long value)
    {
        conf.stream_throughput_outbound = new DataRateSpec.LongBytesPerSecondBound(value, BYTES_PER_SECOND);
    }

    public static void setStreamThroughputOutboundMegabitsPerSec(int value)
    {
        conf.stream_throughput_outbound = DataRateSpec.LongBytesPerSecondBound.megabitsPerSecondInBytesPerSecond(value);
    }

    public static double getEntireSSTableStreamThroughputOutboundMebibytesPerSec()
    {
        return conf.entire_sstable_stream_throughput_outbound.toMebibytesPerSecond();
    }

    public static double getEntireSSTableStreamThroughputOutboundBytesPerSec()
    {
        return conf.entire_sstable_stream_throughput_outbound.toBytesPerSecond();
    }

    public static void setEntireSSTableStreamThroughputOutboundMebibytesPerSec(int value)
    {
        if (value == Integer.MAX_VALUE)
            throw new IllegalArgumentException("entire_sstable_stream_throughput_outbound: " + value +
                                               " is too large; it should be less than " +
                                               Integer.MAX_VALUE + " in MiB/s");

        conf.entire_sstable_stream_throughput_outbound = new DataRateSpec.LongBytesPerSecondBound(value, MEBIBYTES_PER_SECOND);
    }

    public static int getInterDCStreamThroughputOutboundMegabitsPerSec()
    {
        return conf.inter_dc_stream_throughput_outbound.toMegabitsPerSecondAsInt();
    }

    public static double getInterDCStreamThroughputOutboundMegabitsPerSecAsDouble()
    {
        return conf.inter_dc_stream_throughput_outbound.toMegabitsPerSecond();
    }

    public static double getInterDCStreamThroughputOutboundMebibytesPerSec()
    {
        return conf.inter_dc_stream_throughput_outbound.toMebibytesPerSecond();
    }

    public static double getInterDCStreamThroughputOutboundBytesPerSec()
    {
        return conf.inter_dc_stream_throughput_outbound.toBytesPerSecond();
    }

    public static int getInterDCStreamThroughputOutboundMebibytesPerSecAsInt()
    {
        return conf.inter_dc_stream_throughput_outbound.toMebibytesPerSecondAsInt();
    }

    public static void setInterDCStreamThroughputOutboundMebibytesPerSecAsInt(int value)
    {
        if (MEBIBYTES_PER_SECOND.toMegabitsPerSecond(value) >= Integer.MAX_VALUE)
            throw new IllegalArgumentException("inter_dc_stream_throughput_outbound: " + value +
                                               " is too large; it should be less than " +
                                               Integer.MAX_VALUE + " in megabits/s");

        conf.inter_dc_stream_throughput_outbound = new DataRateSpec.LongBytesPerSecondBound(value, MEBIBYTES_PER_SECOND);
    }

    public static void setInterDCStreamThroughputOutboundBytesPerSec(long value)
    {
        conf.inter_dc_stream_throughput_outbound = new DataRateSpec.LongBytesPerSecondBound(value, BYTES_PER_SECOND);
    }

    public static void setInterDCStreamThroughputOutboundMegabitsPerSec(int value)
    {
        conf.inter_dc_stream_throughput_outbound = DataRateSpec.LongBytesPerSecondBound.megabitsPerSecondInBytesPerSecond(value);
    }

    public static double getEntireSSTableInterDCStreamThroughputOutboundBytesPerSec()
    {
        return conf.entire_sstable_inter_dc_stream_throughput_outbound.toBytesPerSecond();
    }

    public static double getEntireSSTableInterDCStreamThroughputOutboundMebibytesPerSec()
    {
        return conf.entire_sstable_inter_dc_stream_throughput_outbound.toMebibytesPerSecond();
    }

    public static void setEntireSSTableInterDCStreamThroughputOutboundMebibytesPerSec(int value)
    {
        if (value == Integer.MAX_VALUE)
            throw new IllegalArgumentException("entire_sstable_inter_dc_stream_throughput_outbound: " + value +
                                               " is too large; it should be less than " +
                                               Integer.MAX_VALUE + " in MiB/s");

        conf.entire_sstable_inter_dc_stream_throughput_outbound = new DataRateSpec.LongBytesPerSecondBound(value, MEBIBYTES_PER_SECOND);
    }

    /**
     * Checks if the local system data must be stored in a specific location which supports redundancy.
     *
     * @return {@code true} if the local system keyspaces data must be stored in a different location,
     * {@code false} otherwise.
     */
    public static boolean useSpecificLocationForLocalSystemData()
    {
        return conf.local_system_data_file_directory != null;
    }

    /**
     * Returns the locations where the local system keyspaces data should be stored.
     *
     * <p>If the {@code local_system_data_file_directory} was unspecified, the local system keyspaces data should be stored
     * in the first data directory. This approach guarantees that the server can tolerate the lost of all the disks but the first one.</p>
     *
     * @return the locations where should be stored the local system keyspaces data
     */
    public static String[] getLocalSystemKeyspacesDataFileLocations()
    {
        if (useSpecificLocationForLocalSystemData())
            return new String[] {conf.local_system_data_file_directory};

        return conf.data_file_directories.length == 0  ? conf.data_file_directories
                                                       : new String[] {conf.data_file_directories[0]};
    }

    /**
     * Returns the locations where the non local system keyspaces data should be stored.
     *
     * @return the locations where the non local system keyspaces data should be stored.
     */
    public static String[] getNonLocalSystemKeyspacesDataFileLocations()
    {
        return conf.data_file_directories;
    }

    /**
     * Returns the list of all the directories where the data files can be stored (for local system and non local system keyspaces).
     *
     * @return the list of all the directories where the data files can be stored.
     */
    public static String[] getAllDataFileLocations()
    {
        if (conf.local_system_data_file_directory == null)
            return conf.data_file_directories;

        return ArrayUtils.addFirst(conf.data_file_directories, conf.local_system_data_file_directory);
    }

    public static String getCommitLogLocation()
    {
        return conf.commitlog_directory;
    }

    @VisibleForTesting
    public static void setCommitLogLocation(String value)
    {
        conf.commitlog_directory = value;
    }

    public static ParameterizedClass getCommitLogCompression()
    {
        return conf.commitlog_compression;
    }

    public static void setCommitLogCompression(ParameterizedClass compressor)
    {
        conf.commitlog_compression = compressor;
    }

    public static Config.FlushCompression getFlushCompression()
    {
        return conf.flush_compression;
    }

    public static void setFlushCompression(Config.FlushCompression compression)
    {
        conf.flush_compression = compression;
    }

   /**
    * Maximum number of buffers in the compression pool. The default value is 3, it should not be set lower than that
    * (one segment in compression, one written to, one in reserve); delays in compression may cause the log to use
    * more, depending on how soon the sync policy stops all writing threads.
    */
    public static int getCommitLogMaxCompressionBuffersInPool()
    {
        return conf.commitlog_max_compression_buffers_in_pool;
    }

    public static void setCommitLogMaxCompressionBuffersPerPool(int buffers)
    {
        conf.commitlog_max_compression_buffers_in_pool = buffers;
    }

    public static int getMaxMutationSize()
    {
        return conf.max_mutation_size.toBytes();
    }

    public static int getTombstoneWarnThreshold()
    {
        return conf.tombstone_warn_threshold;
    }

    public static void setTombstoneWarnThreshold(int threshold)
    {
        conf.tombstone_warn_threshold = threshold;
    }

    public static int getTombstoneFailureThreshold()
    {
        return conf.tombstone_failure_threshold;
    }

    public static void setTombstoneFailureThreshold(int threshold)
    {
        conf.tombstone_failure_threshold = threshold;
    }

    public static int getCachedReplicaRowsWarnThreshold()
    {
        return conf.replica_filtering_protection.cached_rows_warn_threshold;
    }

    public static void setCachedReplicaRowsWarnThreshold(int threshold)
    {
        conf.replica_filtering_protection.cached_rows_warn_threshold = threshold;
    }

    public static int getCachedReplicaRowsFailThreshold()
    {
        return conf.replica_filtering_protection.cached_rows_fail_threshold;
    }

    public static void setCachedReplicaRowsFailThreshold(int threshold)
    {
        conf.replica_filtering_protection.cached_rows_fail_threshold = threshold;
    }

    /**
     * size of commitlog segments to allocate
     */
    public static int getCommitLogSegmentSize()
    {
        return conf.commitlog_segment_size.toBytes();
    }

    /**
     * Update commitlog_segment_size in the tests.
     * {@link CommitLogSegmentManagerCDC} uses the CommitLogSegmentSize to estimate the file size on allocation.
     * It is important to keep the value unchanged for the estimation to be correct.
     * @param sizeMebibytes
     */
    @VisibleForTesting /* Only for testing */
    public static void setCommitLogSegmentSize(int sizeMebibytes)
    {
        conf.commitlog_segment_size = new DataStorageSpec.IntMebibytesBound(sizeMebibytes);
    }

    public static String getSavedCachesLocation()
    {
        return conf.saved_caches_directory;
    }

    public static Set<InetAddressAndPort> getSeeds()
    {
        return ImmutableSet.<InetAddressAndPort>builder().addAll(seedProvider.getSeeds()).build();
    }

    public static SeedProvider getSeedProvider()
    {
        return seedProvider;
    }

    public static void setSeedProvider(SeedProvider newSeedProvider)
    {
        seedProvider = newSeedProvider;
    }

    public static InetAddress getListenAddress()
    {
        return listenAddress;
    }

    public static void setListenAddress(InetAddress newlistenAddress)
    {
        listenAddress = newlistenAddress;
    }

    public static InetAddress getBroadcastAddress()
    {
        return broadcastAddress;
    }

    public static boolean shouldListenOnBroadcastAddress()
    {
        return conf.listen_on_broadcast_address;
    }

    public static void setShouldListenOnBroadcastAddress(boolean shouldListenOnBroadcastAddress)
    {
        conf.listen_on_broadcast_address = shouldListenOnBroadcastAddress;
    }

    public static void setListenOnBroadcastAddress(boolean listen_on_broadcast_address)
    {
        conf.listen_on_broadcast_address = listen_on_broadcast_address;
    }

    public static IInternodeAuthenticator getInternodeAuthenticator()
    {
        return internodeAuthenticator;
    }

    public static void setInternodeAuthenticator(IInternodeAuthenticator internodeAuthenticator)
    {
        Preconditions.checkNotNull(internodeAuthenticator);
        DatabaseDescriptor.internodeAuthenticator = internodeAuthenticator;
    }

    public static void setBroadcastAddress(InetAddress broadcastAdd)
    {
        broadcastAddress = broadcastAdd;
    }

    /**
     * This is the address used to bind for the native protocol to communicate with clients. Most usages in the code
     * refer to it as native address although some places still call it RPC address. It's not thrift RPC anymore
     * so native is more appropriate. The address alone is not enough to uniquely identify this instance because
     * multiple instances might use the same interface with different ports.
     */
    public static InetAddress getRpcAddress()
    {
        return rpcAddress;
    }

    public static void setBroadcastRpcAddress(InetAddress broadcastRPCAddr)
    {
        broadcastRpcAddress = broadcastRPCAddr;
    }

    /**
     * This is the address used to reach this instance for the native protocol to communicate with clients. Most usages in the code
     * refer to it as native address although some places still call it RPC address. It's not thrift RPC anymore
     * so native is more appropriate. The address alone is not enough to uniquely identify this instance because
     * multiple instances might use the same interface with different ports.
     *
     * May be null, please use {@link FBUtilities#getBroadcastNativeAddressAndPort()} instead.
     */
    public static InetAddress getBroadcastRpcAddress()
    {
        return broadcastRpcAddress;
    }

    public static boolean getRpcKeepAlive()
    {
        return conf.rpc_keepalive;
    }

    public static int getInternodeSocketSendBufferSizeInBytes()
    {
        return conf.internode_socket_send_buffer_size.toBytes();
    }

    public static int getInternodeSocketReceiveBufferSizeInBytes()
    {
        return conf.internode_socket_receive_buffer_size.toBytes();
    }

    public static int getInternodeApplicationSendQueueCapacityInBytes()
    {
        return conf.internode_application_send_queue_capacity.toBytes();
    }

    public static int getInternodeApplicationSendQueueReserveEndpointCapacityInBytes()
    {
        return conf.internode_application_send_queue_reserve_endpoint_capacity.toBytes();
    }

    public static int getInternodeApplicationSendQueueReserveGlobalCapacityInBytes()
    {
        return conf.internode_application_send_queue_reserve_global_capacity.toBytes();
    }

    public static int getInternodeApplicationReceiveQueueCapacityInBytes()
    {
        return conf.internode_application_receive_queue_capacity.toBytes();
    }

    public static int getInternodeApplicationReceiveQueueReserveEndpointCapacityInBytes()
    {
        return conf.internode_application_receive_queue_reserve_endpoint_capacity.toBytes();
    }

    public static int getInternodeApplicationReceiveQueueReserveGlobalCapacityInBytes()
    {
        return conf.internode_application_receive_queue_reserve_global_capacity.toBytes();
    }

    public static int getInternodeTcpConnectTimeoutInMS()
    {
        return conf.internode_tcp_connect_timeout.toMilliseconds();
    }

    public static void setInternodeTcpConnectTimeoutInMS(int value)
    {
        conf.internode_tcp_connect_timeout = new DurationSpec.IntMillisecondsBound(value);
    }

    public static int getInternodeTcpUserTimeoutInMS()
    {
        return conf.internode_tcp_user_timeout.toMilliseconds();
    }

    public static void setInternodeTcpUserTimeoutInMS(int value)
    {
        conf.internode_tcp_user_timeout = new DurationSpec.IntMillisecondsBound(value);
    }

    public static int getInternodeStreamingTcpUserTimeoutInMS()
    {
        return conf.internode_streaming_tcp_user_timeout.toMilliseconds();
    }

    public static void setInternodeStreamingTcpUserTimeoutInMS(int value)
    {
        conf.internode_streaming_tcp_user_timeout = new DurationSpec.IntMillisecondsBound(value);
    }

    public static int getInternodeMaxMessageSizeInBytes()
    {
        return conf.internode_max_message_size.toBytes();
    }

    @VisibleForTesting
    public static void setInternodeMaxMessageSizeInBytes(int value)
    {
        conf.internode_max_message_size = new DataStorageSpec.IntBytesBound(value);
    }

    public static boolean startNativeTransport()
    {
        return conf.start_native_transport;
    }

    /**
     *  This is the port used with RPC address for the native protocol to communicate with clients. Now that thrift RPC
     *  is no longer in use there is no RPC port.
     */
    public static int getNativeTransportPort()
    {
        return Integer.parseInt(System.getProperty(Config.PROPERTY_PREFIX + "native_transport_port", Integer.toString(conf.native_transport_port)));
    }

    @VisibleForTesting
    public static void setNativeTransportPort(int port)
    {
        conf.native_transport_port = port;
    }

    public static int getNativeTransportPortSSL()
    {
        return conf.native_transport_port_ssl == null ? getNativeTransportPort() : conf.native_transport_port_ssl;
    }

    @VisibleForTesting
    public static void setNativeTransportPortSSL(Integer port)
    {
        conf.native_transport_port_ssl = port;
    }

    public static int getNativeTransportMaxThreads()
    {
        return conf.native_transport_max_threads;
    }

    public static void setNativeTransportMaxThreads(int max_threads)
    {
        conf.native_transport_max_threads = max_threads;
    }

    public static Integer getNativeTransportMaxAuthThreads()
    {
        return conf.native_transport_max_auth_threads;
    }

    /**
     * If this value is set to <= 0 it will move auth requests to the standard request pool regardless of the current
     * size of the {@code org.apache.cassandra.transport.Dispatcher#authExecutor}'s active size.
     *
     * see {@link org.apache.cassandra.transport.Dispatcher#dispatch} for executor selection
     */
    public static void setNativeTransportMaxAuthThreads(int threads)
    {
        conf.native_transport_max_auth_threads = threads;
    }

    public static int getNativeTransportMaxFrameSize()
    {
        return conf.native_transport_max_frame_size.toBytes();
    }

    public static void setNativeTransportMaxFrameSize(int bytes)
    {
        conf.native_transport_max_frame_size = new DataStorageSpec.IntMebibytesBound(bytes);
    }

    public static long getNativeTransportMaxConcurrentConnections()
    {
        return conf.native_transport_max_concurrent_connections;
    }

    public static void setNativeTransportMaxConcurrentConnections(long nativeTransportMaxConcurrentConnections)
    {
        conf.native_transport_max_concurrent_connections = nativeTransportMaxConcurrentConnections;
    }

    public static long getNativeTransportMaxConcurrentConnectionsPerIp()
    {
        return conf.native_transport_max_concurrent_connections_per_ip;
    }

    public static void setNativeTransportMaxConcurrentConnectionsPerIp(long native_transport_max_concurrent_connections_per_ip)
    {
        conf.native_transport_max_concurrent_connections_per_ip = native_transport_max_concurrent_connections_per_ip;
    }

    public static boolean useNativeTransportLegacyFlusher()
    {
        return conf.native_transport_flush_in_batches_legacy;
    }

    public static boolean getNativeTransportAllowOlderProtocols()
    {
        return conf.native_transport_allow_older_protocols;
    }

    public static void setNativeTransportAllowOlderProtocols(boolean isEnabled)
    {
        conf.native_transport_allow_older_protocols = isEnabled;
    }

    public static long getCommitLogSyncGroupWindow()
    {
        return conf.commitlog_sync_group_window.toMilliseconds();
    }

    public static void setCommitLogSyncGroupWindow(long windowMillis)
    {
        conf.commitlog_sync_group_window = new DurationSpec.IntMillisecondsBound(windowMillis);
    }

    public static int getNativeTransportReceiveQueueCapacityInBytes()
    {
        return conf.native_transport_receive_queue_capacity.toBytes();
    }

    public static void setNativeTransportReceiveQueueCapacityInBytes(int queueSize)
    {
        conf.native_transport_receive_queue_capacity = new DataStorageSpec.IntBytesBound(queueSize);
    }

    public static long getNativeTransportMaxRequestDataInFlightPerIpInBytes()
    {
        return conf.native_transport_max_request_data_in_flight_per_ip.toBytes();
    }

    public static Config.PaxosVariant getPaxosVariant()
    {
        return conf.paxos_variant;
    }

    public static void setPaxosVariant(Config.PaxosVariant variant)
    {
        conf.paxos_variant = variant;
    }

    public static String getPaxosContentionWaitRandomizer()
    {
        return conf.paxos_contention_wait_randomizer;
    }

    public static String getPaxosContentionMinWait()
    {
        return conf.paxos_contention_min_wait;
    }

    public static String getPaxosContentionMaxWait()
    {
        return conf.paxos_contention_max_wait;
    }

    public static String getPaxosContentionMinDelta()
    {
        return conf.paxos_contention_min_delta;
    }

    public static void setPaxosContentionWaitRandomizer(String waitRandomizer)
    {
        conf.paxos_contention_wait_randomizer = waitRandomizer;
    }

    public static void setPaxosContentionMinWait(String minWait)
    {
        conf.paxos_contention_min_wait = minWait;
    }

    public static void setPaxosContentionMaxWait(String maxWait)
    {
        conf.paxos_contention_max_wait = maxWait;
    }

    public static void setPaxosContentionMinDelta(String minDelta)
    {
        conf.paxos_contention_min_delta = minDelta;
    }

    public static boolean skipPaxosRepairOnTopologyChange()
    {
        return conf.skip_paxos_repair_on_topology_change;
    }

    public static void setSkipPaxosRepairOnTopologyChange(boolean value)
    {
        conf.skip_paxos_repair_on_topology_change = value;
    }

    public static long getPaxosPurgeGrace(TimeUnit units)
    {
        return conf.paxos_purge_grace_period.to(units);
    }

    public static void setPaxosPurgeGrace(long seconds)
    {
        conf.paxos_purge_grace_period = new DurationSpec.LongSecondsBound(seconds);
    }

    public static PaxosOnLinearizabilityViolation paxosOnLinearizabilityViolations()
    {
        return conf.paxos_on_linearizability_violations;
    }

    public static void setPaxosOnLinearizabilityViolations(PaxosOnLinearizabilityViolation v)
    {
        conf.paxos_on_linearizability_violations = v;
    }

    public static PaxosStatePurging paxosStatePurging()
    {
        return conf.paxos_state_purging;
    }

    public static void setPaxosStatePurging(PaxosStatePurging v)
    {
        conf.paxos_state_purging = v;
    }

    public static boolean paxosRepairEnabled()
    {
        return conf.paxos_repair_enabled;
    }

    public static void setPaxosRepairEnabled(boolean v)
    {
        conf.paxos_repair_enabled = v;
    }

    public static Set<String> skipPaxosRepairOnTopologyChangeKeyspaces()
    {
        return conf.skip_paxos_repair_on_topology_change_keyspaces;
    }

    public static void setSkipPaxosRepairOnTopologyChangeKeyspaces(String keyspaces)
    {
        conf.skip_paxos_repair_on_topology_change_keyspaces = Config.splitCommaDelimited(keyspaces);
    }

    public static boolean paxoTopologyRepairNoDcChecks()
    {
        return conf.paxos_topology_repair_no_dc_checks;
    }

    public static boolean paxoTopologyRepairStrictEachQuorum()
    {
        return conf.paxos_topology_repair_strict_each_quorum;
    }

    public static void setNativeTransportMaxRequestDataInFlightPerIpInBytes(long maxRequestDataInFlightInBytes)
    {
        setProperty(ConfigFields.NATIVE_TRANSPORT_MAX_REQUEST_DATA_IN_FLIGHT_PER_IP,
                    maxRequestDataInFlightInBytes == -1 ? null : new DataStorageSpec.LongBytesBound(maxRequestDataInFlightInBytes));
    }

    public static long getNativeTransportMaxRequestDataInFlightInBytes()
    {
        return conf.native_transport_max_request_data_in_flight.toBytes();
    }

    public static void setNativeTransportConcurrentRequestDataInFlightInBytes(long maxRequestDataInFlightInBytes)
    {
        setProperty(ConfigFields.NATIVE_TRANSPORT_MAX_REQUEST_DATA_IN_FLIGHT,
                    maxRequestDataInFlightInBytes == -1 ? null : new DataStorageSpec.LongBytesBound(maxRequestDataInFlightInBytes));
    }

    public static int getNativeTransportMaxRequestsPerSecond()
    {
        return conf.native_transport_max_requests_per_second;
    }

    public static void setNativeTransportMaxRequestsPerSecond(int perSecond)
    {
        setProperty(ConfigFields.NATIVE_TRANSPORT_MAX_REQUESTS_PER_SECOND, perSecond);
    }

    public static void setNativeTransportRateLimitingEnabled(boolean enabled)
    {
        setProperty(ConfigFields.NATIVE_TRANSPORT_RATE_LIMITING_ENABLED, enabled);
    }

    public static boolean getNativeTransportRateLimitingEnabled()
    {
        return conf.native_transport_rate_limiting_enabled;
    }

    public static int getCommitLogSyncPeriod()
    {
        return conf.commitlog_sync_period.toMilliseconds();
    }

    public static long getPeriodicCommitLogSyncBlock()
    {
        DurationSpec.IntMillisecondsBound blockMillis = conf.periodic_commitlog_sync_lag_block;
        return blockMillis == null
               ? (long)(getCommitLogSyncPeriod() * 1.5)
               : blockMillis.toMilliseconds();
    }

    public static void setCommitLogSyncPeriod(int periodMillis)
    {
        conf.commitlog_sync_period = new DurationSpec.IntMillisecondsBound(periodMillis);
    }

    public static Config.CommitLogSync getCommitLogSync()
    {
        return conf.commitlog_sync;
    }

    public static void setCommitLogSync(CommitLogSync sync)
    {
        conf.commitlog_sync = sync;
    }

    public static Config.DiskAccessMode getDiskAccessMode()
    {
        return conf.disk_access_mode;
    }

    // Do not use outside unit tests.
    @VisibleForTesting
    public static void setDiskAccessMode(Config.DiskAccessMode mode)
    {
        conf.disk_access_mode = mode;
    }

    public static Config.DiskAccessMode getIndexAccessMode()
    {
        return dynamicDatabaseDescriptor().indexAccessMode;
    }

    // Do not use outside unit tests.
    @VisibleForTesting
    public static void setIndexAccessMode(Config.DiskAccessMode mode)
    {
        dynamicDatabaseDescriptor().indexAccessMode = mode;
    }

    public static void setDiskFailurePolicy(Config.DiskFailurePolicy policy)
    {
        conf.disk_failure_policy = policy;
    }

    public static Config.DiskFailurePolicy getDiskFailurePolicy()
    {
        return conf.disk_failure_policy;
    }

    public static void setCommitFailurePolicy(Config.CommitFailurePolicy policy)
    {
        conf.commit_failure_policy = policy;
    }

    public static Config.CommitFailurePolicy getCommitFailurePolicy()
    {
        return conf.commit_failure_policy;
    }

    public static boolean isSnapshotBeforeCompaction()
    {
        return conf.snapshot_before_compaction;
    }

    public static boolean isAutoSnapshot()
    {
        return conf.auto_snapshot;
    }

    public static DurationSpec.IntSecondsBound getAutoSnapshotTtl()
    {
        return dynamicDatabaseDescriptor().autoSnapshoTtl;
    }

    @VisibleForTesting
    public static void setAutoSnapshotTtl(DurationSpec.IntSecondsBound newTtl)
    {
        dynamicDatabaseDescriptor().autoSnapshoTtl = newTtl;
    }

    @VisibleForTesting
    public static void setAutoSnapshot(boolean autoSnapshot)
    {
        conf.auto_snapshot = autoSnapshot;
    }
    @VisibleForTesting
    public static boolean getAutoSnapshot()
    {
        return conf.auto_snapshot;
    }

    public static long getSnapshotLinksPerSecond()
    {
        return conf.snapshot_links_per_second == 0 ? Long.MAX_VALUE : conf.snapshot_links_per_second;
    }

    public static void setSnapshotLinksPerSecond(long throttle)
    {
        if (throttle < 0)
            throw new IllegalArgumentException("Invalid throttle for snapshot_links_per_second: must be positive");

        conf.snapshot_links_per_second = throttle;
    }

    public static RateLimiter getSnapshotRateLimiter()
    {
        return RateLimiter.create(getSnapshotLinksPerSecond());
    }

    public static boolean isAutoBootstrap()
    {
        return Boolean.parseBoolean(System.getProperty(Config.PROPERTY_PREFIX + "auto_bootstrap", Boolean.toString(conf.auto_bootstrap)));
    }

    public static void setHintedHandoffEnabled(boolean hintedHandoffEnabled)
    {
        conf.hinted_handoff_enabled = hintedHandoffEnabled;
    }

    public static boolean hintedHandoffEnabled()
    {
        return conf.hinted_handoff_enabled;
    }

    public static Set<String> hintedHandoffDisabledDCs()
    {
        return conf.hinted_handoff_disabled_datacenters;
    }

    public static boolean useDeterministicTableID()
    {
        return conf != null && conf.use_deterministic_table_id;
    }

    public static void useDeterministicTableID(boolean value)
    {
        conf.use_deterministic_table_id = value;
    }

    public static void enableHintsForDC(String dc)
    {
        conf.hinted_handoff_disabled_datacenters.remove(dc);
    }

    public static void disableHintsForDC(String dc)
    {
        conf.hinted_handoff_disabled_datacenters.add(dc);
    }

    public static void setMaxHintWindow(int ms)
    {
        conf.max_hint_window = new DurationSpec.IntMillisecondsBound(ms);
    }

    public static int getMaxHintWindow()
    {
        return conf.max_hint_window.toMilliseconds();
    }

    public static void setMaxHintsSizePerHostInMiB(int value)
    {
        conf.max_hints_size_per_host = new DataStorageSpec.LongBytesBound(value, MEBIBYTES);
    }

    public static int getMaxHintsSizePerHostInMiB()
    {
        // Warnings: this conversion rounds down while converting bytes to mebibytes
        return Ints.saturatedCast(conf.max_hints_size_per_host.unit().toMebibytes(conf.max_hints_size_per_host.quantity()));
    }

    public static long getMaxHintsSizePerHost()
    {
        return conf.max_hints_size_per_host.toBytes();
    }

    public static File getHintsDirectory()
    {
        return new File(conf.hints_directory);
    }

    public static boolean hintWindowPersistentEnabled()
    {
        return conf.hint_window_persistent_enabled;
    }

    public static File getSerializedCachePath(CacheType cacheType, String version, String extension)
    {
        String name = cacheType.toString()
                + (version == null ? "" : '-' + version + '.' + extension);
        return new File(conf.saved_caches_directory, name);
    }

    public static int getDynamicUpdateInterval()
    {
        return conf.dynamic_snitch_update_interval.toMilliseconds();
    }
    public static void setDynamicUpdateInterval(int dynamicUpdateInterval)
    {
        conf.dynamic_snitch_update_interval = new DurationSpec.IntMillisecondsBound(dynamicUpdateInterval);
    }

    public static int getDynamicResetInterval()
    {
        return conf.dynamic_snitch_reset_interval.toMilliseconds();
    }
    public static void setDynamicResetInterval(int dynamicResetInterval)
    {
        conf.dynamic_snitch_reset_interval = new DurationSpec.IntMillisecondsBound(dynamicResetInterval);
    }

    public static double getDynamicBadnessThreshold()
    {
        return conf.dynamic_snitch_badness_threshold;
    }

    public static void setDynamicBadnessThreshold(double dynamicBadnessThreshold)
    {
        conf.dynamic_snitch_badness_threshold = dynamicBadnessThreshold;
    }

    public static EncryptionOptions.ServerEncryptionOptions getInternodeMessagingEncyptionOptions()
    {
        return conf.server_encryption_options;
    }

    public static void setInternodeMessagingEncyptionOptions(EncryptionOptions.ServerEncryptionOptions encryptionOptions)
    {
        conf.server_encryption_options = encryptionOptions;
    }

    public static EncryptionOptions getNativeProtocolEncryptionOptions()
    {
        return conf.client_encryption_options;
    }

    @VisibleForTesting
    public static void updateNativeProtocolEncryptionOptions(Function<EncryptionOptions, EncryptionOptions> update)
    {
        conf.client_encryption_options = update.apply(conf.client_encryption_options);
    }

    public static int getHintedHandoffThrottleInKiB()
    {
        return conf.hinted_handoff_throttle.toKibibytes();
    }

    public static void setHintedHandoffThrottleInKiB(int throttleInKiB)
    {
        conf.hinted_handoff_throttle = new DataStorageSpec.IntKibibytesBound(throttleInKiB);
    }

    public static int getBatchlogReplayThrottleInKiB()
    {
        return conf.batchlog_replay_throttle.toKibibytes();
    }

    public static void setBatchlogReplayThrottleInKiB(int throttleInKiB)
    {
        conf.batchlog_replay_throttle = new DataStorageSpec.IntKibibytesBound(throttleInKiB);
    }

    public static int getMaxHintsDeliveryThreads()
    {
        return conf.max_hints_delivery_threads;
    }

    public static int getHintsFlushPeriodInMS()
    {
        return conf.hints_flush_period.toMilliseconds();
    }

    public static long getMaxHintsFileSize()
    {
        return  conf.max_hints_file_size.toBytesInLong();
    }

    public static ParameterizedClass getHintsCompression()
    {
        return conf.hints_compression;
    }

    public static void setHintsCompression(ParameterizedClass parameterizedClass)
    {
        conf.hints_compression = parameterizedClass;
    }

    public static boolean isAutoHintsCleanupEnabled()
    {
        return conf.auto_hints_cleanup_enabled;
    }

    public static void setAutoHintsCleanupEnabled(boolean value)
    {
        conf.auto_hints_cleanup_enabled = value;
    }

    public static boolean getTransferHintsOnDecommission()
    {
        return conf.transfer_hints_on_decommission;
    }

    public static void setTransferHintsOnDecommission(boolean enabled)
    {
        conf.transfer_hints_on_decommission = enabled;
    }

    public static boolean isIncrementalBackupsEnabled()
    {
        return conf.incremental_backups;
    }

    public static void setIncrementalBackupsEnabled(boolean value)
    {
        conf.incremental_backups = value;
    }

    public static boolean getFileCacheEnabled()
    {
        return conf.file_cache_enabled;
    }

    @VisibleForTesting
    public static void setFileCacheEnabled(boolean enabled)
    {
        conf.file_cache_enabled = enabled;
    }

    public static int getFileCacheSizeInMiB()
    {
        if (conf.file_cache_size == null)
        {
            // In client mode the value is not set.
            assert DatabaseDescriptor.isClientInitialized();
            return 0;
        }

        return conf.file_cache_size.toMebibytes();
    }

    public static int getNetworkingCacheSizeInMiB()
    {
        if (conf.networking_cache_size == null)
        {
            // In client mode the value is not set.
            assert DatabaseDescriptor.isClientInitialized();
            return 0;
        }
        return conf.networking_cache_size.toMebibytes();
    }

    public static boolean getFileCacheRoundUp()
    {
        if (conf.file_cache_round_up == null)
        {
            // In client mode the value is not set.
            assert DatabaseDescriptor.isClientInitialized();
            return false;
        }

        return conf.file_cache_round_up;
    }

    public static DiskOptimizationStrategy getDiskOptimizationStrategy()
    {
        return dynamicDatabaseDescriptor().diskOptimizationStrategy;
    }

    public static double getDiskOptimizationEstimatePercentile()
    {
        return conf.disk_optimization_estimate_percentile;
    }

    public static long getTotalCommitlogSpaceInMiB()
    {
        return conf.commitlog_total_space.toMebibytes();
    }

    public static boolean shouldMigrateKeycacheOnCompaction()
    {
        return conf.key_cache_migrate_during_compaction;
    }

    public static void setMigrateKeycacheOnCompaction(boolean migrateCacheEntry)
    {
        conf.key_cache_migrate_during_compaction = migrateCacheEntry;
    }

    /** This method can return negative number for disabled */
    public static int getSSTablePreemptiveOpenIntervalInMiB()
    {
        if (conf.sstable_preemptive_open_interval == null)
            return -1;
        return conf.sstable_preemptive_open_interval.toMebibytes();
    }

    /** Negative number for disabled */
    public static void setSSTablePreemptiveOpenIntervalInMiB(int mib)
    {
        if (mib < 0)
            conf.sstable_preemptive_open_interval = null;
        else
            conf.sstable_preemptive_open_interval = new DataStorageSpec.IntMebibytesBound(mib);
    }

    public static boolean getTrickleFsync()
    {
        return conf.trickle_fsync;
    }

    public static int getTrickleFsyncIntervalInKiB()
    {
        return conf.trickle_fsync_interval.toKibibytes();
    }

    public static long getKeyCacheSizeInMiB()
    {
        return dynamicDatabaseDescriptor().keyCacheSizeInMiB;
    }

    public static long getIndexSummaryCapacityInMiB()
    {
        return dynamicDatabaseDescriptor().indexSummaryCapacityInMiB;
    }

    public static int getKeyCacheSavePeriod()
    {
        return conf.key_cache_save_period.toSeconds();
    }

    public static void setKeyCacheSavePeriod(int keyCacheSavePeriod)
    {
        conf.key_cache_save_period = new DurationSpec.IntSecondsBound(keyCacheSavePeriod);
    }

    public static int getKeyCacheKeysToSave()
    {
        return conf.key_cache_keys_to_save;
    }

    public static void setKeyCacheKeysToSave(int keyCacheKeysToSave)
    {
        conf.key_cache_keys_to_save = keyCacheKeysToSave;
    }

    public static String getRowCacheClassName()
    {
        return conf.row_cache_class_name;
    }

    public static long getRowCacheSizeInMiB()
    {
        return conf.row_cache_size.toMebibytes();
    }

    @VisibleForTesting
    public static void setRowCacheSizeInMiB(long val)
    {
        conf.row_cache_size = new DataStorageSpec.LongMebibytesBound(val);
    }

    public static int getRowCacheSavePeriod()
    {
        return conf.row_cache_save_period.toSeconds();
    }

    public static void setRowCacheSavePeriod(int rowCacheSavePeriod)
    {
        conf.row_cache_save_period = new DurationSpec.IntSecondsBound(rowCacheSavePeriod);
    }

    public static int getRowCacheKeysToSave()
    {
        return conf.row_cache_keys_to_save;
    }

    public static long getPaxosCacheSizeInMiB()
    {
        return dynamicDatabaseDescriptor().paxosCacheSizeInMiB;
    }

    public static long getCounterCacheSizeInMiB()
    {
        return dynamicDatabaseDescriptor().counterCacheSizeInMiB;
    }

    public static void setRowCacheKeysToSave(int rowCacheKeysToSave)
    {
        conf.row_cache_keys_to_save = rowCacheKeysToSave;
    }

    public static int getCounterCacheSavePeriod()
    {
        return conf.counter_cache_save_period.toSeconds();
    }

    public static void setCounterCacheSavePeriod(int counterCacheSavePeriod)
    {
        conf.counter_cache_save_period = new DurationSpec.IntSecondsBound(counterCacheSavePeriod);
    }

    public static int getCacheLoadTimeout()
    {
        return conf.cache_load_timeout.toSeconds();
    }

    @VisibleForTesting
    public static void setCacheLoadTimeout(int seconds)
    {
        conf.cache_load_timeout = new DurationSpec.IntSecondsBound(seconds);
    }

    public static int getCounterCacheKeysToSave()
    {
        return conf.counter_cache_keys_to_save;
    }

    public static void setCounterCacheKeysToSave(int counterCacheKeysToSave)
    {
        conf.counter_cache_keys_to_save = counterCacheKeysToSave;
    }

    public static int getStreamingKeepAlivePeriod()
    {
        return conf.streaming_keep_alive_period.toSeconds();
    }

    public static int getStreamingConnectionsPerHost()
    {
        return conf.streaming_connections_per_host;
    }

    public static boolean streamEntireSSTables()
    {
        return conf.stream_entire_sstables;
    }

    public static DurationSpec.LongMillisecondsBound getStreamTransferTaskTimeout()
    {
        return conf.stream_transfer_task_timeout;
    }

    public static boolean getSkipStreamDiskSpaceCheck()
    {
        return conf.skip_stream_disk_space_check;
    }

    public static void setSkipStreamDiskSpaceCheck(boolean value)
    {
        conf.skip_stream_disk_space_check = value;
    }

    public static String getLocalDataCenter()
    {
        return localDC;
    }

    public static Comparator<Replica> getLocalComparator()
    {
        return localComparator;
    }

    public static Config.InternodeCompression internodeCompression()
    {
        return conf.internode_compression;
    }

    public static void setInternodeCompression(Config.InternodeCompression compression)
    {
        conf.internode_compression = compression;
    }

    public static boolean getInterDCTcpNoDelay()
    {
        return conf.inter_dc_tcp_nodelay;
    }

    public static long getMemtableHeapSpaceInMiB()
    {
        return conf.memtable_heap_space.toMebibytes();
    }

    public static long getMemtableOffheapSpaceInMiB()
    {
        return conf.memtable_offheap_space.toMebibytes();
    }

    public static Config.MemtableAllocationType getMemtableAllocationType()
    {
        return conf.memtable_allocation_type;
    }

    public static int getRepairSessionMaxTreeDepth()
    {
        return conf.repair_session_max_tree_depth;
    }

    public static void setRepairSessionMaxTreeDepth(int depth)
    {
        if (depth < 10)
            throw new ConfigurationException("Cannot set repair_session_max_tree_depth to " + depth +
                                             " which is < 10, doing nothing");
        else if (depth > 20)
            logger.warn("repair_session_max_tree_depth of " + depth + " > 20 could lead to excessive memory usage");

        conf.repair_session_max_tree_depth = depth;
    }

    public static int getRepairSessionSpaceInMiB()
    {
        return conf.repair_session_space.toMebibytes();
    }

    public static void setRepairSessionSpaceInMiB(int sizeInMiB)
    {
        setProperty(ConfigFields.REPAIR_SESSION_SPACE, new DataStorageSpec.IntMebibytesBound(sizeInMiB));
    }

    public static int getPaxosRepairParallelism()
    {
        return conf.paxos_repair_parallelism;
    }

    public static void setPaxosRepairParallelism(int v)
    {
        Preconditions.checkArgument(v > 0);
        conf.paxos_repair_parallelism = v;
    }

    public static Float getMemtableCleanupThreshold()
    {
        return conf.memtable_cleanup_threshold;
    }

    public static Map<String, InheritingClass> getMemtableConfigurations()
    {
        if (conf == null || conf.memtable == null)
            return null;
        return conf.memtable.configurations;
    }

    public static int getIndexSummaryResizeIntervalInMinutes()
    {
        if (conf.index_summary_resize_interval == null)
            return -1;

        return conf.index_summary_resize_interval.toMinutes();
    }

    public static void setIndexSummaryResizeIntervalInMinutes(int value)
    {
        if (value == -1)
            conf.index_summary_resize_interval = null;
        else
            conf.index_summary_resize_interval = new DurationSpec.IntMinutesBound(value);
    }

    public static boolean hasLargeAddressSpace()
    {
        // currently we just check if it's a 64bit arch, but any we only really care if the address space is large
        String datamodel = SUN_ARCH_DATA_MODEL.getString();
        if (datamodel != null)
        {
            switch (datamodel)
            {
                case "64": return true;
                case "32": return false;
            }
        }
        String arch = OS_ARCH.getString();
        return arch.contains("64") || arch.contains("sparcv9");
    }

    public static int getTracetypeRepairTTL()
    {
        return conf.trace_type_repair_ttl.toSeconds();
    }

    public static int getTracetypeQueryTTL()
    {
        return conf.trace_type_query_ttl.toSeconds();
    }

    public static long getPreparedStatementsCacheSizeMiB()
    {
        return dynamicDatabaseDescriptor().preparedStatementsCacheSizeInMiB;
    }

    public static boolean enableUserDefinedFunctions()
    {
        return conf.user_defined_functions_enabled;
    }

    public static boolean enableScriptedUserDefinedFunctions()
    {
        return conf.scripted_user_defined_functions_enabled;
    }

    public static boolean enableUserDefinedFunctionsThreads()
    {
        return conf.user_defined_functions_threads_enabled;
    }

    public static long getUserDefinedFunctionWarnTimeout()
    {
        return conf.user_defined_functions_warn_timeout.toMilliseconds();
    }

    public static void setUserDefinedFunctionWarnTimeout(long userDefinedFunctionWarnTimeout)
    {
        conf.user_defined_functions_warn_timeout = new DurationSpec.LongMillisecondsBound(userDefinedFunctionWarnTimeout);
    }

    public static boolean allowInsecureUDFs()
    {
        return conf.allow_insecure_udfs;
    }

    public static boolean allowExtraInsecureUDFs()
    {
        return conf.allow_extra_insecure_udfs;
    }

    public static boolean getMaterializedViewsEnabled()
    {
        return conf.materialized_views_enabled;
    }

    public static void setMaterializedViewsEnabled(boolean enableMaterializedViews)
    {
        conf.materialized_views_enabled = enableMaterializedViews;
    }

    public static boolean getSASIIndexesEnabled()
    {
        return conf.sasi_indexes_enabled;
    }

    public static void setSASIIndexesEnabled(boolean enableSASIIndexes)
    {
        conf.sasi_indexes_enabled = enableSASIIndexes;
    }

    public static boolean isTransientReplicationEnabled()
    {
        return conf.transient_replication_enabled;
    }

    public static void setTransientReplicationEnabledUnsafe(boolean enabled)
    {
        conf.transient_replication_enabled = enabled;
    }

    public static boolean enableDropCompactStorage()
    {
        return conf.drop_compact_storage_enabled;
    }

    @VisibleForTesting
    public static void setEnableDropCompactStorage(boolean enableDropCompactStorage)
    {
        conf.drop_compact_storage_enabled = enableDropCompactStorage;
    }

    public static long getUserDefinedFunctionFailTimeout()
    {
        return conf.user_defined_functions_fail_timeout.toMilliseconds();
    }

    public static void setUserDefinedFunctionFailTimeout(long userDefinedFunctionFailTimeout)
    {
        conf.user_defined_functions_fail_timeout = new DurationSpec.LongMillisecondsBound(userDefinedFunctionFailTimeout);
    }

    public static Config.UserFunctionTimeoutPolicy getUserFunctionTimeoutPolicy()
    {
        return conf.user_function_timeout_policy;
    }

    public static void setUserFunctionTimeoutPolicy(Config.UserFunctionTimeoutPolicy userFunctionTimeoutPolicy)
    {
        conf.user_function_timeout_policy = userFunctionTimeoutPolicy;
    }

    public static long getGCLogThreshold()
    {
        return conf.gc_log_threshold.toMilliseconds();
    }

    public static void setGCLogThreshold(int gcLogThreshold)
    {
        conf.gc_log_threshold = new DurationSpec.IntMillisecondsBound(gcLogThreshold);
    }

    public static EncryptionContext getEncryptionContext()
    {
        return encryptionContext;
    }

    public static long getGCWarnThreshold()
    {
        return conf.gc_warn_threshold.toMilliseconds();
    }

    public static void setGCWarnThreshold(int threshold)
    {
        conf.gc_warn_threshold = new DurationSpec.IntMillisecondsBound(threshold);
    }

    public static boolean isCDCEnabled()
    {
        return conf.cdc_enabled;
    }

    @VisibleForTesting
    public static void setCDCEnabled(boolean cdc_enabled)
    {
        conf.cdc_enabled = cdc_enabled;
    }

    public static boolean getCDCBlockWrites()
    {
        return conf.cdc_block_writes;
    }

    public static void setCDCBlockWrites(boolean val)
    {
        conf.cdc_block_writes = val;
    }

    public static boolean isCDCOnRepairEnabled()
    {
        return conf.cdc_on_repair_enabled;
    }

    public static void setCDCOnRepairEnabled(boolean val)
    {
        conf.cdc_on_repair_enabled = val;
    }

    public static String getCDCLogLocation()
    {
        return conf.cdc_raw_directory;
    }

    public static long getCDCTotalSpace()
    {
        return conf.cdc_total_space.toBytesInLong();
    }

    @VisibleForTesting
    public static void setCDCTotalSpaceInMiB(int mibs)
    {
        conf.cdc_total_space = new DataStorageSpec.IntMebibytesBound(mibs);
    }

    public static int getCDCDiskCheckInterval()
    {
        return conf.cdc_free_space_check_interval.toMilliseconds();
    }

    @VisibleForTesting
    public static void setEncryptionContext(EncryptionContext ec)
    {
        encryptionContext = ec;
    }

    public static int searchConcurrencyFactor()
    {
        return searchConcurrencyFactor;
    }

    public static boolean isUnsafeSystem()
    {
        return unsafeSystem;
    }

    public static boolean diagnosticEventsEnabled()
    {
        return conf.diagnostic_events_enabled;
    }

    public static void setDiagnosticEventsEnabled(boolean enabled)
    {
        conf.diagnostic_events_enabled = enabled;
    }

    public static ConsistencyLevel getIdealConsistencyLevel()
    {
        return conf.ideal_consistency_level;
    }

    public static void setIdealConsistencyLevel(ConsistencyLevel cl)
    {
        conf.ideal_consistency_level = cl;
    }

    public static int getRepairCommandPoolSize()
    {
        return conf.repair_command_pool_size;
    }

    public static Config.RepairCommandPoolFullStrategy getRepairCommandPoolFullStrategy()
    {
        return conf.repair_command_pool_full_strategy;
    }

    public static FullQueryLoggerOptions getFullQueryLogOptions()
    {
        return  conf.full_query_logging_options;
    }

    public static boolean getBlockForPeersInRemoteDatacenters()
    {
        return conf.block_for_peers_in_remote_dcs;
    }

    public static int getBlockForPeersTimeoutInSeconds()
    {
        return conf.block_for_peers_timeout_in_secs;
    }

    public static boolean automaticSSTableUpgrade()
    {
        return conf.automatic_sstable_upgrade;
    }

    public static void setAutomaticSSTableUpgradeEnabled(boolean enabled)
    {
        if (conf.automatic_sstable_upgrade != enabled)
            logger.debug("Changing automatic_sstable_upgrade to {}", enabled);
        conf.automatic_sstable_upgrade = enabled;
    }

    public static int maxConcurrentAutoUpgradeTasks()
    {
        return conf.max_concurrent_automatic_sstable_upgrades;
    }

    public static void setMaxConcurrentAutoUpgradeTasks(int value)
    {
        if (conf.max_concurrent_automatic_sstable_upgrades != value)
            logger.debug("Changing max_concurrent_automatic_sstable_upgrades to {}", value);
        validateMaxConcurrentAutoUpgradeTasksConf(value);
        conf.max_concurrent_automatic_sstable_upgrades = value;
    }

    private static void validateMaxConcurrentAutoUpgradeTasksConf(int value)
    {
        if (value < 0)
            throw new ConfigurationException("max_concurrent_automatic_sstable_upgrades can't be negative");
        if (value > getConcurrentCompactors())
            logger.warn("max_concurrent_automatic_sstable_upgrades ({}) is larger than concurrent_compactors ({})", value, getConcurrentCompactors());
    }

    public static AuditLogOptions getAuditLoggingOptions()
    {
        return conf.audit_logging_options;
    }

    public static void setAuditLoggingOptions(AuditLogOptions auditLoggingOptions)
    {
        conf.audit_logging_options = new AuditLogOptions.Builder(auditLoggingOptions).build();
    }

    public static Config.CorruptedTombstoneStrategy getCorruptedTombstoneStrategy()
    {
        return conf.corrupted_tombstone_strategy;
    }

    public static void setCorruptedTombstoneStrategy(Config.CorruptedTombstoneStrategy strategy)
    {
        conf.corrupted_tombstone_strategy = strategy;
    }

    public static boolean getRepairedDataTrackingForRangeReadsEnabled()
    {
        return conf.repaired_data_tracking_for_range_reads_enabled;
    }

    public static void setRepairedDataTrackingForRangeReadsEnabled(boolean enabled)
    {
        conf.repaired_data_tracking_for_range_reads_enabled = enabled;
    }

    public static boolean getRepairedDataTrackingForPartitionReadsEnabled()
    {
        return conf.repaired_data_tracking_for_partition_reads_enabled;
    }

    public static void setRepairedDataTrackingForPartitionReadsEnabled(boolean enabled)
    {
        conf.repaired_data_tracking_for_partition_reads_enabled = enabled;
    }

    public static boolean snapshotOnRepairedDataMismatch()
    {
        return conf.snapshot_on_repaired_data_mismatch;
    }

    public static void setSnapshotOnRepairedDataMismatch(boolean enabled)
    {
        conf.snapshot_on_repaired_data_mismatch = enabled;
    }

    public static boolean snapshotOnDuplicateRowDetection()
    {
        return conf.snapshot_on_duplicate_row_detection;
    }

    public static void setSnapshotOnDuplicateRowDetection(boolean enabled)
    {
        conf.snapshot_on_duplicate_row_detection = enabled;
    }

    public static boolean reportUnconfirmedRepairedDataMismatches()
    {
        return conf.report_unconfirmed_repaired_data_mismatches;
    }

    public static void reportUnconfirmedRepairedDataMismatches(boolean enabled)
    {
        conf.report_unconfirmed_repaired_data_mismatches = enabled;
    }

    public static boolean strictRuntimeChecks()
    {
        return strictRuntimeChecks;
    }

    public static boolean useOffheapMerkleTrees()
    {
        return conf.use_offheap_merkle_trees;
    }

    public static void useOffheapMerkleTrees(boolean value)
    {
        logger.info("Setting use_offheap_merkle_trees to {}", value);
        conf.use_offheap_merkle_trees = value;
    }

    public static Function<CommitLog, AbstractCommitLogSegmentManager> getCommitLogSegmentMgrProvider()
    {
        return commitLogSegmentMgrProvider;
    }

    public static void setCommitLogSegmentMgrProvider(Function<CommitLog, AbstractCommitLogSegmentManager> provider)
    {
        commitLogSegmentMgrProvider = provider;
    }

    private static DataStorageSpec.IntKibibytesBound createIntKibibyteBoundAndEnsureItIsValidForByteConversion(int kibibytes, String propertyName)
    {
        DataStorageSpec.IntKibibytesBound intKibibytesBound = new DataStorageSpec.IntKibibytesBound(kibibytes);
        checkValidForByteConversion(intKibibytesBound, propertyName);
        return intKibibytesBound;
    }

    /**
     * Ensures passed in configuration value is positive and will not overflow when converted to Bytes
     */
    private static void checkValidForByteConversion(final DataStorageSpec.IntKibibytesBound value, String name)
    {
        long valueInBytes = value.toBytesInLong();
        if (valueInBytes < 0 || valueInBytes > Integer.MAX_VALUE - 1)
        {
            throw new ConfigurationException(String.format("%s must be positive value <= %dB, but was %dB",
                                                           name,
                                                           Integer.MAX_VALUE - 1,
                                                           valueInBytes),
                                             false);
        }
    }

    public static int getValidationPreviewPurgeHeadStartInSec()
    {
        return conf.validation_preview_purge_head_start.toSeconds();
    }

    public static boolean checkForDuplicateRowsDuringReads()
    {
        return conf.check_for_duplicate_rows_during_reads;
    }

    public static void setCheckForDuplicateRowsDuringReads(boolean enabled)
    {
        conf.check_for_duplicate_rows_during_reads = enabled;
    }

    public static boolean checkForDuplicateRowsDuringCompaction()
    {
        return conf.check_for_duplicate_rows_during_compaction;
    }

    public static void setCheckForDuplicateRowsDuringCompaction(boolean enabled)
    {
        conf.check_for_duplicate_rows_during_compaction = enabled;
    }

    public static int getRepairPendingCompactionRejectThreshold()
    {
        return conf.reject_repair_compaction_threshold;
    }

    public static void setRepairPendingCompactionRejectThreshold(int value)
    {
        conf.reject_repair_compaction_threshold = value;
    }

    public static int getInitialRangeTombstoneListAllocationSize()
    {
        return conf.initial_range_tombstone_list_allocation_size;
    }

    public static void setInitialRangeTombstoneListAllocationSize(int size)
    {
        conf.initial_range_tombstone_list_allocation_size = size;
    }

    public static double getRangeTombstoneListGrowthFactor()
    {
        return conf.range_tombstone_list_growth_factor;
    }

    public static void setRangeTombstoneListGrowthFactor(double resizeFactor)
    {
        conf.range_tombstone_list_growth_factor = resizeFactor;
    }

    public static boolean getAutocompactionOnStartupEnabled()
    {
        return conf.autocompaction_on_startup_enabled;
    }

    public static boolean autoOptimiseIncRepairStreams()
    {
        return conf.auto_optimise_inc_repair_streams;
    }

    public static void setAutoOptimiseIncRepairStreams(boolean enabled)
    {
        if (enabled != conf.auto_optimise_inc_repair_streams)
            logger.info("Changing auto_optimise_inc_repair_streams from {} to {}", conf.auto_optimise_inc_repair_streams, enabled);
        conf.auto_optimise_inc_repair_streams = enabled;
    }

    public static boolean autoOptimiseFullRepairStreams()
    {
        return conf.auto_optimise_full_repair_streams;
    }

    public static void setAutoOptimiseFullRepairStreams(boolean enabled)
    {
        if (enabled != conf.auto_optimise_full_repair_streams)
            logger.info("Changing auto_optimise_full_repair_streams from {} to {}", conf.auto_optimise_full_repair_streams, enabled);
        conf.auto_optimise_full_repair_streams = enabled;
    }

    public static boolean autoOptimisePreviewRepairStreams()
    {
        return conf.auto_optimise_preview_repair_streams;
    }

    public static void setAutoOptimisePreviewRepairStreams(boolean enabled)
    {
        if (enabled != conf.auto_optimise_preview_repair_streams)
            logger.info("Changing auto_optimise_preview_repair_streams from {} to {}", conf.auto_optimise_preview_repair_streams, enabled);
        conf.auto_optimise_preview_repair_streams = enabled;
    }

    @Deprecated
    public static int tableCountWarnThreshold()
    {
        return conf.table_count_warn_threshold;
    }

    @Deprecated // this warning threshold will be replaced by an equivalent guardrail
    public static void setTableCountWarnThreshold(int value)
    {
        conf.table_count_warn_threshold = value;
    }

    @Deprecated // this warning threshold will be replaced by an equivalent guardrail
    public static int keyspaceCountWarnThreshold()
    {
        return conf.keyspace_count_warn_threshold;
    }

    @Deprecated // this warning threshold will be replaced by an equivalent guardrail
    public static void setKeyspaceCountWarnThreshold(int value)
    {
        conf.keyspace_count_warn_threshold = value;
    }

    @Deprecated // this warning threshold will be replaced by an equivalent guardrail
    public static ConsistencyLevel getAuthWriteConsistencyLevel()
    {
        return ConsistencyLevel.valueOf(conf.auth_write_consistency_level);
    }

    public static ConsistencyLevel getAuthReadConsistencyLevel()
    {
        return ConsistencyLevel.valueOf(conf.auth_read_consistency_level);
    }

    public static void setAuthWriteConsistencyLevel(ConsistencyLevel cl)
    {
        conf.auth_write_consistency_level = cl.toString();
    }

    public static void setAuthReadConsistencyLevel(ConsistencyLevel cl)
    {
        conf.auth_read_consistency_level = cl.toString();
    }

    public static int getConsecutiveMessageErrorsThreshold()
    {
        return conf.consecutive_message_errors_threshold;
    }

    public static void setConsecutiveMessageErrorsThreshold(int value)
    {
        conf.consecutive_message_errors_threshold = value;
    }

    public static boolean getPartitionDenylistEnabled()
    {
        return conf.partition_denylist_enabled;
    }

    public static void setPartitionDenylistEnabled(boolean enabled)
    {
        conf.partition_denylist_enabled = enabled;
    }

    public static boolean getDenylistWritesEnabled()
    {
        return conf.denylist_writes_enabled;
    }

    public static void setDenylistWritesEnabled(boolean enabled)
    {
        conf.denylist_writes_enabled = enabled;
    }

    public static boolean getDenylistReadsEnabled()
    {
        return conf.denylist_reads_enabled;
    }

    public static void setDenylistReadsEnabled(boolean enabled)
    {
        conf.denylist_reads_enabled = enabled;
    }

    public static boolean getDenylistRangeReadsEnabled()
    {
        return conf.denylist_range_reads_enabled;
    }

    public static void setDenylistRangeReadsEnabled(boolean enabled)
    {
        conf.denylist_range_reads_enabled = enabled;
    }

    public static int getDenylistRefreshSeconds()
    {
        return conf.denylist_refresh.toSeconds();
    }

    public static void setDenylistRefreshSeconds(int seconds)
    {
        if (seconds <= 0)
            throw new IllegalArgumentException("denylist_refresh must be a positive integer.");

        conf.denylist_refresh = new DurationSpec.IntSecondsBound(seconds);
    }

    public static int getDenylistInitialLoadRetrySeconds()
    {
        return conf.denylist_initial_load_retry.toSeconds();
    }

    public static void setDenylistInitialLoadRetrySeconds(int seconds)
    {
        if (seconds <= 0)
            throw new IllegalArgumentException("denylist_initial_load_retry must be a positive integer.");

        conf.denylist_initial_load_retry = new DurationSpec.IntSecondsBound(seconds);
    }

    public static ConsistencyLevel getDenylistConsistencyLevel()
    {
        return conf.denylist_consistency_level;
    }

    public static void setDenylistConsistencyLevel(ConsistencyLevel cl)
    {
        conf.denylist_consistency_level = cl;
    }

    public static int getDenylistMaxKeysPerTable()
    {
        return conf.denylist_max_keys_per_table;
    }

    public static void setDenylistMaxKeysPerTable(int value)
    {
        if (value <= 0)
            throw new IllegalArgumentException("denylist_max_keys_per_table must be a positive integer.");
        conf.denylist_max_keys_per_table = value;
    }

    public static int getDenylistMaxKeysTotal()
    {
        return conf.denylist_max_keys_total;
    }

    public static void setDenylistMaxKeysTotal(int value)
    {
        if (value <= 0)
            throw new IllegalArgumentException("denylist_max_keys_total must be a positive integer.");
        conf.denylist_max_keys_total = value;
    }

    public static boolean getAuthCacheWarmingEnabled()
    {
        return conf.auth_cache_warming_enabled;
    }

    public static SubnetGroups getClientErrorReportingExclusions()
    {
        return conf.client_error_reporting_exclusions;
    }

    public static SubnetGroups getInternodeErrorReportingExclusions()
    {
        return conf.internode_error_reporting_exclusions;
    }

    public static boolean getReadThresholdsEnabled()
    {
        return conf.read_thresholds_enabled;
    }

    public static void setReadThresholdsEnabled(boolean value)
    {
        if (conf.read_thresholds_enabled != value)
        {
            conf.read_thresholds_enabled = value;
            logger.info("updated read_thresholds_enabled to {}", value);
        }
    }

    @Nullable
    public static DataStorageSpec.LongBytesBound getCoordinatorReadSizeWarnThreshold()
    {
        return conf.coordinator_read_size_warn_threshold;
    }

    public static void setCoordinatorReadSizeWarnThreshold(@Nullable DataStorageSpec.LongBytesBound value)
    {
        logger.info("updating  coordinator_read_size_warn_threshold to {}", value);
        conf.coordinator_read_size_warn_threshold = value;
    }

    @Nullable
    public static DataStorageSpec.LongBytesBound getCoordinatorReadSizeFailThreshold()
    {
        return conf.coordinator_read_size_fail_threshold;
    }

    public static void setCoordinatorReadSizeFailThreshold(@Nullable DataStorageSpec.LongBytesBound value)
    {
        logger.info("updating  coordinator_read_size_fail_threshold to {}", value);
        conf.coordinator_read_size_fail_threshold = value;
    }

    @Nullable
    public static DataStorageSpec.LongBytesBound getLocalReadSizeWarnThreshold()
    {
        return conf.local_read_size_warn_threshold;
    }

    public static void setLocalReadSizeWarnThreshold(@Nullable DataStorageSpec.LongBytesBound value)
    {
        logger.info("updating  local_read_size_warn_threshold to {}", value);
        conf.local_read_size_warn_threshold = value;
    }

    @Nullable
    public static DataStorageSpec.LongBytesBound getLocalReadSizeFailThreshold()
    {
        return conf.local_read_size_fail_threshold;
    }

    public static void setLocalReadSizeFailThreshold(@Nullable DataStorageSpec.LongBytesBound value)
    {
        logger.info("updating  local_read_size_fail_threshold to {}", value);
        conf.local_read_size_fail_threshold = value;
    }

    @Nullable
    public static DataStorageSpec.LongBytesBound getRowIndexReadSizeWarnThreshold()
    {
        return conf.row_index_read_size_warn_threshold;
    }

    public static void setRowIndexReadSizeWarnThreshold(@Nullable DataStorageSpec.LongBytesBound value)
    {
        logger.info("updating  row_index_size_warn_threshold to {}", value);
        conf.row_index_read_size_warn_threshold = value;
    }

    @Nullable
    public static DataStorageSpec.LongBytesBound getRowIndexReadSizeFailThreshold()
    {
        return conf.row_index_read_size_fail_threshold;
    }

    public static void setRowIndexReadSizeFailThreshold(@Nullable DataStorageSpec.LongBytesBound value)
    {
        logger.info("updating  row_index_read_size_fail_threshold to {}", value);
        conf.row_index_read_size_fail_threshold = value;
    }

    public static int getDefaultKeyspaceRF() { return conf.default_keyspace_rf; }

    public static void setDefaultKeyspaceRF(int value) throws IllegalArgumentException
    {
        if (value < 1)
        {
            throw new IllegalArgumentException("default_keyspace_rf cannot be less than 1");
        }

        if (value < guardrails.getMinimumReplicationFactorFailThreshold())
        {
            throw new IllegalArgumentException(String.format("default_keyspace_rf to be set (%d) cannot be less than minimum_replication_factor_fail_threshold (%d)", value, guardrails.getMinimumReplicationFactorFailThreshold()));
        }

        if (guardrails.getMaximumReplicationFactorFailThreshold() != -1 && value > guardrails.getMaximumReplicationFactorFailThreshold())
        {
            throw new IllegalArgumentException(String.format("default_keyspace_rf to be set (%d) cannot be greater than maximum_replication_factor_fail_threshold (%d)", value, guardrails.getMaximumReplicationFactorFailThreshold()));
        }

        conf.default_keyspace_rf = value;
    }


    public static boolean getUseStatementsEnabled()
    {
        return conf.use_statements_enabled;
    }

    public static void setUseStatementsEnabled(boolean enabled)
    {
        if (enabled != conf.use_statements_enabled)
        {
            logger.info("Setting use_statements_enabled to {}", enabled);
            conf.use_statements_enabled = enabled;
        }
    }

    public static boolean getForceNewPreparedStatementBehaviour()
    {
        return conf.force_new_prepared_statement_behaviour;
    }

    public static void setForceNewPreparedStatementBehaviour(boolean value)
    {
        if (value != conf.force_new_prepared_statement_behaviour)
        {
            logger.info("Setting force_new_prepared_statement_behaviour to {}", value);
            conf.force_new_prepared_statement_behaviour = value;
        }
    }

    public static DurationSpec.LongNanosecondsBound getStreamingStateExpires()
    {
        return conf.streaming_state_expires;
    }

    public static void setStreamingStateExpires(DurationSpec.LongNanosecondsBound duration)
    {
        if (!conf.streaming_state_expires.equals(Objects.requireNonNull(duration, "duration")))
        {
            logger.info("Setting streaming_state_expires to {}", duration);
            conf.streaming_state_expires = duration;
        }
    }

    public static DataStorageSpec.LongBytesBound getStreamingStateSize()
    {
        return conf.streaming_state_size;
    }

    public static void setStreamingStateSize(DataStorageSpec.LongBytesBound duration)
    {
        if (!conf.streaming_state_size.equals(Objects.requireNonNull(duration, "duration")))
        {
            logger.info("Setting streaming_state_size to {}", duration);
            conf.streaming_state_size = duration;
        }
    }

    public static boolean getStreamingStatsEnabled()
    {
        return conf.streaming_stats_enabled;
    }

    public static void setStreamingStatsEnabled(boolean streamingStatsEnabled)
    {
        if (conf.streaming_stats_enabled != streamingStatsEnabled)
        {
            logger.info("Setting streaming_stats_enabled to {}", streamingStatsEnabled);
            conf.streaming_stats_enabled = streamingStatsEnabled;
        }
    }

    public static DurationSpec.IntSecondsBound getStreamingSlowEventsLogTimeout() {
        return conf.streaming_slow_events_log_timeout;
    }

    public static void setStreamingSlowEventsLogTimeout(String value) {
        DurationSpec.IntSecondsBound next = new DurationSpec.IntSecondsBound(value);
        if (!conf.streaming_slow_events_log_timeout.equals(next))
        {
            logger.info("Setting streaming_slow_events_log to " + value);
            conf.streaming_slow_events_log_timeout = next;
        }
    }

    public static boolean isUUIDSSTableIdentifiersEnabled()
    {
        return conf.uuid_sstable_identifiers_enabled;
    }

    public static DurationSpec.LongNanosecondsBound getRepairStateExpires()
    {
        return conf.repair_state_expires;
    }

    public static void setRepairStateExpires(DurationSpec.LongNanosecondsBound duration)
    {
        if (!conf.repair_state_expires.equals(Objects.requireNonNull(duration, "duration")))
        {
            logger.info("Setting repair_state_expires to {}", duration);
            conf.repair_state_expires = duration;
        }
    }

    public static int getRepairStateSize()
    {
        return conf.repair_state_size;
    }

    public static void setRepairStateSize(int size)
    {
        if (conf.repair_state_size != size)
        {
            logger.info("Setting repair_state_size to {}", size);
            conf.repair_state_size = size;
        }
    }

    public static boolean topPartitionsEnabled()
    {
        return conf.top_partitions_enabled;
    }

    public static int getMaxTopSizePartitionCount()
    {
        return conf.max_top_size_partition_count;
    }

    public static void setMaxTopSizePartitionCount(int value)
    {
        conf.max_top_size_partition_count = value;
    }

    public static int getMaxTopTombstonePartitionCount()
    {
        return conf.max_top_tombstone_partition_count;
    }

    public static void setMaxTopTombstonePartitionCount(int value)
    {
        conf.max_top_tombstone_partition_count = value;
    }

    public static DataStorageSpec.LongBytesBound getMinTrackedPartitionSizeInBytes()
    {
        return conf.min_tracked_partition_size;
    }

    public static void setMinTrackedPartitionSizeInBytes(DataStorageSpec.LongBytesBound spec)
    {
        conf.min_tracked_partition_size = spec;
    }

    public static long getMinTrackedPartitionTombstoneCount()
    {
        return conf.min_tracked_partition_tombstone_count;
    }

    public static void setMinTrackedPartitionTombstoneCount(long value)
    {
        conf.min_tracked_partition_tombstone_count = value;
    }

    public static boolean getDumpHeapOnUncaughtException()
    {
        return conf.dump_heap_on_uncaught_exception;
    }

    /**
     * @return Whether the path exists (be it created now or already prior)
     */
    private static boolean maybeCreateHeapDumpPath()
    {
        if (!conf.dump_heap_on_uncaught_exception)
            return false;

        Path heap_dump_path = getHeapDumpPath();
        if (heap_dump_path == null)
        {
            logger.warn("Neither -XX:HeapDumpPath nor cassandra.yaml:heap_dump_path are set; unable to create a directory to hold the output.");
            return false;
        }
        if (PathUtils.exists(File.getPath(conf.heap_dump_path)))
            return true;
        return PathUtils.createDirectoryIfNotExists(File.getPath(conf.heap_dump_path));
    }

    /**
     * As this is at its heart a debug operation (getting a one-shot heapdump from an uncaught exception), we support
     * both the more evolved cassandra.yaml approach but also the -XX param to override it on a one-off basis so you don't
     * have to change the full config of a node or a cluster in order to get a heap dump from a single node that's
     * misbehaving.
     * @return the absolute path of the -XX param if provided, else the heap_dump_path in cassandra.yaml
     */
    public static Path getHeapDumpPath()
    {
        RuntimeMXBean runtimeMxBean = ManagementFactory.getRuntimeMXBean();
        Optional<String> pathArg = runtimeMxBean.getInputArguments().stream().filter(s -> s.startsWith("-XX:HeapDumpPath=")).findFirst();

        if (pathArg.isPresent())
        {
            Pattern HEAP_DUMP_PATH_SPLITTER = Pattern.compile("HeapDumpPath=");
            String fullHeapPathString = HEAP_DUMP_PATH_SPLITTER.split(pathArg.get())[1];
            Path absolutePath = File.getPath(fullHeapPathString).toAbsolutePath();
            Path basePath = fullHeapPathString.endsWith(".hprof") ? absolutePath.subpath(0, absolutePath.getNameCount() - 1) : absolutePath;
            return File.getPath("/").resolve(basePath);
        }
        if (conf.heap_dump_path == null)
            throw new ConfigurationException("Attempted to get heap dump path without -XX:HeapDumpPath or cassandra.yaml:heap_dump_path set.");
        return File.getPath(conf.heap_dump_path);
    }

    public static void setDumpHeapOnUncaughtException(boolean enabled)
    {
        conf.dump_heap_on_uncaught_exception = enabled;
        boolean pathExists = maybeCreateHeapDumpPath();

        if (enabled && !pathExists)
        {
            logger.error("Attempted to enable heap dump but cannot create the requested path. Disabling.");
            conf.dump_heap_on_uncaught_exception = false;
        }
        else
            logger.info("Setting dump_heap_on_uncaught_exception to {}", enabled);
    }

    public static boolean getSStableReadRatePersistenceEnabled()
    {
        return conf.sstable_read_rate_persistence_enabled;
    }

    public static void setSStableReadRatePersistenceEnabled(boolean enabled)
    {
        if (enabled != conf.sstable_read_rate_persistence_enabled)
        {
            logger.info("Setting sstable_read_rate_persistence_enabled to {}", enabled);
            conf.sstable_read_rate_persistence_enabled = enabled;
        }
    }

    public static boolean getClientRequestSizeMetricsEnabled()
    {
        return conf.client_request_size_metrics_enabled;
    }

    public static void setClientRequestSizeMetricsEnabled(boolean enabled)
    {
        conf.client_request_size_metrics_enabled = enabled;
    }

    public static Map<String, Supplier<SSTableFormat<?, ?>>> getSSTableFormatFactories()
    {
        return Objects.requireNonNull(sstableFormatFactories, "Forgot to initialize DatabaseDescriptor?");
    }

    public static boolean getDynamicDataMaskingEnabled()
    {
        return conf.dynamic_data_masking_enabled;
    }

    public static void setDynamicDataMaskingEnabled(boolean enabled)
    {
        if (enabled != conf.dynamic_data_masking_enabled)
        {
            logger.info("Setting dynamic_data_masking_enabled to {}", enabled);
            conf.dynamic_data_masking_enabled = enabled;
        }
    }

<<<<<<< HEAD
    /**
     * Set configuration property for the given name to {@link #confRegistry} if a safe manner
     * with handling internal Cassandra exceptions.
     *
     * @param name Property name.
     * @param value Property value.
     */
    private static void setProperty(String name, Object value)
    {
        runExceptionally(() -> confRegistry.set(name, value), new SearchInternalCauseForPublicAPI());
    }

    private static class SearchInternalCauseForPublicAPI implements Function<Exception, RuntimeException>
    {
        @Override
        public RuntimeException apply(Exception e)
        {
            RuntimeException rt;
            if ((rt = cause(e, IllegalArgumentException.class)) != null)
                return new IllegalArgumentException(rt.getMessage());
            else if ((rt = cause(e, IllegalStateException.class)) != null)
                return new IllegalStateException(rt.getMessage());
            else if ((rt = cause(e, UnsupportedOperationException.class)) != null)
                return new UnsupportedOperationException(rt.getMessage());
            else
            {
                logger.error("Unexpected exception", e);
                return new RuntimeException(e.getMessage());
            }
        }
    }

    public static class DynamicDatabaseDescriptor extends DatabaseDescriptor
    {
=======
    public static OptionalDouble getSeverityDuringDecommission()
    {
        return conf.severity_during_decommission > 0 ?
               OptionalDouble.of(conf.severity_during_decommission) :
               OptionalDouble.empty();
>>>>>>> 28b7fdaf
    }
}<|MERGE_RESOLUTION|>--- conflicted
+++ resolved
@@ -4724,7 +4724,13 @@
         }
     }
 
-<<<<<<< HEAD
+    public static OptionalDouble getSeverityDuringDecommission()
+    {
+        return conf.severity_during_decommission > 0 ?
+               OptionalDouble.of(conf.severity_during_decommission) :
+               OptionalDouble.empty();
+    }
+
     /**
      * Set configuration property for the given name to {@link #confRegistry} if a safe manner
      * with handling internal Cassandra exceptions.
@@ -4759,12 +4765,5 @@
 
     public static class DynamicDatabaseDescriptor extends DatabaseDescriptor
     {
-=======
-    public static OptionalDouble getSeverityDuringDecommission()
-    {
-        return conf.severity_during_decommission > 0 ?
-               OptionalDouble.of(conf.severity_during_decommission) :
-               OptionalDouble.empty();
->>>>>>> 28b7fdaf
     }
 }