/*
 * Licensed to the Apache Software Foundation (ASF) under one
 * or more contributor license agreements.  See the NOTICE file
 * distributed with this work for additional information
 * regarding copyright ownership.  The ASF licenses this file
 * to you under the Apache License, Version 2.0 (the
 * "License"); you may not use this file except in compliance
 * with the License.  You may obtain a copy of the License at
 *
 *     http://www.apache.org/licenses/LICENSE-2.0
 *
 * Unless required by applicable law or agreed to in writing, software
 * distributed under the License is distributed on an "AS IS" BASIS,
 * WITHOUT WARRANTIES OR CONDITIONS OF ANY KIND, either express or implied.
 * See the License for the specific language governing permissions and
 * limitations under the License.
 */
package org.apache.cassandra.config;

import java.io.IOException;
import java.lang.management.ManagementFactory;
import java.lang.management.RuntimeMXBean;
import java.net.Inet4Address;
import java.net.Inet6Address;
import java.net.InetAddress;
import java.net.NetworkInterface;
import java.net.SocketException;
import java.net.UnknownHostException;
import java.nio.file.FileStore;
import java.nio.file.Path;
import java.nio.file.Paths;
import java.util.ArrayList;
import java.util.Collection;
import java.util.Comparator;
import java.util.Enumeration;
import java.util.HashMap;
import java.util.HashSet;
import java.util.List;
import java.util.Map;
import java.util.Objects;
import java.util.Optional;
import java.util.Set;
import java.util.UUID;
import java.util.concurrent.TimeUnit;
import java.util.function.Function;
import java.util.function.Supplier;
import java.util.regex.Pattern;
<<<<<<< HEAD
=======
import java.util.stream.Collectors;
>>>>>>> 7ca806c6
import javax.annotation.Nullable;

import com.google.common.annotations.VisibleForTesting;
import com.google.common.base.Preconditions;
import com.google.common.collect.ImmutableMap;
import com.google.common.collect.ImmutableSet;
import com.google.common.collect.Lists;
import com.google.common.primitives.Ints;
import com.google.common.primitives.Longs;
import com.google.common.util.concurrent.RateLimiter;
import org.apache.commons.lang3.ArrayUtils;
import org.apache.commons.lang3.StringUtils;
import org.slf4j.Logger;
import org.slf4j.LoggerFactory;

import org.apache.cassandra.audit.AuditLogOptions;
import org.apache.cassandra.auth.AllowAllInternodeAuthenticator;
import org.apache.cassandra.auth.AuthConfig;
import org.apache.cassandra.auth.IAuthenticator;
import org.apache.cassandra.auth.IAuthorizer;
import org.apache.cassandra.auth.IInternodeAuthenticator;
import org.apache.cassandra.auth.INetworkAuthorizer;
import org.apache.cassandra.auth.IRoleManager;
import org.apache.cassandra.config.Config.CommitLogSync;
import org.apache.cassandra.config.Config.PaxosOnLinearizabilityViolation;
import org.apache.cassandra.config.Config.PaxosStatePurging;
import org.apache.cassandra.config.registry.ConfigPropertyRegistry;
import org.apache.cassandra.db.ConsistencyLevel;
import org.apache.cassandra.db.commitlog.AbstractCommitLogSegmentManager;
import org.apache.cassandra.db.commitlog.CommitLog;
import org.apache.cassandra.db.commitlog.CommitLogSegmentManagerCDC;
import org.apache.cassandra.db.commitlog.CommitLogSegmentManagerStandard;
import org.apache.cassandra.dht.IPartitioner;
import org.apache.cassandra.exceptions.ConfigurationException;
import org.apache.cassandra.fql.FullQueryLoggerOptions;
import org.apache.cassandra.gms.IFailureDetector;
import org.apache.cassandra.io.FSWriteError;
import org.apache.cassandra.io.sstable.format.SSTableFormat;
import org.apache.cassandra.io.util.DiskOptimizationStrategy;
import org.apache.cassandra.io.util.File;
import org.apache.cassandra.io.util.FileUtils;
import org.apache.cassandra.io.util.PathUtils;
import org.apache.cassandra.io.util.SpinningDiskOptimizationStrategy;
import org.apache.cassandra.io.util.SsdDiskOptimizationStrategy;
import org.apache.cassandra.locator.DynamicEndpointSnitch;
import org.apache.cassandra.locator.EndpointSnitchInfo;
import org.apache.cassandra.locator.IEndpointSnitch;
import org.apache.cassandra.locator.InetAddressAndPort;
import org.apache.cassandra.locator.Replica;
import org.apache.cassandra.locator.SeedProvider;
import org.apache.cassandra.security.EncryptionContext;
import org.apache.cassandra.security.SSLFactory;
import org.apache.cassandra.service.CacheService.CacheType;
import org.apache.cassandra.service.paxos.Paxos;
import org.apache.cassandra.utils.FBUtilities;

import static org.apache.cassandra.config.CassandraRelevantProperties.OS_ARCH;
import static org.apache.cassandra.config.CassandraRelevantProperties.SUN_ARCH_DATA_MODEL;
import static org.apache.cassandra.config.CassandraRelevantProperties.TEST_JVM_DTEST_DISABLE_SSL;
import static org.apache.cassandra.config.DataRateSpec.DataRateUnit.BYTES_PER_SECOND;
import static org.apache.cassandra.config.DataRateSpec.DataRateUnit.MEBIBYTES_PER_SECOND;
import static org.apache.cassandra.config.DataStorageSpec.DataStorageUnit.MEBIBYTES;
import static org.apache.cassandra.io.util.FileUtils.ONE_GIB;
import static org.apache.cassandra.io.util.FileUtils.ONE_MIB;
import static org.apache.cassandra.utils.Clock.Global.logInitializationOutcome;

public class DatabaseDescriptor
{
    static
    {
        // This static block covers most usages
        FBUtilities.preventIllegalAccessWarnings();
        System.setProperty("io.netty.transport.estimateSizeOnSubmit", "false");
    }

    private static final Logger logger = LoggerFactory.getLogger(DatabaseDescriptor.class);

    /**
     * Tokens are serialized in a Gossip VersionedValue String.  VV are restricted to 64KiB
     * when we send them over the wire, which works out to about 1700 tokens.
     */
    private static final int MAX_NUM_TOKENS = 1536;

    private static Config conf;

    /**
     * Request timeouts can not be less than below defined value (see CASSANDRA-9375)
     */
    static final DurationSpec.LongMillisecondsBound LOWEST_ACCEPTED_TIMEOUT = new DurationSpec.LongMillisecondsBound(10L);

    private static Supplier<IFailureDetector> newFailureDetector;
    private static IEndpointSnitch snitch;
    private static InetAddress listenAddress; // leave null so we can fall through to getLocalHost
    private static InetAddress broadcastAddress;
    private static InetAddress rpcAddress;
    private static InetAddress broadcastRpcAddress;
    private static SeedProvider seedProvider;
    private static IInternodeAuthenticator internodeAuthenticator = new AllowAllInternodeAuthenticator();

    /* Hashing strategy Random or OPHF */
    private static IPartitioner partitioner;
    private static String paritionerName;

    private static Config.DiskAccessMode indexAccessMode;

    private static IAuthenticator authenticator;
    private static IAuthorizer authorizer;
    private static INetworkAuthorizer networkAuthorizer;
    // Don't initialize the role manager until applying config. The options supported by CassandraRoleManager
    // depend on the configured IAuthenticator, so defer creating it until that's been set.
    private static IRoleManager roleManager;

    private static long preparedStatementsCacheSizeInMiB;

    private static long keyCacheSizeInMiB;
    private static long paxosCacheSizeInMiB;
    private static long counterCacheSizeInMiB;
    private static long indexSummaryCapacityInMiB;

    private static String localDC;
    private static Comparator<Replica> localComparator;
    private static EncryptionContext encryptionContext;
    private static boolean hasLoggedConfig;

    private static DiskOptimizationStrategy diskOptimizationStrategy;

    private static boolean clientInitialized;
    private static boolean toolInitialized;
    private static boolean daemonInitialized;

    private static final int searchConcurrencyFactor = Integer.parseInt(System.getProperty(Config.PROPERTY_PREFIX + "search_concurrency_factor", "1"));
    private static DurationSpec.IntSecondsBound autoSnapshoTtl;

    private static volatile boolean disableSTCSInL0 = Boolean.getBoolean(Config.PROPERTY_PREFIX + "disable_stcs_in_l0");
    private static final boolean unsafeSystem = Boolean.getBoolean(Config.PROPERTY_PREFIX + "unsafesystem");

    // turns some warnings into exceptions for testing
    private static final boolean strictRuntimeChecks = Boolean.getBoolean("cassandra.strict.runtime.checks");

    public static volatile boolean allowUnlimitedConcurrentValidations = Boolean.getBoolean("cassandra.allow_unlimited_concurrent_validations");

    /** The configuration for guardrails. */
    private static GuardrailsOptions guardrails;
    private static StartupChecksOptions startupChecksOptions;

<<<<<<< HEAD
    private static Function<CommitLog, AbstractCommitLogSegmentManager> commitLogSegmentMgrProvider = c -> conf.cdc_enabled
=======
    private static Map<String, Supplier<SSTableFormat<?, ?>>> sstableFormatFactories;

    private static Function<CommitLog, AbstractCommitLogSegmentManager> commitLogSegmentMgrProvider = c -> DatabaseDescriptor.isCDCEnabled()
>>>>>>> 7ca806c6
                                       ? new CommitLogSegmentManagerCDC(c, DatabaseDescriptor.getCommitLogLocation())
                                       : new CommitLogSegmentManagerStandard(c, DatabaseDescriptor.getCommitLogLocation());

    public static void daemonInitialization() throws ConfigurationException
    {
        daemonInitialization(DatabaseDescriptor::loadConfig);
    }

    public static void daemonInitialization(Supplier<Config> config) throws ConfigurationException
    {
        if (toolInitialized)
            throw new AssertionError("toolInitialization() already called");
        if (clientInitialized)
            throw new AssertionError("clientInitialization() already called");

        // Some unit tests require this :(
        if (daemonInitialized)
            return;
        daemonInitialized = true;

        setConfig(config.get());
        applyAll();
        AuthConfig.applyAuth();
    }

    /**
     * Equivalent to {@link #toolInitialization(boolean) toolInitialization(true)}.
     */
    public static void toolInitialization()
    {
        toolInitialization(true);
    }

    /**
     * Initializes this class as a tool, which means that the configuration is loaded
     * using {@link #loadConfig()} and all non-daemon configuration parts will be setup.
     *
     * @param failIfDaemonOrClient if {@code true} and a call to {@link #daemonInitialization()} or
     *                             {@link #clientInitialization()} has been performed before, an
     *                             {@link AssertionError} will be thrown.
     */
    public static void toolInitialization(boolean failIfDaemonOrClient)
    {
        if (!failIfDaemonOrClient && (daemonInitialized || clientInitialized))
        {
            return;
        }
        else
        {
            if (daemonInitialized)
                throw new AssertionError("daemonInitialization() already called");
            if (clientInitialized)
                throw new AssertionError("clientInitialization() already called");
        }

        if (toolInitialized)
            return;
        toolInitialized = true;

        setConfig(loadConfig());

        applySSTableFormats();

        applySimpleConfig();

        applyPartitioner();

        applySnitch();

        applyEncryptionContext();
    }

    /**
     * Equivalent to {@link #clientInitialization(boolean) clientInitialization(true)}.
     */
    public static void clientInitialization()
    {
        clientInitialization(true);
    }

    /**
     * Equivalent to {@link #clientInitialization(boolean) clientInitialization(true, Config::new)}.
     */
    public static void clientInitialization(boolean failIfDaemonOrTool)
    {
        clientInitialization(failIfDaemonOrTool, Config::new);
    }

    /**
     * Initializes this class as a client, which means that just an empty configuration will
     * be used.
     *
     * @param failIfDaemonOrTool if {@code true} and a call to {@link #daemonInitialization()} or
     *                           {@link #toolInitialization()} has been performed before, an
     *                           {@link AssertionError} will be thrown.
     */
    public static void clientInitialization(boolean failIfDaemonOrTool, Supplier<Config> configSupplier)
    {
        if (!failIfDaemonOrTool && (daemonInitialized || toolInitialized))
        {
            return;
        }
        else
        {
            if (daemonInitialized)
                throw new AssertionError("daemonInitialization() already called");
            if (toolInitialized)
                throw new AssertionError("toolInitialization() already called");
        }

        if (clientInitialized)
            return;
        clientInitialized = true;
        setDefaultFailureDetector();
        Config.setClientMode(true);
        conf = configSupplier.get();
        diskOptimizationStrategy = new SpinningDiskOptimizationStrategy();
        applySSTableFormats();
    }

    public static boolean isClientInitialized()
    {
        return clientInitialized;
    }

    public static boolean isToolInitialized()
    {
        return toolInitialized;
    }

    public static boolean isClientOrToolInitialized()
    {
        return clientInitialized || toolInitialized;
    }

    public static boolean isDaemonInitialized()
    {
        return daemonInitialized;
    }

    public static Config getRawConfig()
    {
        return conf;
    }

    @VisibleForTesting
    public static Config loadConfig() throws ConfigurationException
    {
        if (Config.getOverrideLoadConfig() != null)
            return Config.getOverrideLoadConfig().get();

        String loaderClass = System.getProperty(Config.PROPERTY_PREFIX + "config.loader");
        ConfigurationLoader loader = loaderClass == null
                                     ? new YamlConfigurationLoader()
                                     : FBUtilities.construct(loaderClass, "configuration loading");
        Config config = loader.loadConfig();

        if (!hasLoggedConfig)
        {
            hasLoggedConfig = true;
            Config.log(config);
        }

        return config;
    }

    private static InetAddress getNetworkInterfaceAddress(String intf, String configName, boolean preferIPv6) throws ConfigurationException
    {
        try
        {
            NetworkInterface ni = NetworkInterface.getByName(intf);
            if (ni == null)
                throw new ConfigurationException("Configured " + configName + " \"" + intf + "\" could not be found", false);
            Enumeration<InetAddress> addrs = ni.getInetAddresses();
            if (!addrs.hasMoreElements())
                throw new ConfigurationException("Configured " + configName + " \"" + intf + "\" was found, but had no addresses", false);

            /*
             * Try to return the first address of the preferred type, otherwise return the first address
             */
            InetAddress retval = null;
            while (addrs.hasMoreElements())
            {
                InetAddress temp = addrs.nextElement();
                if (preferIPv6 && temp instanceof Inet6Address) return temp;
                if (!preferIPv6 && temp instanceof Inet4Address) return temp;
                if (retval == null) retval = temp;
            }
            return retval;
        }
        catch (SocketException e)
        {
            throw new ConfigurationException("Configured " + configName + " \"" + intf + "\" caused an exception", e);
        }
    }

    private static void setConfig(Config config)
    {
        conf = config;
    }

    private static void applyAll() throws ConfigurationException
    {
        //InetAddressAndPort cares that applySimpleConfig runs first
        applySSTableFormats();

        applySimpleConfig();

        applyPartitioner();

        applyAddressConfig();

        applySnitch();

        applyTokensConfig();

        applySeedProvider();

        applyEncryptionContext();

        applySslContext();

        applyGuardrails();

        applyStartupChecks();
    }

    private static void applySimpleConfig()
    {
        //Doing this first before all other things in case other pieces of config want to construct
        //InetAddressAndPort and get the right defaults
        InetAddressAndPort.initializeDefaultPort(getStoragePort());

        validateUpperBoundStreamingConfig();

        if (conf.auto_snapshot_ttl != null)
        {
            try
            {
                autoSnapshoTtl = new DurationSpec.IntSecondsBound(conf.auto_snapshot_ttl);
            }
            catch (IllegalArgumentException e)
            {
                throw new ConfigurationException("Invalid value of auto_snapshot_ttl: " + conf.auto_snapshot_ttl, false);
            }
        }

        if (conf.commitlog_sync == null)
        {
            throw new ConfigurationException("Missing required directive CommitLogSync", false);
        }

        if (conf.commitlog_sync == CommitLogSync.batch)
        {
            if (conf.commitlog_sync_period.toMilliseconds() != 0)
            {
                throw new ConfigurationException("Batch sync specified, but commitlog_sync_period found.", false);
            }
            logger.debug("Syncing log with batch mode");
        }
        else if (conf.commitlog_sync == CommitLogSync.group)
        {
            if (conf.commitlog_sync_group_window.toMilliseconds() == 0)
            {
                throw new ConfigurationException("Missing value for commitlog_sync_group_window.", false);
            }
            else if (conf.commitlog_sync_period.toMilliseconds() != 0)
            {
                throw new ConfigurationException("Group sync specified, but commitlog_sync_period found. Only specify commitlog_sync_group_window when using group sync", false);
            }
            logger.debug("Syncing log with a group window of {}", conf.commitlog_sync_period.toString());
        }
        else
        {
            if (conf.commitlog_sync_period.toMilliseconds() == 0)
            {
                throw new ConfigurationException("Missing value for commitlog_sync_period.", false);
            }
            else if (!Double.isNaN(conf.commitlog_sync_batch_window_in_ms))
            {
                throw new ConfigurationException("commitlog_sync_period specified, but commitlog_sync_batch_window found.  Only specify commitlog_sync_period when using periodic sync.", false);
            }
            logger.debug("Syncing log with a period of {}", conf.commitlog_sync_period.toString());
        }

        /* evaluate the DiskAccessMode Config directive, which also affects indexAccessMode selection */
        if (conf.disk_access_mode == Config.DiskAccessMode.auto)
        {
            conf.disk_access_mode = hasLargeAddressSpace() ? Config.DiskAccessMode.mmap : Config.DiskAccessMode.standard;
            indexAccessMode = conf.disk_access_mode;
            logger.info("DiskAccessMode 'auto' determined to be {}, indexAccessMode is {}", conf.disk_access_mode, indexAccessMode);
        }
        else if (conf.disk_access_mode == Config.DiskAccessMode.mmap_index_only)
        {
            conf.disk_access_mode = Config.DiskAccessMode.standard;
            indexAccessMode = Config.DiskAccessMode.mmap;
            logger.info("DiskAccessMode is {}, indexAccessMode is {}", conf.disk_access_mode, indexAccessMode);
        }
        else
        {
            indexAccessMode = conf.disk_access_mode;
            logger.info("DiskAccessMode is {}, indexAccessMode is {}", conf.disk_access_mode, indexAccessMode);
        }

        /* phi convict threshold for FailureDetector */
        if (conf.phi_convict_threshold < 5 || conf.phi_convict_threshold > 16)
        {
            throw new ConfigurationException("phi_convict_threshold must be between 5 and 16, but was " + conf.phi_convict_threshold, false);
        }

        /* Thread per pool */
        if (conf.concurrent_reads < 2)
        {
            throw new ConfigurationException("concurrent_reads must be at least 2, but was " + conf.concurrent_reads, false);
        }

        if (conf.concurrent_writes < 2 && System.getProperty("cassandra.test.fail_mv_locks_count", "").isEmpty())
        {
            throw new ConfigurationException("concurrent_writes must be at least 2, but was " + conf.concurrent_writes, false);
        }

        if (conf.concurrent_counter_writes < 2)
            throw new ConfigurationException("concurrent_counter_writes must be at least 2, but was " + conf.concurrent_counter_writes, false);

        if (conf.concurrent_replicates != null)
            logger.warn("concurrent_replicates has been deprecated and should be removed from cassandra.yaml");

        if (conf.networking_cache_size == null)
            conf.networking_cache_size = new DataStorageSpec.IntMebibytesBound(Math.min(128, (int) (Runtime.getRuntime().maxMemory() / (16 * 1048576))));

        if (conf.file_cache_size == null)
            conf.file_cache_size = new DataStorageSpec.IntMebibytesBound(Math.min(512, (int) (Runtime.getRuntime().maxMemory() / (4 * 1048576))));

        // round down for SSDs and round up for spinning disks
        if (conf.file_cache_round_up == null)
            conf.file_cache_round_up = conf.disk_optimization_strategy == Config.DiskOptimizationStrategy.spinning;

        if (conf.memtable_offheap_space == null)
            conf.memtable_offheap_space = new DataStorageSpec.IntMebibytesBound((int) (Runtime.getRuntime().maxMemory() / (4 * 1048576)));
        // for the moment, we default to twice as much on-heap space as off-heap, as heap overhead is very large
        if (conf.memtable_heap_space == null)
            conf.memtable_heap_space = new DataStorageSpec.IntMebibytesBound((int) (Runtime.getRuntime().maxMemory() / (4 * 1048576)));
        if (conf.memtable_heap_space.toMebibytes() == 0)
            throw new ConfigurationException("memtable_heap_space must be positive, but was " + conf.memtable_heap_space, false);
        logger.info("Global memtable on-heap threshold is enabled at {}", conf.memtable_heap_space);
        if (conf.memtable_offheap_space.toMebibytes() == 0)
            logger.info("Global memtable off-heap threshold is disabled, HeapAllocator will be used instead");
        else
            logger.info("Global memtable off-heap threshold is enabled at {}", conf.memtable_offheap_space);

        if (conf.repair_session_max_tree_depth != null)
        {
            logger.warn("repair_session_max_tree_depth has been deprecated and should be removed from cassandra.yaml. Use repair_session_space instead");
            if (conf.repair_session_max_tree_depth < 10)
                throw new ConfigurationException("repair_session_max_tree_depth should not be < 10, but was " + conf.repair_session_max_tree_depth);
            if (conf.repair_session_max_tree_depth > 20)
                logger.warn("repair_session_max_tree_depth of " + conf.repair_session_max_tree_depth + " > 20 could lead to excessive memory usage");
        }
        else
        {
            conf.repair_session_max_tree_depth = 20;
        }

        if (conf.repair_session_space == null)
            conf.repair_session_space = new DataStorageSpec.IntMebibytesBound(Math.max(1, (int) (Runtime.getRuntime().maxMemory() / (16 * 1048576))));

        if (conf.repair_session_space.toMebibytes() < 1)
            throw new ConfigurationException("repair_session_space must be > 0, but was " + conf.repair_session_space);
        else if (conf.repair_session_space.toMebibytes() > (int) (Runtime.getRuntime().maxMemory() / (4 * 1048576)))
            logger.warn("A repair_session_space of " + conf.repair_session_space+ " mebibytes is likely to cause heap pressure");

        checkForLowestAcceptedTimeouts(conf);

        long valueInBytes = conf.native_transport_max_frame_size.toBytes();
        if (valueInBytes < 0 || valueInBytes > Integer.MAX_VALUE-1)
        {
            throw new ConfigurationException(String.format("native_transport_max_frame_size must be positive value < %dB, but was %dB",
                                                           Integer.MAX_VALUE,
                                                           valueInBytes),
                                             false);
        }

        checkValidForByteConversion(conf.column_index_size, "column_index_size");
        checkValidForByteConversion(conf.column_index_cache_size, "column_index_cache_size");
        checkValidForByteConversion(conf.batch_size_warn_threshold, "batch_size_warn_threshold");

        if (conf.native_transport_max_negotiable_protocol_version != null)
            logger.warn("The configuration option native_transport_max_negotiable_protocol_version has been deprecated " +
                        "and should be removed from cassandra.yaml as it has no longer has any effect.");

        // if data dirs, commitlog dir, or saved caches dir are set in cassandra.yaml, use that.  Otherwise,
        // use -Dcassandra.storagedir (set in cassandra-env.sh) as the parent dir for data/, commitlog/, and saved_caches/
        if (conf.commitlog_directory == null)
        {
            conf.commitlog_directory = storagedirFor("commitlog");
        }

        if (conf.hints_directory == null)
        {
            conf.hints_directory = storagedirFor("hints");
        }

        if (conf.native_transport_max_request_data_in_flight == null)
        {
            conf.native_transport_max_request_data_in_flight = new DataStorageSpec.LongBytesBound(Runtime.getRuntime().maxMemory() / 10);
        }

        if (conf.native_transport_max_request_data_in_flight_per_ip == null)
        {
            conf.native_transport_max_request_data_in_flight_per_ip = new DataStorageSpec.LongBytesBound(Runtime.getRuntime().maxMemory() / 40);
        }

        if (conf.native_transport_rate_limiting_enabled)
            logger.info("Native transport rate-limiting enabled at {} requests/second.", conf.native_transport_max_requests_per_second);
        else
            logger.info("Native transport rate-limiting disabled.");

        if (conf.commitlog_total_space == null)
        {
            final int preferredSizeInMiB = 8192;
            // use 1/4 of available space.  See discussion on #10013 and #10199
            final long totalSpaceInBytes = tryGetSpace(conf.commitlog_directory, FileStore::getTotalSpace);
            int defaultSpaceInMiB = calculateDefaultSpaceInMiB("commitlog",
                                                               conf.commitlog_directory,
                                                               "commitlog_total_space",
                                                               preferredSizeInMiB,
                                                               totalSpaceInBytes, 1, 4);
            conf.commitlog_total_space = new DataStorageSpec.IntMebibytesBound(defaultSpaceInMiB);
        }

        if (conf.cdc_enabled)
        {
            if (conf.cdc_raw_directory == null)
            {
                conf.cdc_raw_directory = storagedirFor("cdc_raw");
            }

            if (conf.cdc_total_space.toMebibytes() == 0)
            {
                final int preferredSizeInMiB = 4096;
                // use 1/8th of available space.  See discussion on #10013 and #10199 on the CL, taking half that for CDC
                final long totalSpaceInBytes = tryGetSpace(conf.cdc_raw_directory, FileStore::getTotalSpace);
                int defaultSpaceInMiB = calculateDefaultSpaceInMiB("cdc",
                                                                   conf.cdc_raw_directory,
                                                                   "cdc_total_space",
                                                                   preferredSizeInMiB,
                                                                   totalSpaceInBytes, 1, 8);
                conf.cdc_total_space = new DataStorageSpec.IntMebibytesBound(defaultSpaceInMiB);
            }

            logger.info("cdc_enabled is true. Starting casssandra node with Change-Data-Capture enabled.");
        }

        if (conf.saved_caches_directory == null)
        {
            conf.saved_caches_directory = storagedirFor("saved_caches");
        }
        if (conf.data_file_directories == null || conf.data_file_directories.length == 0)
        {
            conf.data_file_directories = new String[]{ storagedir("data_file_directories") + File.pathSeparator() + "data" };
        }

        long dataFreeBytes = 0;
        /* data file and commit log directories. they get created later, when they're needed. */
        for (String datadir : conf.data_file_directories)
        {
            if (datadir == null)
                throw new ConfigurationException("data_file_directories must not contain empty entry", false);
            if (datadir.equals(conf.local_system_data_file_directory))
                throw new ConfigurationException("local_system_data_file_directory must not be the same as any data_file_directories", false);
            if (datadir.equals(conf.commitlog_directory))
                throw new ConfigurationException("commitlog_directory must not be the same as any data_file_directories", false);
            if (datadir.equals(conf.hints_directory))
                throw new ConfigurationException("hints_directory must not be the same as any data_file_directories", false);
            if (datadir.equals(conf.saved_caches_directory))
                throw new ConfigurationException("saved_caches_directory must not be the same as any data_file_directories", false);

            dataFreeBytes = saturatedSum(dataFreeBytes, tryGetSpace(datadir, FileStore::getUnallocatedSpace));
        }
        if (dataFreeBytes < 64 * ONE_GIB) // 64 GB
            logger.warn("Only {} free across all data volumes. Consider adding more capacity to your cluster or removing obsolete snapshots",
                        FBUtilities.prettyPrintMemory(dataFreeBytes));

        if (conf.local_system_data_file_directory != null)
        {
            if (conf.local_system_data_file_directory.equals(conf.commitlog_directory))
                throw new ConfigurationException("local_system_data_file_directory must not be the same as the commitlog_directory", false);
            if (conf.local_system_data_file_directory.equals(conf.saved_caches_directory))
                throw new ConfigurationException("local_system_data_file_directory must not be the same as the saved_caches_directory", false);
            if (conf.local_system_data_file_directory.equals(conf.hints_directory))
                throw new ConfigurationException("local_system_data_file_directory must not be the same as the hints_directory", false);

            long freeBytes = tryGetSpace(conf.local_system_data_file_directory, FileStore::getUnallocatedSpace);

            if (freeBytes < ONE_GIB)
                logger.warn("Only {} free in the system data volume. Consider adding more capacity or removing obsolete snapshots",
                            FBUtilities.prettyPrintMemory(freeBytes));
        }

        if (conf.commitlog_directory.equals(conf.saved_caches_directory))
            throw new ConfigurationException("saved_caches_directory must not be the same as the commitlog_directory", false);
        if (conf.commitlog_directory.equals(conf.hints_directory))
            throw new ConfigurationException("hints_directory must not be the same as the commitlog_directory", false);
        if (conf.hints_directory.equals(conf.saved_caches_directory))
            throw new ConfigurationException("saved_caches_directory must not be the same as the hints_directory", false);

        if (conf.memtable_flush_writers == 0)
        {
            conf.memtable_flush_writers = conf.data_file_directories.length == 1 ? 2 : 1;
        }

        if (conf.memtable_flush_writers < 1)
            throw new ConfigurationException("memtable_flush_writers must be at least 1, but was " + conf.memtable_flush_writers, false);

        if (conf.memtable_cleanup_threshold == null)
        {
            conf.memtable_cleanup_threshold = (float) (1.0 / (1 + conf.memtable_flush_writers));
        }
        else
        {
            logger.warn("memtable_cleanup_threshold has been deprecated and should be removed from cassandra.yaml");
        }

        if (conf.memtable_cleanup_threshold < 0.01f)
            throw new ConfigurationException("memtable_cleanup_threshold must be >= 0.01, but was " + conf.memtable_cleanup_threshold, false);
        if (conf.memtable_cleanup_threshold > 0.99f)
            throw new ConfigurationException("memtable_cleanup_threshold must be <= 0.99, but was " + conf.memtable_cleanup_threshold, false);
        if (conf.memtable_cleanup_threshold < 0.1f)
            logger.warn("memtable_cleanup_threshold is set very low [{}], which may cause performance degradation", conf.memtable_cleanup_threshold);

        if (conf.concurrent_compactors == null)
            conf.concurrent_compactors = Math.min(8, Math.max(2, Math.min(FBUtilities.getAvailableProcessors(), conf.data_file_directories.length)));

        if (conf.concurrent_compactors <= 0)
            throw new ConfigurationException("concurrent_compactors should be strictly greater than 0, but was " + conf.concurrent_compactors, false);

        applyConcurrentValidations(conf);
        applyRepairCommandPoolSize(conf);
        applyReadThresholdsValidations(conf);

        if (conf.concurrent_materialized_view_builders <= 0)
            throw new ConfigurationException("concurrent_materialized_view_builders should be strictly greater than 0, but was " + conf.concurrent_materialized_view_builders, false);

        if (conf.num_tokens != null && conf.num_tokens > MAX_NUM_TOKENS)
            throw new ConfigurationException(String.format("A maximum number of %d tokens per node is supported", MAX_NUM_TOKENS), false);

        try
        {
            // if prepared_statements_cache_size option was set to "auto" then size of the cache should be "max(1/256 of Heap (in MiB), 10MiB)"
            preparedStatementsCacheSizeInMiB = (conf.prepared_statements_cache_size == null)
                                              ? Math.max(10, (int) (Runtime.getRuntime().maxMemory() / 1024 / 1024 / 256))
                                              : conf.prepared_statements_cache_size.toMebibytes();

            if (preparedStatementsCacheSizeInMiB == 0)
                throw new NumberFormatException(); // to escape duplicating error message

            // we need this assignment for the Settings virtual table - CASSANDRA-17734
            conf.prepared_statements_cache_size = new DataStorageSpec.LongMebibytesBound(preparedStatementsCacheSizeInMiB);
        }
        catch (NumberFormatException e)
        {
            throw new ConfigurationException("prepared_statements_cache_size option was set incorrectly to '"
                                             + (conf.prepared_statements_cache_size != null ? conf.prepared_statements_cache_size.toString() : null) + "', supported values are <integer> >= 0.", false);
        }

        try
        {
            // if key_cache_size option was set to "auto" then size of the cache should be "min(5% of Heap (in MiB), 100MiB)
            keyCacheSizeInMiB = (conf.key_cache_size == null)
                               ? Math.min(Math.max(1, (int) (Runtime.getRuntime().totalMemory() * 0.05 / 1024 / 1024)), 100)
                               : conf.key_cache_size.toMebibytes();

            if (keyCacheSizeInMiB < 0)
                throw new NumberFormatException(); // to escape duplicating error message

            // we need this assignment for the Settings Virtual Table - CASSANDRA-17734
            conf.key_cache_size = new DataStorageSpec.LongMebibytesBound(keyCacheSizeInMiB);
        }
        catch (NumberFormatException e)
        {
            throw new ConfigurationException("key_cache_size option was set incorrectly to '"
                                             + (conf.key_cache_size != null ? conf.key_cache_size.toString() : null) + "', supported values are <integer> >= 0.", false);
        }

        try
        {
            // if counter_cache_size option was set to "auto" then size of the cache should be "min(2.5% of Heap (in MiB), 50MiB)
            counterCacheSizeInMiB = (conf.counter_cache_size == null)
                                   ? Math.min(Math.max(1, (int) (Runtime.getRuntime().totalMemory() * 0.025 / 1024 / 1024)), 50)
                                   : conf.counter_cache_size.toMebibytes();

            if (counterCacheSizeInMiB < 0)
                throw new NumberFormatException(); // to escape duplicating error message
        }
        catch (NumberFormatException e)
        {
            throw new ConfigurationException("counter_cache_size option was set incorrectly to '"
                                             + (conf.counter_cache_size !=null ?conf.counter_cache_size.toString() : null) + "', supported values are <integer> >= 0.", false);
        }

        try
        {
            // if paxosCacheSizeInMiB option was set to "auto" then size of the cache should be "min(1% of Heap (in MB), 50MB)
            paxosCacheSizeInMiB = (conf.paxos_cache_size == null)
                    ? Math.min(Math.max(1, (int) (Runtime.getRuntime().totalMemory() * 0.01 / 1024 / 1024)), 50)
                    : conf.paxos_cache_size.toMebibytes();

            if (paxosCacheSizeInMiB < 0)
                throw new NumberFormatException(); // to escape duplicating error message
        }
        catch (NumberFormatException e)
        {
            throw new ConfigurationException("paxos_cache_size option was set incorrectly to '"
                    + conf.paxos_cache_size + "', supported values are <integer> >= 0.", false);
        }

        // we need this assignment for the Settings virtual table - CASSANDRA-17735
        conf.counter_cache_size = new DataStorageSpec.LongMebibytesBound(counterCacheSizeInMiB);

        // if set to empty/"auto" then use 5% of Heap size
        indexSummaryCapacityInMiB = (conf.index_summary_capacity == null)
                                   ? Math.max(1, (int) (Runtime.getRuntime().totalMemory() * 0.05 / 1024 / 1024))
                                   : conf.index_summary_capacity.toMebibytes();

        if (indexSummaryCapacityInMiB < 0)
            throw new ConfigurationException("index_summary_capacity option was set incorrectly to '"
                                             + conf.index_summary_capacity.toString() + "', it should be a non-negative integer.", false);

        // we need this assignment for the Settings virtual table - CASSANDRA-17735
        conf.index_summary_capacity = new DataStorageSpec.LongMebibytesBound(indexSummaryCapacityInMiB);

        if (conf.user_defined_functions_fail_timeout.toMilliseconds() < conf.user_defined_functions_warn_timeout.toMilliseconds())
            throw new ConfigurationException("user_defined_functions_warn_timeout must less than user_defined_function_fail_timeout", false);

        if (!conf.allow_insecure_udfs && !conf.user_defined_functions_threads_enabled)
            throw new ConfigurationException("To be able to set enable_user_defined_functions_threads: false you need to set allow_insecure_udfs: true - this is an unsafe configuration and is not recommended.");

        if (conf.allow_extra_insecure_udfs)
            logger.warn("Allowing java.lang.System.* access in UDFs is dangerous and not recommended. Set allow_extra_insecure_udfs: false to disable.");

        if(conf.scripted_user_defined_functions_enabled)
            throw new ConfigurationException("JavaScript user-defined functions were removed in CASSANDRA-18252. " +
                                             "Hooks are planned to be introduced as part of CASSANDRA-17280");

        if (conf.commitlog_segment_size.toMebibytes() == 0)
            throw new ConfigurationException("commitlog_segment_size must be positive, but was "
                                             + conf.commitlog_segment_size.toString(), false);
        else if (conf.commitlog_segment_size.toMebibytes() >= 2048)
            throw new ConfigurationException("commitlog_segment_size must be smaller than 2048, but was "
                                             + conf.commitlog_segment_size.toString(), false);

        if (conf.max_mutation_size == null)
            conf.max_mutation_size = new DataStorageSpec.IntKibibytesBound(conf.commitlog_segment_size.toKibibytes() / 2);
        else if (conf.commitlog_segment_size.toKibibytes() < 2 * conf.max_mutation_size.toKibibytes())
            throw new ConfigurationException("commitlog_segment_size must be at least twice the size of max_mutation_size / 1024", false);

        // native transport encryption options
        if (conf.client_encryption_options != null)
        {
            conf.client_encryption_options.applyConfig();

            if (conf.native_transport_port_ssl != null
                && conf.native_transport_port_ssl != conf.native_transport_port
                && conf.client_encryption_options.tlsEncryptionPolicy() == EncryptionOptions.TlsEncryptionPolicy.UNENCRYPTED)
            {
                throw new ConfigurationException("Encryption must be enabled in client_encryption_options for native_transport_port_ssl", false);
            }
        }

        if (conf.snapshot_links_per_second < 0)
            throw new ConfigurationException("snapshot_links_per_second must be >= 0");

        if (conf.max_value_size.toMebibytes() == 0)
            throw new ConfigurationException("max_value_size must be positive", false);
        else if (conf.max_value_size.toMebibytes() >= 2048)
            throw new ConfigurationException("max_value_size must be smaller than 2048, but was "
                    + conf.max_value_size.toString(), false);

        switch (conf.disk_optimization_strategy)
        {
            case ssd:
                diskOptimizationStrategy = new SsdDiskOptimizationStrategy(conf.disk_optimization_page_cross_chance);
                break;
            case spinning:
                diskOptimizationStrategy = new SpinningDiskOptimizationStrategy();
                break;
        }

        if (conf.server_encryption_options != null)
        {
            conf.server_encryption_options.applyConfig();

            if (conf.server_encryption_options.legacy_ssl_storage_port_enabled &&
                conf.server_encryption_options.tlsEncryptionPolicy() == EncryptionOptions.TlsEncryptionPolicy.UNENCRYPTED)
            {
                throw new ConfigurationException("legacy_ssl_storage_port_enabled is true (enabled) with internode encryption disabled (none). Enable encryption or disable the legacy ssl storage port.");
            }
        }

        if (conf.internode_max_message_size != null)
        {
            long maxMessageSize = conf.internode_max_message_size.toBytes();

            if (maxMessageSize > conf.internode_application_receive_queue_reserve_endpoint_capacity.toBytes())
                throw new ConfigurationException("internode_max_message_size must no exceed internode_application_receive_queue_reserve_endpoint_capacity", false);

            if (maxMessageSize > conf.internode_application_receive_queue_reserve_global_capacity.toBytes())
                throw new ConfigurationException("internode_max_message_size must no exceed internode_application_receive_queue_reserve_global_capacity", false);

            if (maxMessageSize > conf.internode_application_send_queue_reserve_endpoint_capacity.toBytes())
                throw new ConfigurationException("internode_max_message_size must no exceed internode_application_send_queue_reserve_endpoint_capacity", false);

            if (maxMessageSize > conf.internode_application_send_queue_reserve_global_capacity.toBytes())
                throw new ConfigurationException("internode_max_message_size must no exceed internode_application_send_queue_reserve_global_capacity", false);
        }
        else
        {
            long maxMessageSizeInBytes =
            Math.min(conf.internode_application_receive_queue_reserve_endpoint_capacity.toBytes(),
                     conf.internode_application_send_queue_reserve_endpoint_capacity.toBytes());

            conf.internode_max_message_size = new DataStorageSpec.IntBytesBound(maxMessageSizeInBytes);
        }

        validateMaxConcurrentAutoUpgradeTasksConf(conf.max_concurrent_automatic_sstable_upgrades);

        if (conf.default_keyspace_rf < conf.minimum_replication_factor_fail_threshold)
        {
            throw new ConfigurationException(String.format("default_keyspace_rf (%d) cannot be less than minimum_replication_factor_fail_threshold (%d)",
                                                           conf.default_keyspace_rf, conf.minimum_replication_factor_fail_threshold));
        }

        if (conf.paxos_repair_parallelism <= 0)
            conf.paxos_repair_parallelism = Math.max(1, conf.concurrent_writes / 8);

        Paxos.setPaxosVariant(conf.paxos_variant);
        if (conf.paxos_state_purging == null)
            conf.paxos_state_purging = PaxosStatePurging.legacy;

        logInitializationOutcome(logger);

        if (conf.max_space_usable_for_compactions_in_percentage < 0 || conf.max_space_usable_for_compactions_in_percentage > 1)
            throw new ConfigurationException("max_space_usable_for_compactions_in_percentage must be between 0 and 1", false);

        if (conf.dump_heap_on_uncaught_exception && DatabaseDescriptor.getHeapDumpPath() == null)
            throw new ConfigurationException(String.format("Invalid configuration. Heap dump is enabled but cannot create heap dump output path: %s.", conf.heap_dump_path != null ? conf.heap_dump_path : "null"));
    }

    @VisibleForTesting
    static void validateUpperBoundStreamingConfig() throws ConfigurationException
    {
        // below 2 checks are needed in order to match the pre-CASSANDRA-15234 upper bound for those parameters which were still in megabits per second
        if (conf.stream_throughput_outbound.toMegabitsPerSecond() >= Integer.MAX_VALUE)
        {
            throw new ConfigurationException("Invalid value of stream_throughput_outbound: " + conf.stream_throughput_outbound.toString(), false);
        }

        if (conf.inter_dc_stream_throughput_outbound.toMegabitsPerSecond() >= Integer.MAX_VALUE)
        {
            throw new ConfigurationException("Invalid value of inter_dc_stream_throughput_outbound: " + conf.inter_dc_stream_throughput_outbound.toString(), false);
        }

        if (conf.entire_sstable_stream_throughput_outbound.toMebibytesPerSecond() >= Integer.MAX_VALUE)
        {
            throw new ConfigurationException("Invalid value of entire_sstable_stream_throughput_outbound: " + conf.entire_sstable_stream_throughput_outbound.toString(), false);
        }

        if (conf.entire_sstable_inter_dc_stream_throughput_outbound.toMebibytesPerSecond() >= Integer.MAX_VALUE)
        {
            throw new ConfigurationException("Invalid value of entire_sstable_inter_dc_stream_throughput_outbound: " + conf.entire_sstable_inter_dc_stream_throughput_outbound.toString(), false);
        }

        if (conf.compaction_throughput.toMebibytesPerSecond() >= Integer.MAX_VALUE)
        {
            throw new ConfigurationException("Invalid value of compaction_throughput: " + conf.compaction_throughput.toString(), false);
        }
    }

    @VisibleForTesting
    static void applyConcurrentValidations(Config config)
    {
        if (config.concurrent_validations < 1)
        {
            config.concurrent_validations = config.concurrent_compactors;
        }
        else if (config.concurrent_validations > config.concurrent_compactors && !allowUnlimitedConcurrentValidations)
        {
            throw new ConfigurationException("To set concurrent_validations > concurrent_compactors, " +
                                             "set the system property cassandra.allow_unlimited_concurrent_validations=true");
        }
    }

    @VisibleForTesting
    static void applyRepairCommandPoolSize(Config config)
    {
        if (config.repair_command_pool_size < 1)
            config.repair_command_pool_size = config.concurrent_validations;
    }

    @VisibleForTesting
    static void applyReadThresholdsValidations(Config config)
    {
        validateReadThresholds("coordinator_read_size", config.coordinator_read_size_warn_threshold, config.coordinator_read_size_fail_threshold);
        validateReadThresholds("local_read_size", config.local_read_size_warn_threshold, config.local_read_size_fail_threshold);
        validateReadThresholds("row_index_read_size", config.row_index_read_size_warn_threshold, config.row_index_read_size_fail_threshold);
    }

    private static void validateReadThresholds(String name, DataStorageSpec.LongBytesBound warn, DataStorageSpec.LongBytesBound fail)
    {
        if (fail != null && warn != null && fail.toBytes() < warn.toBytes())
            throw new ConfigurationException(String.format("%s (%s) must be greater than or equal to %s (%s)",
                                                           name + "_fail_threshold", fail,
                                                           name + "_warn_threshold", warn));
    }

    public static GuardrailsOptions getGuardrailsConfig()
    {
        return guardrails;
    }

    private static void applyGuardrails()
    {
        try
        {
            guardrails = new GuardrailsOptions(conf);
        }
        catch (IllegalArgumentException e)
        {
            throw new ConfigurationException("Invalid guardrails configuration: " + e.getMessage(), e);
        }
    }

    public static StartupChecksOptions getStartupChecksOptions()
    {
        return startupChecksOptions;
    }

    private static void applyStartupChecks()
    {
        startupChecksOptions = new StartupChecksOptions(conf.startup_checks);
    }

    private static String storagedirFor(String type)
    {
        return storagedir(type + "_directory") + File.pathSeparator() + type;
    }

    private static String storagedir(String errMsgType)
    {
        String storagedir = System.getProperty(Config.PROPERTY_PREFIX + "storagedir", null);
        if (storagedir == null)
            throw new ConfigurationException(errMsgType + " is missing and -Dcassandra.storagedir is not set", false);
        return storagedir;
    }

    static int calculateDefaultSpaceInMiB(String type, String path, String setting, int preferredSizeInMiB, long totalSpaceInBytes, long totalSpaceNumerator, long totalSpaceDenominator)
    {
        final long totalSizeInMiB = totalSpaceInBytes / ONE_MIB;
        final int minSizeInMiB = Ints.saturatedCast(totalSpaceNumerator * totalSizeInMiB / totalSpaceDenominator);

        if (minSizeInMiB < preferredSizeInMiB)
        {
            logger.warn("Small {} volume detected at '{}'; setting {} to {}.  You can override this in cassandra.yaml",
                        type, path, setting, minSizeInMiB);
            return minSizeInMiB;
        }
        else
        {
            return preferredSizeInMiB;
        }
    }

    public static void applyAddressConfig() throws ConfigurationException
    {
        applyAddressConfig(conf);
    }

    public static void applyAddressConfig(Config config) throws ConfigurationException
    {
        listenAddress = null;
        rpcAddress = null;
        broadcastAddress = null;
        broadcastRpcAddress = null;

        /* Local IP, hostname or interface to bind services to */
        if (config.listen_address != null && config.listen_interface != null)
        {
            throw new ConfigurationException("Set listen_address OR listen_interface, not both", false);
        }
        else if (config.listen_address != null)
        {
            try
            {
                listenAddress = InetAddress.getByName(config.listen_address);
            }
            catch (UnknownHostException e)
            {
                throw new ConfigurationException("Unknown listen_address '" + config.listen_address + '\'', false);
            }

            if (listenAddress.isAnyLocalAddress())
                throw new ConfigurationException("listen_address cannot be a wildcard address (" + config.listen_address + ")!", false);
        }
        else if (config.listen_interface != null)
        {
            listenAddress = getNetworkInterfaceAddress(config.listen_interface, "listen_interface", config.listen_interface_prefer_ipv6);
        }

        /* Gossip Address to broadcast */
        if (config.broadcast_address != null)
        {
            try
            {
                broadcastAddress = InetAddress.getByName(config.broadcast_address);
            }
            catch (UnknownHostException e)
            {
                throw new ConfigurationException("Unknown broadcast_address '" + config.broadcast_address + '\'', false);
            }

            if (broadcastAddress.isAnyLocalAddress())
                throw new ConfigurationException("broadcast_address cannot be a wildcard address (" + config.broadcast_address + ")!", false);
        }

        /* Local IP, hostname or interface to bind RPC server to */
        if (config.rpc_address != null && config.rpc_interface != null)
        {
            throw new ConfigurationException("Set rpc_address OR rpc_interface, not both", false);
        }
        else if (config.rpc_address != null)
        {
            try
            {
                rpcAddress = InetAddress.getByName(config.rpc_address);
            }
            catch (UnknownHostException e)
            {
                throw new ConfigurationException("Unknown host in rpc_address " + config.rpc_address, false);
            }
        }
        else if (config.rpc_interface != null)
        {
            rpcAddress = getNetworkInterfaceAddress(config.rpc_interface, "rpc_interface", config.rpc_interface_prefer_ipv6);
        }
        else
        {
            rpcAddress = FBUtilities.getJustLocalAddress();
        }

        /* RPC address to broadcast */
        if (config.broadcast_rpc_address != null)
        {
            try
            {
                broadcastRpcAddress = InetAddress.getByName(config.broadcast_rpc_address);
            }
            catch (UnknownHostException e)
            {
                throw new ConfigurationException("Unknown broadcast_rpc_address '" + config.broadcast_rpc_address + '\'', false);
            }

            if (broadcastRpcAddress.isAnyLocalAddress())
                throw new ConfigurationException("broadcast_rpc_address cannot be a wildcard address (" + config.broadcast_rpc_address + ")!", false);
        }
        else
        {
            if (rpcAddress.isAnyLocalAddress())
                throw new ConfigurationException("If rpc_address is set to a wildcard address (" + config.rpc_address + "), then " +
                                                 "you must set broadcast_rpc_address to a value other than " + config.rpc_address, false);
        }
    }

    public static void applyEncryptionContext()
    {
        // always attempt to load the cipher factory, as we could be in the situation where the user has disabled encryption,
        // but has existing commitlogs and sstables on disk that are still encrypted (and still need to be read)
        encryptionContext = new EncryptionContext(conf.transparent_data_encryption_options);
    }

    public static void applySslContext()
    {
        if (TEST_JVM_DTEST_DISABLE_SSL.getBoolean())
            return;

        try
        {
            SSLFactory.validateSslContext("Internode messaging", conf.server_encryption_options, true, true);
            SSLFactory.validateSslContext("Native transport", conf.client_encryption_options, conf.client_encryption_options.require_client_auth, true);
            SSLFactory.initHotReloading(conf.server_encryption_options, conf.client_encryption_options, false);
        }
        catch (IOException e)
        {
            throw new ConfigurationException("Failed to initialize SSL", e);
        }
    }

    public static void applySeedProvider()
    {
        // load the seeds for node contact points
        if (conf.seed_provider == null)
        {
            throw new ConfigurationException("seeds configuration is missing; a minimum of one seed is required.", false);
        }
        try
        {
            Class<?> seedProviderClass = Class.forName(conf.seed_provider.class_name);
            seedProvider = (SeedProvider)seedProviderClass.getConstructor(Map.class).newInstance(conf.seed_provider.parameters);
        }
        // there are about 5 checked exceptions that could be thrown here.
        catch (Exception e)
        {
            throw new ConfigurationException(e.getMessage() + "\nFatal configuration error; unable to start server.  See log for stacktrace.", true);
        }
        if (seedProvider.getSeeds().size() == 0)
            throw new ConfigurationException("The seed provider lists no seeds.", false);
    }

    @VisibleForTesting
    static void checkForLowestAcceptedTimeouts(Config conf)
    {
        if(conf.read_request_timeout.toMilliseconds() < LOWEST_ACCEPTED_TIMEOUT.toMilliseconds())
        {
            logInfo("read_request_timeout", conf.read_request_timeout, LOWEST_ACCEPTED_TIMEOUT);
            conf.read_request_timeout = new DurationSpec.LongMillisecondsBound("10ms");
        }

        if(conf.range_request_timeout.toMilliseconds() < LOWEST_ACCEPTED_TIMEOUT.toMilliseconds())
        {
            logInfo("range_request_timeout", conf.range_request_timeout, LOWEST_ACCEPTED_TIMEOUT);
            conf.range_request_timeout = new DurationSpec.LongMillisecondsBound("10ms");
        }

        if(conf.request_timeout.toMilliseconds() < LOWEST_ACCEPTED_TIMEOUT.toMilliseconds())
        {
            logInfo("request_timeout", conf.request_timeout, LOWEST_ACCEPTED_TIMEOUT);
            conf.request_timeout = new DurationSpec.LongMillisecondsBound("10ms");
        }

        if(conf.write_request_timeout.toMilliseconds() < LOWEST_ACCEPTED_TIMEOUT.toMilliseconds())
        {
            logInfo("write_request_timeout", conf.write_request_timeout, LOWEST_ACCEPTED_TIMEOUT);
            conf.write_request_timeout = new DurationSpec.LongMillisecondsBound("10ms");
        }

        if(conf.cas_contention_timeout.toMilliseconds() < LOWEST_ACCEPTED_TIMEOUT.toMilliseconds())
        {
            logInfo("cas_contention_timeout", conf.cas_contention_timeout, LOWEST_ACCEPTED_TIMEOUT);
            conf.cas_contention_timeout = new DurationSpec.LongMillisecondsBound("10ms");
        }

        if(conf.counter_write_request_timeout.toMilliseconds()< LOWEST_ACCEPTED_TIMEOUT.toMilliseconds())
        {
            logInfo("counter_write_request_timeout", conf.counter_write_request_timeout, LOWEST_ACCEPTED_TIMEOUT);
            conf.counter_write_request_timeout = new DurationSpec.LongMillisecondsBound("10ms");
        }
        if(conf.truncate_request_timeout.toMilliseconds() < LOWEST_ACCEPTED_TIMEOUT.toMilliseconds())
        {
            logInfo("truncate_request_timeout", conf.truncate_request_timeout, LOWEST_ACCEPTED_TIMEOUT);
            conf.truncate_request_timeout = LOWEST_ACCEPTED_TIMEOUT;
        }
    }

    private static void logInfo(String property, DurationSpec.LongMillisecondsBound actualValue, DurationSpec.LongMillisecondsBound lowestAcceptedValue)
    {
        logger.info("found {}::{} less than lowest acceptable value {}, continuing with {}",
                    property,
                    actualValue.toString(),
                    lowestAcceptedValue.toString(),
                    lowestAcceptedValue);
    }

    public static void applyTokensConfig()
    {
        applyTokensConfig(conf);
    }

    static void applyTokensConfig(Config conf)
    {
        if (conf.initial_token != null)
        {
            Collection<String> tokens = tokensFromString(conf.initial_token);
            if (conf.num_tokens == null)
            {
                if (tokens.size() == 1)
                    conf.num_tokens = 1;
                else
                    throw new ConfigurationException("initial_token was set but num_tokens is not!", false);
            }

            if (tokens.size() != conf.num_tokens)
            {
                throw new ConfigurationException(String.format("The number of initial tokens (by initial_token) specified (%s) is different from num_tokens value (%s)",
                                                               tokens.size(),
                                                               conf.num_tokens),
                                                 false);
            }

            for (String token : tokens)
                partitioner.getTokenFactory().validate(token);
        }
        else if (conf.num_tokens == null)
        {
            conf.num_tokens = 1;
        }
    }

    // definitely not safe for tools + clients - implicitly instantiates StorageService
    public static void applySnitch()
    {
        /* end point snitch */
        if (conf.endpoint_snitch == null)
        {
            throw new ConfigurationException("Missing endpoint_snitch directive", false);
        }
        snitch = createEndpointSnitch(conf.dynamic_snitch, conf.endpoint_snitch);
        EndpointSnitchInfo.create();

        localDC = snitch.getLocalDatacenter();
        localComparator = (replica1, replica2) -> {
            boolean local1 = localDC.equals(snitch.getDatacenter(replica1));
            boolean local2 = localDC.equals(snitch.getDatacenter(replica2));
            if (local1 && !local2)
                return -1;
            if (local2 && !local1)
                return 1;
            return 0;
        };
        newFailureDetector = () -> createFailureDetector(conf.failure_detector);
    }

    // definitely not safe for tools + clients - implicitly instantiates schema
    public static void applyPartitioner()
    {
        applyPartitioner(conf);
    }

    public static void applyPartitioner(Config conf)
    {
        /* Hashing strategy */
        if (conf.partitioner == null)
        {
            throw new ConfigurationException("Missing directive: partitioner", false);
        }
        String name = conf.partitioner;
        try
        {
            name = System.getProperty(Config.PROPERTY_PREFIX + "partitioner", conf.partitioner);
            partitioner = FBUtilities.newPartitioner(name);
        }
        catch (Exception e)
        {
            throw new ConfigurationException("Invalid partitioner class " + name, e);
        }

        paritionerName = partitioner.getClass().getCanonicalName();
    }

    @VisibleForTesting
    public static Map<String, Supplier<SSTableFormat<?, ?>>> loadSSTableFormatFactories(List<ParameterizedClass> configuredFormats)
    {
        ImmutableMap.Builder<String, Supplier<SSTableFormat<?, ?>>> sstableFormatFactories = ImmutableMap.builderWithExpectedSize(configuredFormats.size());
        Set<String> names = new HashSet<>(configuredFormats.size());
        Set<Integer> ids = new HashSet<>(configuredFormats.size());

        for (ParameterizedClass formatConfig : configuredFormats)
        {
            assert formatConfig.parameters != null;
            Map<String, String> params = new HashMap<>(formatConfig.parameters);

            String name = params.get(Config.SSTABLE_FORMAT_NAME);
            if (name == null)
                throw new ConfigurationException("Missing 'name' parameter in sstable format configuration for " + formatConfig.class_name);
            if (!name.matches("^[a-z]+$"))
                throw new ConfigurationException("'name' parameter in sstable format configuration for " + formatConfig.class_name + " must be non-empty, lower-case letters only string");
            if (names.contains(name))
                throw new ConfigurationException("Name '" + name + "' of sstable format " + formatConfig.class_name + " is already defined for another sstable format");
            params.remove(Config.SSTABLE_FORMAT_NAME);

            String idString = params.get(Config.SSTABLE_FORMAT_ID);
            if (idString == null)
                throw new ConfigurationException("Missing 'id' parameter in sstable format configuration for " + formatConfig.class_name);
            int id;
            try
            {
                id = Integer.parseInt(idString);
            }
            catch (RuntimeException ex)
            {
                throw new ConfigurationException("'id' parameter in sstable format configuration for " + formatConfig.class_name + " must be an integer");
            }
            if (id < 0 || id > 127)
                throw new ConfigurationException("'id' parameter in sstable format configuration for " + formatConfig.class_name + " must be within bounds [0..127] range");
            if (ids.contains(id))
                throw new ConfigurationException("ID '" + id + "' of sstable format " + formatConfig.class_name + " is already defined for another sstable format");
            params.remove(Config.SSTABLE_FORMAT_ID);

            Supplier<SSTableFormat<?, ?>> factory = () -> {
                Class<SSTableFormat<?, ?>> cls = FBUtilities.classForName(formatConfig.class_name, "sstable format");
                if (!SSTableFormat.class.isAssignableFrom(cls))
                    throw new ConfigurationException(String.format("Class %s for sstable format %s does not implement %s", formatConfig.class_name, name, SSTableFormat.class.getName()));

                SSTableFormat<?, ?> sstableFormat = FBUtilities.instanceOrConstruct(cls.getName(), "sstable format");
                sstableFormat.setup(id, name, params);
                return sstableFormat;
            };
            sstableFormatFactories.put(name, factory);
            names.add(name);
            ids.add(id);
        }

        return sstableFormatFactories.build();
    }

    private static void applySSTableFormats()
    {
        if (sstableFormatFactories != null)
            logger.warn("Reinitializing SSTableFactories - this should happen only in tests");

        sstableFormatFactories = loadSSTableFormatFactories(conf.sstable_formats);

        Iterable<SSTableFormat.Type> types = SSTableFormat.Type.values(); // make sure we know where those types get initialized
        types.forEach(t -> t.info.allComponents()); // make sure to reach all supported components for a type so that we know all of them are registered
        logger.info("Supported sstable formats are: {}", Lists.newArrayList(types).stream().map(f -> f.name + " -> " + f.info.getClass().getName() + " with singleton components: " + f.info.allComponents()).collect(Collectors.joining(", ")));
    }

    /**
     * Computes the sum of the 2 specified positive values returning {@code Long.MAX_VALUE} if the sum overflow.
     *
     * @param left the left operand
     * @param right the right operand
     * @return the sum of the 2 specified positive values of {@code Long.MAX_VALUE} if the sum overflow.
     */
    private static long saturatedSum(long left, long right)
    {
        assert left >= 0 && right >= 0;
        long sum = left + right;
        return sum < 0 ? Long.MAX_VALUE : sum;
    }

    private static long tryGetSpace(String dir, PathUtils.IOToLongFunction<FileStore> getSpace)
    {
        return PathUtils.tryGetSpace(new File(dir).toPath(), getSpace, e -> { throw new ConfigurationException("Unable check disk space in '" + dir + "'. Perhaps the Cassandra user does not have the necessary permissions"); });
    }

    public static IEndpointSnitch createEndpointSnitch(boolean dynamic, String snitchClassName) throws ConfigurationException
    {
        if (!snitchClassName.contains("."))
            snitchClassName = "org.apache.cassandra.locator." + snitchClassName;
        IEndpointSnitch snitch = FBUtilities.construct(snitchClassName, "snitch");
        return dynamic ? new DynamicEndpointSnitch(snitch) : snitch;
    }

    private static IFailureDetector createFailureDetector(String detectorClassName) throws ConfigurationException
    {
        if (!detectorClassName.contains("."))
            detectorClassName = "org.apache.cassandra.gms." + detectorClassName;
        IFailureDetector detector = FBUtilities.construct(detectorClassName, "failure detector");
        return detector;
    }

    public static IAuthenticator getAuthenticator()
    {
        return authenticator;
    }

    public static void setAuthenticator(IAuthenticator authenticator)
    {
        DatabaseDescriptor.authenticator = authenticator;
    }

    public static IAuthorizer getAuthorizer()
    {
        return authorizer;
    }

    public static void setAuthorizer(IAuthorizer authorizer)
    {
        DatabaseDescriptor.authorizer = authorizer;
    }

    public static INetworkAuthorizer getNetworkAuthorizer()
    {
        return networkAuthorizer;
    }

    public static void setNetworkAuthorizer(INetworkAuthorizer networkAuthorizer)
    {
        DatabaseDescriptor.networkAuthorizer = networkAuthorizer;
    }

    public static void setAuthFromRoot(boolean fromRoot)
    {
        conf.traverse_auth_from_root = fromRoot;
    }

    public static boolean getAuthFromRoot()
    {
        return conf.traverse_auth_from_root;
    }

    public static IRoleManager getRoleManager()
    {
        return roleManager;
    }

    public static void setRoleManager(IRoleManager roleManager)
    {
        DatabaseDescriptor.roleManager = roleManager;
    }

    public static int getPermissionsValidity()
    {
        return conf.permissions_validity.toMilliseconds();
    }

    public static void setPermissionsValidity(int timeout)
    {
        conf.permissions_validity = new DurationSpec.IntMillisecondsBound(timeout);
    }

    public static int getPermissionsUpdateInterval()
    {
        return conf.permissions_update_interval == null
             ? conf.permissions_validity.toMilliseconds()
             : conf.permissions_update_interval.toMilliseconds();
    }

    public static void setPermissionsUpdateInterval(int updateInterval)
    {
        if (updateInterval == -1)
            conf.permissions_update_interval = null;
        else
            conf.permissions_update_interval = new DurationSpec.IntMillisecondsBound(updateInterval);
    }

    public static int getPermissionsCacheMaxEntries()
    {
        return conf.permissions_cache_max_entries;
    }

    public static int setPermissionsCacheMaxEntries(int maxEntries)
    {
        return conf.permissions_cache_max_entries = maxEntries;
    }

    public static boolean getPermissionsCacheActiveUpdate()
    {
        return conf.permissions_cache_active_update;
    }

    public static void setPermissionsCacheActiveUpdate(boolean update)
    {
        conf.permissions_cache_active_update = update;
    }

    public static int getRolesValidity()
    {
        return conf.roles_validity.toMilliseconds();
    }

    public static void setRolesValidity(int validity)
    {
        conf.roles_validity = new DurationSpec.IntMillisecondsBound(validity);
    }

    public static int getRolesUpdateInterval()
    {
        return conf.roles_update_interval == null
             ? conf.roles_validity.toMilliseconds()
             : conf.roles_update_interval.toMilliseconds();
    }

    public static void setRolesCacheActiveUpdate(boolean update)
    {
        conf.roles_cache_active_update = update;
    }

    public static boolean getRolesCacheActiveUpdate()
    {
        return conf.roles_cache_active_update;
    }

    public static void setRolesUpdateInterval(int interval)
    {
        if (interval == -1)
            conf.roles_update_interval = null;
        else
            conf.roles_update_interval = new DurationSpec.IntMillisecondsBound(interval);
    }

    public static int getRolesCacheMaxEntries()
    {
        return conf.roles_cache_max_entries;
    }

    public static int setRolesCacheMaxEntries(int maxEntries)
    {
        return conf.roles_cache_max_entries = maxEntries;
    }

    public static int getCredentialsValidity()
    {
        return conf.credentials_validity.toMilliseconds();
    }

    public static void setCredentialsValidity(int timeout)
    {
        conf.credentials_validity = new DurationSpec.IntMillisecondsBound(timeout);
    }

    public static int getCredentialsUpdateInterval()
    {
        return conf.credentials_update_interval == null
               ? conf.credentials_validity.toMilliseconds()
               : conf.credentials_update_interval.toMilliseconds();
    }

    public static void setCredentialsUpdateInterval(int updateInterval)
    {
        if (updateInterval == -1)
            conf.credentials_update_interval = null;
        else
            conf.credentials_update_interval = new DurationSpec.IntMillisecondsBound(updateInterval);
    }

    public static int getCredentialsCacheMaxEntries()
    {
        return conf.credentials_cache_max_entries;
    }

    public static int setCredentialsCacheMaxEntries(int maxEntries)
    {
        return conf.credentials_cache_max_entries = maxEntries;
    }

    public static boolean getCredentialsCacheActiveUpdate()
    {
        return conf.credentials_cache_active_update;
    }

    public static void setCredentialsCacheActiveUpdate(boolean update)
    {
        conf.credentials_cache_active_update = update;
    }

    public static int getMaxValueSize()
    {
        return Ints.saturatedCast(conf.max_value_size.toMebibytes() * 1024L * 1024);
    }

    public static void setMaxValueSize(int maxValueSizeInBytes)
    {
        // the below division is safe as this setter is used only in tests with values that won't lead to precision loss
        conf.max_value_size = new DataStorageSpec.IntMebibytesBound((maxValueSizeInBytes / (1024L * 1024)), MEBIBYTES);
    }

    /**
     * Creates all storage-related directories.
     */
    public static void createAllDirectories()
    {
        try
        {
            if (conf.data_file_directories.length == 0)
                throw new ConfigurationException("At least one DataFileDirectory must be specified", false);

            for (String dataFileDirectory : conf.data_file_directories)
                FileUtils.createDirectory(dataFileDirectory);

            if (conf.local_system_data_file_directory != null)
                FileUtils.createDirectory(conf.local_system_data_file_directory);

            if (conf.commitlog_directory == null)
                throw new ConfigurationException("commitlog_directory must be specified", false);
            FileUtils.createDirectory(conf.commitlog_directory);

            if (conf.hints_directory == null)
                throw new ConfigurationException("hints_directory must be specified", false);
            FileUtils.createDirectory(conf.hints_directory);

            if (conf.saved_caches_directory == null)
                throw new ConfigurationException("saved_caches_directory must be specified", false);
            FileUtils.createDirectory(conf.saved_caches_directory);

            if (conf.cdc_enabled)
            {
                if (conf.cdc_raw_directory == null)
                    throw new ConfigurationException("cdc_raw_directory must be specified", false);
                FileUtils.createDirectory(conf.cdc_raw_directory);
            }

            boolean created = maybeCreateHeapDumpPath();
            if (!created && conf.dump_heap_on_uncaught_exception)
            {
                logger.error(String.format("cassandra.yaml:dump_heap_on_uncaught_exception is enabled but unable to create heap dump path %s. Disabling.", conf.heap_dump_path != null ? conf.heap_dump_path : "null"));
                conf.dump_heap_on_uncaught_exception = false;
            }
        }
        catch (ConfigurationException e)
        {
            throw new IllegalArgumentException("Bad configuration; unable to start server: "+e.getMessage());
        }
        catch (FSWriteError e)
        {
            throw new IllegalStateException(e.getCause().getMessage() + "; unable to start server");
        }
    }

    public static IPartitioner getPartitioner()
    {
        return partitioner;
    }

    public static String getPartitionerName()
    {
        return paritionerName;
    }

    /* For tests ONLY, don't use otherwise or all hell will break loose. Tests should restore value at the end. */
    public static IPartitioner setPartitionerUnsafe(IPartitioner newPartitioner)
    {
        IPartitioner old = partitioner;
        partitioner = newPartitioner;
        return old;
    }

    public static IEndpointSnitch getEndpointSnitch()
    {
        return snitch;
    }
    public static void setEndpointSnitch(IEndpointSnitch eps)
    {
        snitch = eps;
    }

    public static IFailureDetector newFailureDetector()
    {
        return newFailureDetector.get();
    }

    public static void setDefaultFailureDetector()
    {
        newFailureDetector = () -> createFailureDetector("FailureDetector");
    }

    public static int getColumnIndexSize()
    {
        return conf.column_index_size.toBytes();
    }

    public static int getColumnIndexSizeInKiB()
    {
        return conf.column_index_size.toKibibytes();
    }

    public static void setColumnIndexSize(int val)
    {
        conf.column_index_size =  createIntKibibyteBoundAndEnsureItIsValidForByteConversion(val,"column_index_size");
    }

    public static int getColumnIndexCacheSize()
    {
        return conf.column_index_cache_size.toBytes();
    }

    public static int getColumnIndexCacheSizeInKiB()
    {
        return conf.column_index_cache_size.toKibibytes();
    }

    public static void setColumnIndexCacheSize(int val)
    {
        conf.column_index_cache_size = createIntKibibyteBoundAndEnsureItIsValidForByteConversion(val,"column_index_cache_size");
    }

    public static int getBatchSizeWarnThreshold()
    {
        return conf.batch_size_warn_threshold.toBytes();
    }

    public static int getBatchSizeWarnThresholdInKiB()
    {
        return conf.batch_size_warn_threshold.toKibibytes();
    }

    public static long getBatchSizeFailThreshold()
    {
        return conf.batch_size_fail_threshold.toBytesInLong();
    }

    public static int getBatchSizeFailThresholdInKiB()
    {
        return conf.batch_size_fail_threshold.toKibibytes();
    }

    public static int getUnloggedBatchAcrossPartitionsWarnThreshold()
    {
        return conf.unlogged_batch_across_partitions_warn_threshold;
    }

    public static void setBatchSizeWarnThresholdInKiB(int threshold)
    {
        conf.batch_size_warn_threshold = createIntKibibyteBoundAndEnsureItIsValidForByteConversion(threshold,"batch_size_warn_threshold");
    }

    public static void setBatchSizeFailThresholdInKiB(int threshold)
    {
        conf.batch_size_fail_threshold = new DataStorageSpec.IntKibibytesBound(threshold);
    }

    public static Collection<String> getInitialTokens()
    {
        return tokensFromString(System.getProperty(Config.PROPERTY_PREFIX + "initial_token", conf.initial_token));
    }

    public static String getAllocateTokensForKeyspace()
    {
        return System.getProperty(Config.PROPERTY_PREFIX + "allocate_tokens_for_keyspace", conf.allocate_tokens_for_keyspace);
    }

    public static Integer getAllocateTokensForLocalRf()
    {
        return conf.allocate_tokens_for_local_replication_factor;
    }

    public static Collection<String> tokensFromString(String tokenString)
    {
        List<String> tokens = new ArrayList<>();
        if (tokenString != null)
            for (String token : StringUtils.split(tokenString, ','))
                tokens.add(token.trim());
        return tokens;
    }

    public static int getNumTokens()
    {
        return conf.num_tokens;
    }

    public static InetAddressAndPort getReplaceAddress()
    {
        try
        {
            if (System.getProperty(Config.PROPERTY_PREFIX + "replace_address", null) != null)
                return InetAddressAndPort.getByName(System.getProperty(Config.PROPERTY_PREFIX + "replace_address", null));
            else if (System.getProperty(Config.PROPERTY_PREFIX + "replace_address_first_boot", null) != null)
                return InetAddressAndPort.getByName(System.getProperty(Config.PROPERTY_PREFIX + "replace_address_first_boot", null));
            return null;
        }
        catch (UnknownHostException e)
        {
            throw new RuntimeException("Replacement host name could not be resolved or scope_id was specified for a global IPv6 address", e);
        }
    }

    public static Collection<String> getReplaceTokens()
    {
        return tokensFromString(System.getProperty(Config.PROPERTY_PREFIX + "replace_token", null));
    }

    public static UUID getReplaceNode()
    {
        try
        {
            return UUID.fromString(System.getProperty(Config.PROPERTY_PREFIX + "replace_node", null));
        } catch (NullPointerException e)
        {
            return null;
        }
    }

    public static String getClusterName()
    {
        return conf.cluster_name;
    }

    public static int getStoragePort()
    {
        return Integer.parseInt(System.getProperty(Config.PROPERTY_PREFIX + "storage_port", Integer.toString(conf.storage_port)));
    }

    public static int getSSLStoragePort()
    {
        return Integer.parseInt(System.getProperty(Config.PROPERTY_PREFIX + "ssl_storage_port", Integer.toString(conf.ssl_storage_port)));
    }

    public static long nativeTransportIdleTimeout()
    {
        return conf.native_transport_idle_timeout.toMilliseconds();
    }

    public static void setNativeTransportIdleTimeout(long nativeTransportTimeout)
    {
        conf.native_transport_idle_timeout = new DurationSpec.LongMillisecondsBound(nativeTransportTimeout);
    }

    public static long getRpcTimeout(TimeUnit unit)
    {
        return conf.request_timeout.to(unit);
    }

    public static void setRpcTimeout(long timeOutInMillis)
    {
        conf.request_timeout = new DurationSpec.LongMillisecondsBound(timeOutInMillis);
    }

    public static long getReadRpcTimeout(TimeUnit unit)
    {
        return conf.read_request_timeout.to(unit);
    }

    public static void setReadRpcTimeout(long timeOutInMillis)
    {
        conf.read_request_timeout = new DurationSpec.LongMillisecondsBound(timeOutInMillis);
    }

    public static long getRangeRpcTimeout(TimeUnit unit)
    {
        return conf.range_request_timeout.to(unit);
    }

    public static void setRangeRpcTimeout(long timeOutInMillis)
    {
        conf.range_request_timeout = new DurationSpec.LongMillisecondsBound(timeOutInMillis);
    }

    public static long getWriteRpcTimeout(TimeUnit unit)
    {
        return conf.write_request_timeout.to(unit);
    }

    public static void setWriteRpcTimeout(long timeOutInMillis)
    {
        conf.write_request_timeout = new DurationSpec.LongMillisecondsBound(timeOutInMillis);
    }

    public static long getCounterWriteRpcTimeout(TimeUnit unit)
    {
        return conf.counter_write_request_timeout.to(unit);
    }

    public static void setCounterWriteRpcTimeout(long timeOutInMillis)
    {
        conf.counter_write_request_timeout = new DurationSpec.LongMillisecondsBound(timeOutInMillis);
    }

    public static long getCasContentionTimeout(TimeUnit unit)
    {
        return conf.cas_contention_timeout.to(unit);
    }

    public static void setCasContentionTimeout(long timeOutInMillis)
    {
        conf.cas_contention_timeout = new DurationSpec.LongMillisecondsBound(timeOutInMillis);
    }

    public static long getTruncateRpcTimeout(TimeUnit unit)
    {
        return conf.truncate_request_timeout.to(unit);
    }

    public static void setTruncateRpcTimeout(long timeOutInMillis)
    {
        conf.truncate_request_timeout = new DurationSpec.LongMillisecondsBound(timeOutInMillis);
    }

    public static long getRepairRpcTimeout(TimeUnit unit)
    {
        return ((DurationSpec.LongMillisecondsBound) ConfigPropertyRegistry.instance.get(ConfigFields.REPAIR_REQUEST_TIMEOUT)).to(unit);
    }

    public static void setRepairRpcTimeout(Long timeOutInMillis)
    {
        ConfigPropertyRegistry.instance.set(ConfigFields.REPAIR_REQUEST_TIMEOUT, new DurationSpec.LongMillisecondsBound(timeOutInMillis));
    }

    public static boolean hasCrossNodeTimeout()
    {
        return conf.internode_timeout;
    }

    public static void setCrossNodeTimeout(boolean crossNodeTimeout)
    {
        conf.internode_timeout = crossNodeTimeout;
    }

    public static long getSlowQueryTimeout(TimeUnit unit)
    {
        return conf.slow_query_log_timeout.to(unit);
    }

    /**
     * @return the minimum configured {read, write, range, truncate, misc} timeout
     */
    public static long getMinRpcTimeout(TimeUnit unit)
    {
        return Longs.min(getRpcTimeout(unit),
                         getReadRpcTimeout(unit),
                         getRangeRpcTimeout(unit),
                         getWriteRpcTimeout(unit),
                         getCounterWriteRpcTimeout(unit),
                         getTruncateRpcTimeout(unit));
    }

    public static long getPingTimeout(TimeUnit unit)
    {
        return unit.convert(getBlockForPeersTimeoutInSeconds(), TimeUnit.SECONDS);
    }

    public static double getPhiConvictThreshold()
    {
        return conf.phi_convict_threshold;
    }

    public static void setPhiConvictThreshold(double phiConvictThreshold)
    {
        conf.phi_convict_threshold = phiConvictThreshold;
    }

    public static int getConcurrentReaders()
    {
        return conf.concurrent_reads;
    }

    public static void setConcurrentReaders(int concurrent_reads)
    {
        if (concurrent_reads < 0)
        {
            throw new IllegalArgumentException("Concurrent reads must be non-negative");
        }
        conf.concurrent_reads = concurrent_reads;
    }

    public static int getConcurrentWriters()
    {
        return conf.concurrent_writes;
    }

    public static void setConcurrentWriters(int concurrent_writers)
    {
        if (concurrent_writers < 0)
        {
            throw new IllegalArgumentException("Concurrent reads must be non-negative");
        }
        conf.concurrent_writes = concurrent_writers;
    }

    public static int getConcurrentCounterWriters()
    {
        return conf.concurrent_counter_writes;
    }

    public static void setConcurrentCounterWriters(int concurrent_counter_writes)
    {
        if (concurrent_counter_writes < 0)
        {
            throw new IllegalArgumentException("Concurrent reads must be non-negative");
        }
        conf.concurrent_counter_writes = concurrent_counter_writes;
    }

    public static int getConcurrentViewWriters()
    {
        return conf.concurrent_materialized_view_writes;
    }

    public static void setConcurrentViewWriters(int concurrent_materialized_view_writes)
    {
        if (concurrent_materialized_view_writes < 0)
        {
            throw new IllegalArgumentException("Concurrent reads must be non-negative");
        }
        conf.concurrent_materialized_view_writes = concurrent_materialized_view_writes;
    }

    public static int getFlushWriters()
    {
        return conf.memtable_flush_writers;
    }

    public static int getAvailableProcessors()
    {
        return conf == null ? -1 : conf.available_processors;
    }

    public static int getConcurrentCompactors()
    {
        return conf.concurrent_compactors;
    }

    public static void setConcurrentCompactors(int value)
    {
        conf.concurrent_compactors = value;
    }

    public static int getCompactionThroughputMebibytesPerSecAsInt()
    {
        return conf.compaction_throughput.toMebibytesPerSecondAsInt();
    }

    public static double getCompactionThroughputBytesPerSec()
    {
        return conf.compaction_throughput.toBytesPerSecond();
    }

    public static double getCompactionThroughputMebibytesPerSec()
    {
        return conf.compaction_throughput.toMebibytesPerSecond();
    }

    @VisibleForTesting // only for testing!
    public static void setCompactionThroughputBytesPerSec(int value)
    {
        if (BYTES_PER_SECOND.toMebibytesPerSecond(value) >= Integer.MAX_VALUE)
            throw new IllegalArgumentException("compaction_throughput: " + value +
                                               " is too large; it should be less than " +
                                               Integer.MAX_VALUE + " in MiB/s");

        conf.compaction_throughput = new DataRateSpec.LongBytesPerSecondBound(value);
    }

    public static void setCompactionThroughputMebibytesPerSec(int value)
    {
        if (value == Integer.MAX_VALUE)
            throw new IllegalArgumentException("compaction_throughput: " + value +
                                               " is too large; it should be less than " +
                                               Integer.MAX_VALUE + " in MiB/s");

        conf.compaction_throughput = new DataRateSpec.LongBytesPerSecondBound(value, MEBIBYTES_PER_SECOND);
    }

    public static long getCompactionLargePartitionWarningThreshold() { return conf.compaction_large_partition_warning_threshold.toBytesInLong(); }

    public static int getCompactionTombstoneWarningThreshold()
    {
        return conf.compaction_tombstone_warning_threshold;
    }

    public static void setCompactionTombstoneWarningThreshold(int count)
    {
        conf.compaction_tombstone_warning_threshold = count;
    }

    public static int getConcurrentValidations()
    {
        return conf.concurrent_validations;
    }

    public static int getConcurrentIndexBuilders()
    {
        return conf.concurrent_index_builders;
    }

    public static void setConcurrentValidations(int value)
    {
        value = value > 0 ? value : Integer.MAX_VALUE;
        conf.concurrent_validations = value;
    }

    public static int getConcurrentViewBuilders()
    {
        return conf.concurrent_materialized_view_builders;
    }

    public static void setConcurrentViewBuilders(int value)
    {
        conf.concurrent_materialized_view_builders = value;
    }

    public static long getMinFreeSpacePerDriveInMebibytes()
    {
        return conf.min_free_space_per_drive.toMebibytes();
    }

    public static long getMinFreeSpacePerDriveInBytes()
    {
        return conf.min_free_space_per_drive.toBytesInLong();
    }

    @VisibleForTesting
    public static long setMinFreeSpacePerDriveInMebibytes(long mebiBytes)
    {
        conf.min_free_space_per_drive = new DataStorageSpec.IntMebibytesBound(mebiBytes);
        return getMinFreeSpacePerDriveInBytes();
    }

    public static double getMaxSpaceForCompactionsPerDrive()
    {
        return conf.max_space_usable_for_compactions_in_percentage;
    }

    public static void setMaxSpaceForCompactionsPerDrive(double percentage)
    {
        conf.max_space_usable_for_compactions_in_percentage = percentage;
    }

    public static boolean getDisableSTCSInL0()
    {
        return disableSTCSInL0;
    }

    public static void setDisableSTCSInL0(boolean disabled)
    {
        disableSTCSInL0 = disabled;
    }

    public static int getStreamThroughputOutboundMegabitsPerSec()
    {
        return conf.stream_throughput_outbound.toMegabitsPerSecondAsInt();
    }

    public static double getStreamThroughputOutboundMegabitsPerSecAsDouble()
    {
        return conf.stream_throughput_outbound.toMegabitsPerSecond();
    }

    public static double getStreamThroughputOutboundMebibytesPerSec()
    {
        return conf.stream_throughput_outbound.toMebibytesPerSecond();
    }

    public static double getStreamThroughputOutboundBytesPerSec()
    {
        return conf.stream_throughput_outbound.toBytesPerSecond();
    }

    public static int getStreamThroughputOutboundMebibytesPerSecAsInt()
    {
        return conf.stream_throughput_outbound.toMebibytesPerSecondAsInt();
    }

    public static void setStreamThroughputOutboundMebibytesPerSecAsInt(int value)
    {
        if (MEBIBYTES_PER_SECOND.toMegabitsPerSecond(value) >= Integer.MAX_VALUE)
            throw new IllegalArgumentException("stream_throughput_outbound: " + value  +
                                               " is too large; it should be less than " +
                                               Integer.MAX_VALUE + " in megabits/s");

        conf.stream_throughput_outbound = new DataRateSpec.LongBytesPerSecondBound(value, MEBIBYTES_PER_SECOND);
    }

    public static void setStreamThroughputOutboundBytesPerSec(long value)
    {
        conf.stream_throughput_outbound = new DataRateSpec.LongBytesPerSecondBound(value, BYTES_PER_SECOND);
    }

    public static void setStreamThroughputOutboundMegabitsPerSec(int value)
    {
        conf.stream_throughput_outbound = DataRateSpec.LongBytesPerSecondBound.megabitsPerSecondInBytesPerSecond(value);
    }

    public static double getEntireSSTableStreamThroughputOutboundMebibytesPerSec()
    {
        return conf.entire_sstable_stream_throughput_outbound.toMebibytesPerSecond();
    }

    public static double getEntireSSTableStreamThroughputOutboundBytesPerSec()
    {
        return conf.entire_sstable_stream_throughput_outbound.toBytesPerSecond();
    }

    public static void setEntireSSTableStreamThroughputOutboundMebibytesPerSec(int value)
    {
        if (value == Integer.MAX_VALUE)
            throw new IllegalArgumentException("entire_sstable_stream_throughput_outbound: " + value +
                                               " is too large; it should be less than " +
                                               Integer.MAX_VALUE + " in MiB/s");

        conf.entire_sstable_stream_throughput_outbound = new DataRateSpec.LongBytesPerSecondBound(value, MEBIBYTES_PER_SECOND);
    }

    public static int getInterDCStreamThroughputOutboundMegabitsPerSec()
    {
        return conf.inter_dc_stream_throughput_outbound.toMegabitsPerSecondAsInt();
    }

    public static double getInterDCStreamThroughputOutboundMegabitsPerSecAsDouble()
    {
        return conf.inter_dc_stream_throughput_outbound.toMegabitsPerSecond();
    }

    public static double getInterDCStreamThroughputOutboundMebibytesPerSec()
    {
        return conf.inter_dc_stream_throughput_outbound.toMebibytesPerSecond();
    }

    public static double getInterDCStreamThroughputOutboundBytesPerSec()
    {
        return conf.inter_dc_stream_throughput_outbound.toBytesPerSecond();
    }

    public static int getInterDCStreamThroughputOutboundMebibytesPerSecAsInt()
    {
        return conf.inter_dc_stream_throughput_outbound.toMebibytesPerSecondAsInt();
    }

    public static void setInterDCStreamThroughputOutboundMebibytesPerSecAsInt(int value)
    {
        if (MEBIBYTES_PER_SECOND.toMegabitsPerSecond(value) >= Integer.MAX_VALUE)
            throw new IllegalArgumentException("inter_dc_stream_throughput_outbound: " + value +
                                               " is too large; it should be less than " +
                                               Integer.MAX_VALUE + " in megabits/s");

        conf.inter_dc_stream_throughput_outbound = new DataRateSpec.LongBytesPerSecondBound(value, MEBIBYTES_PER_SECOND);
    }

    public static void setInterDCStreamThroughputOutboundBytesPerSec(long value)
    {
        conf.inter_dc_stream_throughput_outbound = new DataRateSpec.LongBytesPerSecondBound(value, BYTES_PER_SECOND);
    }

    public static void setInterDCStreamThroughputOutboundMegabitsPerSec(int value)
    {
        conf.inter_dc_stream_throughput_outbound = DataRateSpec.LongBytesPerSecondBound.megabitsPerSecondInBytesPerSecond(value);
    }

    public static double getEntireSSTableInterDCStreamThroughputOutboundBytesPerSec()
    {
        return conf.entire_sstable_inter_dc_stream_throughput_outbound.toBytesPerSecond();
    }

    public static double getEntireSSTableInterDCStreamThroughputOutboundMebibytesPerSec()
    {
        return conf.entire_sstable_inter_dc_stream_throughput_outbound.toMebibytesPerSecond();
    }

    public static void setEntireSSTableInterDCStreamThroughputOutboundMebibytesPerSec(int value)
    {
        if (value == Integer.MAX_VALUE)
            throw new IllegalArgumentException("entire_sstable_inter_dc_stream_throughput_outbound: " + value +
                                               " is too large; it should be less than " +
                                               Integer.MAX_VALUE + " in MiB/s");

        conf.entire_sstable_inter_dc_stream_throughput_outbound = new DataRateSpec.LongBytesPerSecondBound(value, MEBIBYTES_PER_SECOND);
    }

    /**
     * Checks if the local system data must be stored in a specific location which supports redundancy.
     *
     * @return {@code true} if the local system keyspaces data must be stored in a different location,
     * {@code false} otherwise.
     */
    public static boolean useSpecificLocationForLocalSystemData()
    {
        return conf.local_system_data_file_directory != null;
    }

    /**
     * Returns the locations where the local system keyspaces data should be stored.
     *
     * <p>If the {@code local_system_data_file_directory} was unspecified, the local system keyspaces data should be stored
     * in the first data directory. This approach guarantees that the server can tolerate the lost of all the disks but the first one.</p>
     *
     * @return the locations where should be stored the local system keyspaces data
     */
    public static String[] getLocalSystemKeyspacesDataFileLocations()
    {
        if (useSpecificLocationForLocalSystemData())
            return new String[] {conf.local_system_data_file_directory};

        return conf.data_file_directories.length == 0  ? conf.data_file_directories
                                                       : new String[] {conf.data_file_directories[0]};
    }

    /**
     * Returns the locations where the non local system keyspaces data should be stored.
     *
     * @return the locations where the non local system keyspaces data should be stored.
     */
    public static String[] getNonLocalSystemKeyspacesDataFileLocations()
    {
        return conf.data_file_directories;
    }

    /**
     * Returns the list of all the directories where the data files can be stored (for local system and non local system keyspaces).
     *
     * @return the list of all the directories where the data files can be stored.
     */
    public static String[] getAllDataFileLocations()
    {
        if (conf.local_system_data_file_directory == null)
            return conf.data_file_directories;

        return ArrayUtils.addFirst(conf.data_file_directories, conf.local_system_data_file_directory);
    }

    public static String getCommitLogLocation()
    {
        return conf.commitlog_directory;
    }

    @VisibleForTesting
    public static void setCommitLogLocation(String value)
    {
        conf.commitlog_directory = value;
    }

    public static ParameterizedClass getCommitLogCompression()
    {
        return conf.commitlog_compression;
    }

    public static void setCommitLogCompression(ParameterizedClass compressor)
    {
        conf.commitlog_compression = compressor;
    }

    public static Config.FlushCompression getFlushCompression()
    {
        return conf.flush_compression;
    }

    public static void setFlushCompression(Config.FlushCompression compression)
    {
        conf.flush_compression = compression;
    }

   /**
    * Maximum number of buffers in the compression pool. The default value is 3, it should not be set lower than that
    * (one segment in compression, one written to, one in reserve); delays in compression may cause the log to use
    * more, depending on how soon the sync policy stops all writing threads.
    */
    public static int getCommitLogMaxCompressionBuffersInPool()
    {
        return conf.commitlog_max_compression_buffers_in_pool;
    }

    public static void setCommitLogMaxCompressionBuffersPerPool(int buffers)
    {
        conf.commitlog_max_compression_buffers_in_pool = buffers;
    }

    public static int getMaxMutationSize()
    {
        return conf.max_mutation_size.toBytes();
    }

    public static int getTombstoneWarnThreshold()
    {
        return conf.tombstone_warn_threshold;
    }

    public static void setTombstoneWarnThreshold(int threshold)
    {
        conf.tombstone_warn_threshold = threshold;
    }

    public static int getTombstoneFailureThreshold()
    {
        return conf.tombstone_failure_threshold;
    }

    public static void setTombstoneFailureThreshold(int threshold)
    {
        conf.tombstone_failure_threshold = threshold;
    }

    public static int getCachedReplicaRowsWarnThreshold()
    {
        return conf.replica_filtering_protection.cached_rows_warn_threshold;
    }

    public static void setCachedReplicaRowsWarnThreshold(int threshold)
    {
        conf.replica_filtering_protection.cached_rows_warn_threshold = threshold;
    }

    public static int getCachedReplicaRowsFailThreshold()
    {
        return conf.replica_filtering_protection.cached_rows_fail_threshold;
    }

    public static void setCachedReplicaRowsFailThreshold(int threshold)
    {
        conf.replica_filtering_protection.cached_rows_fail_threshold = threshold;
    }

    /**
     * size of commitlog segments to allocate
     */
    public static int getCommitLogSegmentSize()
    {
        return conf.commitlog_segment_size.toBytes();
    }

    /**
     * Update commitlog_segment_size in the tests.
     * {@link CommitLogSegmentManagerCDC} uses the CommitLogSegmentSize to estimate the file size on allocation.
     * It is important to keep the value unchanged for the estimation to be correct.
     * @param sizeMebibytes
     */
    @VisibleForTesting /* Only for testing */
    public static void setCommitLogSegmentSize(int sizeMebibytes)
    {
        conf.commitlog_segment_size = new DataStorageSpec.IntMebibytesBound(sizeMebibytes);
    }

    public static String getSavedCachesLocation()
    {
        return conf.saved_caches_directory;
    }

    public static Set<InetAddressAndPort> getSeeds()
    {
        return ImmutableSet.<InetAddressAndPort>builder().addAll(seedProvider.getSeeds()).build();
    }

    public static SeedProvider getSeedProvider()
    {
        return seedProvider;
    }

    public static void setSeedProvider(SeedProvider newSeedProvider)
    {
        seedProvider = newSeedProvider;
    }

    public static InetAddress getListenAddress()
    {
        return listenAddress;
    }

    public static void setListenAddress(InetAddress newlistenAddress)
    {
        listenAddress = newlistenAddress;
    }

    public static InetAddress getBroadcastAddress()
    {
        return broadcastAddress;
    }

    public static boolean shouldListenOnBroadcastAddress()
    {
        return conf.listen_on_broadcast_address;
    }

    public static void setShouldListenOnBroadcastAddress(boolean shouldListenOnBroadcastAddress)
    {
        conf.listen_on_broadcast_address = shouldListenOnBroadcastAddress;
    }

    public static void setListenOnBroadcastAddress(boolean listen_on_broadcast_address)
    {
        conf.listen_on_broadcast_address = listen_on_broadcast_address;
    }

    public static IInternodeAuthenticator getInternodeAuthenticator()
    {
        return internodeAuthenticator;
    }

    public static void setInternodeAuthenticator(IInternodeAuthenticator internodeAuthenticator)
    {
        Preconditions.checkNotNull(internodeAuthenticator);
        DatabaseDescriptor.internodeAuthenticator = internodeAuthenticator;
    }

    public static void setBroadcastAddress(InetAddress broadcastAdd)
    {
        broadcastAddress = broadcastAdd;
    }

    /**
     * This is the address used to bind for the native protocol to communicate with clients. Most usages in the code
     * refer to it as native address although some places still call it RPC address. It's not thrift RPC anymore
     * so native is more appropriate. The address alone is not enough to uniquely identify this instance because
     * multiple instances might use the same interface with different ports.
     */
    public static InetAddress getRpcAddress()
    {
        return rpcAddress;
    }

    public static void setBroadcastRpcAddress(InetAddress broadcastRPCAddr)
    {
        broadcastRpcAddress = broadcastRPCAddr;
    }

    /**
     * This is the address used to reach this instance for the native protocol to communicate with clients. Most usages in the code
     * refer to it as native address although some places still call it RPC address. It's not thrift RPC anymore
     * so native is more appropriate. The address alone is not enough to uniquely identify this instance because
     * multiple instances might use the same interface with different ports.
     *
     * May be null, please use {@link FBUtilities#getBroadcastNativeAddressAndPort()} instead.
     */
    public static InetAddress getBroadcastRpcAddress()
    {
        return broadcastRpcAddress;
    }

    public static boolean getRpcKeepAlive()
    {
        return conf.rpc_keepalive;
    }

    public static int getInternodeSocketSendBufferSizeInBytes()
    {
        return conf.internode_socket_send_buffer_size.toBytes();
    }

    public static int getInternodeSocketReceiveBufferSizeInBytes()
    {
        return conf.internode_socket_receive_buffer_size.toBytes();
    }

    public static int getInternodeApplicationSendQueueCapacityInBytes()
    {
        return conf.internode_application_send_queue_capacity.toBytes();
    }

    public static int getInternodeApplicationSendQueueReserveEndpointCapacityInBytes()
    {
        return conf.internode_application_send_queue_reserve_endpoint_capacity.toBytes();
    }

    public static int getInternodeApplicationSendQueueReserveGlobalCapacityInBytes()
    {
        return conf.internode_application_send_queue_reserve_global_capacity.toBytes();
    }

    public static int getInternodeApplicationReceiveQueueCapacityInBytes()
    {
        return conf.internode_application_receive_queue_capacity.toBytes();
    }

    public static int getInternodeApplicationReceiveQueueReserveEndpointCapacityInBytes()
    {
        return conf.internode_application_receive_queue_reserve_endpoint_capacity.toBytes();
    }

    public static int getInternodeApplicationReceiveQueueReserveGlobalCapacityInBytes()
    {
        return conf.internode_application_receive_queue_reserve_global_capacity.toBytes();
    }

    public static int getInternodeTcpConnectTimeoutInMS()
    {
        return conf.internode_tcp_connect_timeout.toMilliseconds();
    }

    public static void setInternodeTcpConnectTimeoutInMS(int value)
    {
        conf.internode_tcp_connect_timeout = new DurationSpec.IntMillisecondsBound(value);
    }

    public static int getInternodeTcpUserTimeoutInMS()
    {
        return conf.internode_tcp_user_timeout.toMilliseconds();
    }

    public static void setInternodeTcpUserTimeoutInMS(int value)
    {
        conf.internode_tcp_user_timeout = new DurationSpec.IntMillisecondsBound(value);
    }

    public static int getInternodeStreamingTcpUserTimeoutInMS()
    {
        return conf.internode_streaming_tcp_user_timeout.toMilliseconds();
    }

    public static void setInternodeStreamingTcpUserTimeoutInMS(int value)
    {
        conf.internode_streaming_tcp_user_timeout = new DurationSpec.IntMillisecondsBound(value);
    }

    public static int getInternodeMaxMessageSizeInBytes()
    {
        return conf.internode_max_message_size.toBytes();
    }

    @VisibleForTesting
    public static void setInternodeMaxMessageSizeInBytes(int value)
    {
        conf.internode_max_message_size = new DataStorageSpec.IntBytesBound(value);
    }

    public static boolean startNativeTransport()
    {
        return conf.start_native_transport;
    }

    /**
     *  This is the port used with RPC address for the native protocol to communicate with clients. Now that thrift RPC
     *  is no longer in use there is no RPC port.
     */
    public static int getNativeTransportPort()
    {
        return Integer.parseInt(System.getProperty(Config.PROPERTY_PREFIX + "native_transport_port", Integer.toString(conf.native_transport_port)));
    }

    @VisibleForTesting
    public static void setNativeTransportPort(int port)
    {
        conf.native_transport_port = port;
    }

    public static int getNativeTransportPortSSL()
    {
        return conf.native_transport_port_ssl == null ? getNativeTransportPort() : conf.native_transport_port_ssl;
    }

    @VisibleForTesting
    public static void setNativeTransportPortSSL(Integer port)
    {
        conf.native_transport_port_ssl = port;
    }

    public static int getNativeTransportMaxThreads()
    {
        return conf.native_transport_max_threads;
    }

    public static void setNativeTransportMaxThreads(int max_threads)
    {
        conf.native_transport_max_threads = max_threads;
    }

    public static Integer getNativeTransportMaxAuthThreads()
    {
        return conf.native_transport_max_auth_threads;
    }

    /**
     * If this value is set to <= 0 it will move auth requests to the standard request pool regardless of the current
     * size of the {@link org.apache.cassandra.transport.Dispatcher#authExecutor}'s active size.
     *
     * see {@link org.apache.cassandra.transport.Dispatcher#dispatch} for executor selection
     */
    public static void setNativeTransportMaxAuthThreads(int threads)
    {
        conf.native_transport_max_auth_threads = threads;
    }

    public static int getNativeTransportMaxFrameSize()
    {
        return conf.native_transport_max_frame_size.toBytes();
    }

    public static void setNativeTransportMaxFrameSize(int bytes)
    {
        conf.native_transport_max_frame_size = new DataStorageSpec.IntMebibytesBound(bytes);
    }

    public static long getNativeTransportMaxConcurrentConnections()
    {
        return conf.native_transport_max_concurrent_connections;
    }

    public static void setNativeTransportMaxConcurrentConnections(long nativeTransportMaxConcurrentConnections)
    {
        conf.native_transport_max_concurrent_connections = nativeTransportMaxConcurrentConnections;
    }

    public static long getNativeTransportMaxConcurrentConnectionsPerIp()
    {
        return conf.native_transport_max_concurrent_connections_per_ip;
    }

    public static void setNativeTransportMaxConcurrentConnectionsPerIp(long native_transport_max_concurrent_connections_per_ip)
    {
        conf.native_transport_max_concurrent_connections_per_ip = native_transport_max_concurrent_connections_per_ip;
    }

    public static boolean useNativeTransportLegacyFlusher()
    {
        return conf.native_transport_flush_in_batches_legacy;
    }

    public static boolean getNativeTransportAllowOlderProtocols()
    {
        return conf.native_transport_allow_older_protocols;
    }

    public static void setNativeTransportAllowOlderProtocols(boolean isEnabled)
    {
        conf.native_transport_allow_older_protocols = isEnabled;
    }

    public static long getCommitLogSyncGroupWindow()
    {
        return conf.commitlog_sync_group_window.toMilliseconds();
    }

    public static void setCommitLogSyncGroupWindow(long windowMillis)
    {
        conf.commitlog_sync_group_window = new DurationSpec.IntMillisecondsBound(windowMillis);
    }

    public static int getNativeTransportReceiveQueueCapacityInBytes()
    {
        return conf.native_transport_receive_queue_capacity.toBytes();
    }

    public static void setNativeTransportReceiveQueueCapacityInBytes(int queueSize)
    {
        conf.native_transport_receive_queue_capacity = new DataStorageSpec.IntBytesBound(queueSize);
    }

    public static long getNativeTransportMaxRequestDataInFlightPerIpInBytes()
    {
        return conf.native_transport_max_request_data_in_flight_per_ip.toBytes();
    }

    public static Config.PaxosVariant getPaxosVariant()
    {
        return conf.paxos_variant;
    }

    public static void setPaxosVariant(Config.PaxosVariant variant)
    {
        conf.paxos_variant = variant;
    }

    public static String getPaxosContentionWaitRandomizer()
    {
        return conf.paxos_contention_wait_randomizer;
    }

    public static String getPaxosContentionMinWait()
    {
        return conf.paxos_contention_min_wait;
    }

    public static String getPaxosContentionMaxWait()
    {
        return conf.paxos_contention_max_wait;
    }

    public static String getPaxosContentionMinDelta()
    {
        return conf.paxos_contention_min_delta;
    }

    public static void setPaxosContentionWaitRandomizer(String waitRandomizer)
    {
        conf.paxos_contention_wait_randomizer = waitRandomizer;
    }

    public static void setPaxosContentionMinWait(String minWait)
    {
        conf.paxos_contention_min_wait = minWait;
    }

    public static void setPaxosContentionMaxWait(String maxWait)
    {
        conf.paxos_contention_max_wait = maxWait;
    }

    public static void setPaxosContentionMinDelta(String minDelta)
    {
        conf.paxos_contention_min_delta = minDelta;
    }

    public static boolean skipPaxosRepairOnTopologyChange()
    {
        return conf.skip_paxos_repair_on_topology_change;
    }

    public static void setSkipPaxosRepairOnTopologyChange(boolean value)
    {
        conf.skip_paxos_repair_on_topology_change = value;
    }

    public static long getPaxosPurgeGrace(TimeUnit units)
    {
        return conf.paxos_purge_grace_period.to(units);
    }

    public static void setPaxosPurgeGrace(long seconds)
    {
        conf.paxos_purge_grace_period = new DurationSpec.LongSecondsBound(seconds);
    }

    public static PaxosOnLinearizabilityViolation paxosOnLinearizabilityViolations()
    {
        return conf.paxos_on_linearizability_violations;
    }

    public static void setPaxosOnLinearizabilityViolations(PaxosOnLinearizabilityViolation v)
    {
        conf.paxos_on_linearizability_violations = v;
    }

    public static PaxosStatePurging paxosStatePurging()
    {
        return conf.paxos_state_purging;
    }

    public static void setPaxosStatePurging(PaxosStatePurging v)
    {
        conf.paxos_state_purging = v;
    }

    public static boolean paxosRepairEnabled()
    {
        return conf.paxos_repair_enabled;
    }

    public static void setPaxosRepairEnabled(boolean v)
    {
        conf.paxos_repair_enabled = v;
    }

    public static Set<String> skipPaxosRepairOnTopologyChangeKeyspaces()
    {
        return conf.skip_paxos_repair_on_topology_change_keyspaces;
    }

    public static void setSkipPaxosRepairOnTopologyChangeKeyspaces(String keyspaces)
    {
        conf.skip_paxos_repair_on_topology_change_keyspaces = Config.splitCommaDelimited(keyspaces);
    }

    public static boolean paxoTopologyRepairNoDcChecks()
    {
        return conf.paxos_topology_repair_no_dc_checks;
    }

    public static boolean paxoTopologyRepairStrictEachQuorum()
    {
        return conf.paxos_topology_repair_strict_each_quorum;
    }

    public static void setNativeTransportMaxRequestDataInFlightPerIpInBytes(long maxRequestDataInFlightInBytes)
    {
        if (maxRequestDataInFlightInBytes == -1)
            maxRequestDataInFlightInBytes = Runtime.getRuntime().maxMemory() / 40;

        conf.native_transport_max_request_data_in_flight_per_ip = new DataStorageSpec.LongBytesBound(maxRequestDataInFlightInBytes);
    }

    public static long getNativeTransportMaxRequestDataInFlightInBytes()
    {
        return conf.native_transport_max_request_data_in_flight.toBytes();
    }

    public static void setNativeTransportConcurrentRequestDataInFlightInBytes(long maxRequestDataInFlightInBytes)
    {
        if (maxRequestDataInFlightInBytes == -1)
            maxRequestDataInFlightInBytes = Runtime.getRuntime().maxMemory() / 10;

        conf.native_transport_max_request_data_in_flight = new DataStorageSpec.LongBytesBound(maxRequestDataInFlightInBytes);
    }

    public static int getNativeTransportMaxRequestsPerSecond()
    {
        return conf.native_transport_max_requests_per_second;
    }

    public static void setNativeTransportMaxRequestsPerSecond(int perSecond)
    {
        Preconditions.checkArgument(perSecond > 0, "native_transport_max_requests_per_second must be greater than zero");
        conf.native_transport_max_requests_per_second = perSecond;
    }

    public static void setNativeTransportRateLimitingEnabled(boolean enabled)
    {
        logger.info("native_transport_rate_limiting_enabled set to {}", enabled);
        conf.native_transport_rate_limiting_enabled = enabled;
    }

    public static boolean getNativeTransportRateLimitingEnabled()
    {
        return conf.native_transport_rate_limiting_enabled;
    }

    public static int getCommitLogSyncPeriod()
    {
        return conf.commitlog_sync_period.toMilliseconds();
    }

    public static long getPeriodicCommitLogSyncBlock()
    {
        DurationSpec.IntMillisecondsBound blockMillis = conf.periodic_commitlog_sync_lag_block;
        return blockMillis == null
               ? (long)(getCommitLogSyncPeriod() * 1.5)
               : blockMillis.toMilliseconds();
    }

    public static void setCommitLogSyncPeriod(int periodMillis)
    {
        conf.commitlog_sync_period = new DurationSpec.IntMillisecondsBound(periodMillis);
    }

    public static Config.CommitLogSync getCommitLogSync()
    {
        return conf.commitlog_sync;
    }

    public static void setCommitLogSync(CommitLogSync sync)
    {
        conf.commitlog_sync = sync;
    }

    public static Config.DiskAccessMode getDiskAccessMode()
    {
        return conf.disk_access_mode;
    }

    // Do not use outside unit tests.
    @VisibleForTesting
    public static void setDiskAccessMode(Config.DiskAccessMode mode)
    {
        conf.disk_access_mode = mode;
    }

    public static Config.DiskAccessMode getIndexAccessMode()
    {
        return indexAccessMode;
    }

    // Do not use outside unit tests.
    @VisibleForTesting
    public static void setIndexAccessMode(Config.DiskAccessMode mode)
    {
        indexAccessMode = mode;
    }

    public static void setDiskFailurePolicy(Config.DiskFailurePolicy policy)
    {
        conf.disk_failure_policy = policy;
    }

    public static Config.DiskFailurePolicy getDiskFailurePolicy()
    {
        return conf.disk_failure_policy;
    }

    public static void setCommitFailurePolicy(Config.CommitFailurePolicy policy)
    {
        conf.commit_failure_policy = policy;
    }

    public static Config.CommitFailurePolicy getCommitFailurePolicy()
    {
        return conf.commit_failure_policy;
    }

    public static boolean isSnapshotBeforeCompaction()
    {
        return conf.snapshot_before_compaction;
    }

    public static boolean isAutoSnapshot()
    {
        return conf.auto_snapshot;
    }

    public static DurationSpec.IntSecondsBound getAutoSnapshotTtl()
    {
        return autoSnapshoTtl;
    }

    @VisibleForTesting
    public static void setAutoSnapshotTtl(DurationSpec.IntSecondsBound newTtl)
    {
        autoSnapshoTtl = newTtl;
    }

    @VisibleForTesting
    public static void setAutoSnapshot(boolean autoSnapshot)
    {
        conf.auto_snapshot = autoSnapshot;
    }
    @VisibleForTesting
    public static boolean getAutoSnapshot()
    {
        return conf.auto_snapshot;
    }

    public static long getSnapshotLinksPerSecond()
    {
        return conf.snapshot_links_per_second == 0 ? Long.MAX_VALUE : conf.snapshot_links_per_second;
    }

    public static void setSnapshotLinksPerSecond(long throttle)
    {
        if (throttle < 0)
            throw new IllegalArgumentException("Invalid throttle for snapshot_links_per_second: must be positive");

        conf.snapshot_links_per_second = throttle;
    }

    public static RateLimiter getSnapshotRateLimiter()
    {
        return RateLimiter.create(getSnapshotLinksPerSecond());
    }

    public static boolean isAutoBootstrap()
    {
        return Boolean.parseBoolean(System.getProperty(Config.PROPERTY_PREFIX + "auto_bootstrap", Boolean.toString(conf.auto_bootstrap)));
    }

    public static void setHintedHandoffEnabled(boolean hintedHandoffEnabled)
    {
        conf.hinted_handoff_enabled = hintedHandoffEnabled;
    }

    public static boolean hintedHandoffEnabled()
    {
        return conf.hinted_handoff_enabled;
    }

    public static Set<String> hintedHandoffDisabledDCs()
    {
        return conf.hinted_handoff_disabled_datacenters;
    }

    public static boolean useDeterministicTableID()
    {
        return conf != null && conf.use_deterministic_table_id;
    }

    public static void useDeterministicTableID(boolean value)
    {
        conf.use_deterministic_table_id = value;
    }

    public static void enableHintsForDC(String dc)
    {
        conf.hinted_handoff_disabled_datacenters.remove(dc);
    }

    public static void disableHintsForDC(String dc)
    {
        conf.hinted_handoff_disabled_datacenters.add(dc);
    }

    public static void setMaxHintWindow(int ms)
    {
        conf.max_hint_window = new DurationSpec.IntMillisecondsBound(ms);
    }

    public static int getMaxHintWindow()
    {
        return conf.max_hint_window.toMilliseconds();
    }

    public static void setMaxHintsSizePerHostInMiB(int value)
    {
        conf.max_hints_size_per_host = new DataStorageSpec.LongBytesBound(value, MEBIBYTES);
    }

    public static int getMaxHintsSizePerHostInMiB()
    {
        // Warnings: this conversion rounds down while converting bytes to mebibytes
        return Ints.saturatedCast(conf.max_hints_size_per_host.unit().toMebibytes(conf.max_hints_size_per_host.quantity()));
    }

    public static long getMaxHintsSizePerHost()
    {
        return conf.max_hints_size_per_host.toBytes();
    }

    public static File getHintsDirectory()
    {
        return new File(conf.hints_directory);
    }

    public static boolean hintWindowPersistentEnabled()
    {
        return conf.hint_window_persistent_enabled;
    }

    public static File getSerializedCachePath(CacheType cacheType, String version, String extension)
    {
        String name = cacheType.toString()
                + (version == null ? "" : '-' + version + '.' + extension);
        return new File(conf.saved_caches_directory, name);
    }

    public static int getDynamicUpdateInterval()
    {
        return conf.dynamic_snitch_update_interval.toMilliseconds();
    }
    public static void setDynamicUpdateInterval(int dynamicUpdateInterval)
    {
        conf.dynamic_snitch_update_interval = new DurationSpec.IntMillisecondsBound(dynamicUpdateInterval);
    }

    public static int getDynamicResetInterval()
    {
        return conf.dynamic_snitch_reset_interval.toMilliseconds();
    }
    public static void setDynamicResetInterval(int dynamicResetInterval)
    {
        conf.dynamic_snitch_reset_interval = new DurationSpec.IntMillisecondsBound(dynamicResetInterval);
    }

    public static double getDynamicBadnessThreshold()
    {
        return conf.dynamic_snitch_badness_threshold;
    }

    public static void setDynamicBadnessThreshold(double dynamicBadnessThreshold)
    {
        conf.dynamic_snitch_badness_threshold = dynamicBadnessThreshold;
    }

    public static EncryptionOptions.ServerEncryptionOptions getInternodeMessagingEncyptionOptions()
    {
        return conf.server_encryption_options;
    }

    public static void setInternodeMessagingEncyptionOptions(EncryptionOptions.ServerEncryptionOptions encryptionOptions)
    {
        conf.server_encryption_options = encryptionOptions;
    }

    public static EncryptionOptions getNativeProtocolEncryptionOptions()
    {
        return conf.client_encryption_options;
    }

    @VisibleForTesting
    public static void updateNativeProtocolEncryptionOptions(Function<EncryptionOptions, EncryptionOptions> update)
    {
        conf.client_encryption_options = update.apply(conf.client_encryption_options);
    }

    public static int getHintedHandoffThrottleInKiB()
    {
        return conf.hinted_handoff_throttle.toKibibytes();
    }

    public static void setHintedHandoffThrottleInKiB(int throttleInKiB)
    {
        conf.hinted_handoff_throttle = new DataStorageSpec.IntKibibytesBound(throttleInKiB);
    }

    public static int getBatchlogReplayThrottleInKiB()
    {
        return conf.batchlog_replay_throttle.toKibibytes();
    }

    public static void setBatchlogReplayThrottleInKiB(int throttleInKiB)
    {
        conf.batchlog_replay_throttle = new DataStorageSpec.IntKibibytesBound(throttleInKiB);
    }

    public static int getMaxHintsDeliveryThreads()
    {
        return conf.max_hints_delivery_threads;
    }

    public static int getHintsFlushPeriodInMS()
    {
        return conf.hints_flush_period.toMilliseconds();
    }

    public static long getMaxHintsFileSize()
    {
        return  conf.max_hints_file_size.toBytesInLong();
    }

    public static ParameterizedClass getHintsCompression()
    {
        return conf.hints_compression;
    }

    public static void setHintsCompression(ParameterizedClass parameterizedClass)
    {
        conf.hints_compression = parameterizedClass;
    }

    public static boolean isAutoHintsCleanupEnabled()
    {
        return conf.auto_hints_cleanup_enabled;
    }

    public static void setAutoHintsCleanupEnabled(boolean value)
    {
        conf.auto_hints_cleanup_enabled = value;
    }

    public static boolean getTransferHintsOnDecommission()
    {
        return conf.transfer_hints_on_decommission;
    }

    public static void setTransferHintsOnDecommission(boolean enabled)
    {
        conf.transfer_hints_on_decommission = enabled;
    }

    public static boolean isIncrementalBackupsEnabled()
    {
        return conf.incremental_backups;
    }

    public static void setIncrementalBackupsEnabled(boolean value)
    {
        conf.incremental_backups = value;
    }

    public static boolean getFileCacheEnabled()
    {
        return conf.file_cache_enabled;
    }

    @VisibleForTesting
    public static void setFileCacheEnabled(boolean enabled)
    {
        conf.file_cache_enabled = enabled;
    }

    public static int getFileCacheSizeInMiB()
    {
        if (conf.file_cache_size == null)
        {
            // In client mode the value is not set.
            assert DatabaseDescriptor.isClientInitialized();
            return 0;
        }

        return conf.file_cache_size.toMebibytes();
    }

    public static int getNetworkingCacheSizeInMiB()
    {
        if (conf.networking_cache_size == null)
        {
            // In client mode the value is not set.
            assert DatabaseDescriptor.isClientInitialized();
            return 0;
        }
        return conf.networking_cache_size.toMebibytes();
    }

    public static boolean getFileCacheRoundUp()
    {
        if (conf.file_cache_round_up == null)
        {
            // In client mode the value is not set.
            assert DatabaseDescriptor.isClientInitialized();
            return false;
        }

        return conf.file_cache_round_up;
    }

    public static DiskOptimizationStrategy getDiskOptimizationStrategy()
    {
        return diskOptimizationStrategy;
    }

    public static double getDiskOptimizationEstimatePercentile()
    {
        return conf.disk_optimization_estimate_percentile;
    }

    public static long getTotalCommitlogSpaceInMiB()
    {
        return conf.commitlog_total_space.toMebibytes();
    }

    public static boolean shouldMigrateKeycacheOnCompaction()
    {
        return conf.key_cache_migrate_during_compaction;
    }

    public static void setMigrateKeycacheOnCompaction(boolean migrateCacheEntry)
    {
        conf.key_cache_migrate_during_compaction = migrateCacheEntry;
    }

    /** This method can return negative number for disabled */
    public static int getSSTablePreemptiveOpenIntervalInMiB()
    {
        if (conf.sstable_preemptive_open_interval == null)
            return -1;
        return conf.sstable_preemptive_open_interval.toMebibytes();
    }

    /** Negative number for disabled */
    public static void setSSTablePreemptiveOpenIntervalInMiB(int mib)
    {
        if (mib < 0)
            conf.sstable_preemptive_open_interval = null;
        else
            conf.sstable_preemptive_open_interval = new DataStorageSpec.IntMebibytesBound(mib);
    }

    public static boolean getTrickleFsync()
    {
        return conf.trickle_fsync;
    }

    public static int getTrickleFsyncIntervalInKiB()
    {
        return conf.trickle_fsync_interval.toKibibytes();
    }

    public static long getKeyCacheSizeInMiB()
    {
        return keyCacheSizeInMiB;
    }

    public static long getIndexSummaryCapacityInMiB()
    {
        return indexSummaryCapacityInMiB;
    }

    public static int getKeyCacheSavePeriod()
    {
        return conf.key_cache_save_period.toSeconds();
    }

    public static void setKeyCacheSavePeriod(int keyCacheSavePeriod)
    {
        conf.key_cache_save_period = new DurationSpec.IntSecondsBound(keyCacheSavePeriod);
    }

    public static int getKeyCacheKeysToSave()
    {
        return conf.key_cache_keys_to_save;
    }

    public static void setKeyCacheKeysToSave(int keyCacheKeysToSave)
    {
        conf.key_cache_keys_to_save = keyCacheKeysToSave;
    }

    public static String getRowCacheClassName()
    {
        return conf.row_cache_class_name;
    }

    public static long getRowCacheSizeInMiB()
    {
        return conf.row_cache_size.toMebibytes();
    }

    @VisibleForTesting
    public static void setRowCacheSizeInMiB(long val)
    {
        conf.row_cache_size = new DataStorageSpec.LongMebibytesBound(val);
    }

    public static int getRowCacheSavePeriod()
    {
        return conf.row_cache_save_period.toSeconds();
    }

    public static void setRowCacheSavePeriod(int rowCacheSavePeriod)
    {
        conf.row_cache_save_period = new DurationSpec.IntSecondsBound(rowCacheSavePeriod);
    }

    public static int getRowCacheKeysToSave()
    {
        return conf.row_cache_keys_to_save;
    }

    public static long getPaxosCacheSizeInMiB()
    {
        return paxosCacheSizeInMiB;
    }

    public static long getCounterCacheSizeInMiB()
    {
        return counterCacheSizeInMiB;
    }

    public static void setRowCacheKeysToSave(int rowCacheKeysToSave)
    {
        conf.row_cache_keys_to_save = rowCacheKeysToSave;
    }

    public static int getCounterCacheSavePeriod()
    {
        return conf.counter_cache_save_period.toSeconds();
    }

    public static void setCounterCacheSavePeriod(int counterCacheSavePeriod)
    {
        conf.counter_cache_save_period = new DurationSpec.IntSecondsBound(counterCacheSavePeriod);
    }

    public static int getCacheLoadTimeout()
    {
        return conf.cache_load_timeout.toSeconds();
    }

    @VisibleForTesting
    public static void setCacheLoadTimeout(int seconds)
    {
        conf.cache_load_timeout = new DurationSpec.IntSecondsBound(seconds);
    }

    public static int getCounterCacheKeysToSave()
    {
        return conf.counter_cache_keys_to_save;
    }

    public static void setCounterCacheKeysToSave(int counterCacheKeysToSave)
    {
        conf.counter_cache_keys_to_save = counterCacheKeysToSave;
    }

    public static int getStreamingKeepAlivePeriod()
    {
        return conf.streaming_keep_alive_period.toSeconds();
    }

    public static int getStreamingConnectionsPerHost()
    {
        return conf.streaming_connections_per_host;
    }

    public static boolean streamEntireSSTables()
    {
        return conf.stream_entire_sstables;
    }

    public static boolean getSkipStreamDiskSpaceCheck()
    {
        return conf.skip_stream_disk_space_check;
    }

    public static void setSkipStreamDiskSpaceCheck(boolean value)
    {
        conf.skip_stream_disk_space_check = value;
    }

    public static String getLocalDataCenter()
    {
        return localDC;
    }

    public static Comparator<Replica> getLocalComparator()
    {
        return localComparator;
    }

    public static Config.InternodeCompression internodeCompression()
    {
        return conf.internode_compression;
    }

    public static void setInternodeCompression(Config.InternodeCompression compression)
    {
        conf.internode_compression = compression;
    }

    public static boolean getInterDCTcpNoDelay()
    {
        return conf.inter_dc_tcp_nodelay;
    }

    public static long getMemtableHeapSpaceInMiB()
    {
        return conf.memtable_heap_space.toMebibytes();
    }

    public static long getMemtableOffheapSpaceInMiB()
    {
        return conf.memtable_offheap_space.toMebibytes();
    }

    public static Config.MemtableAllocationType getMemtableAllocationType()
    {
        return conf.memtable_allocation_type;
    }

    public static int getRepairSessionMaxTreeDepth()
    {
        return conf.repair_session_max_tree_depth;
    }

    public static void setRepairSessionMaxTreeDepth(int depth)
    {
        if (depth < 10)
            throw new ConfigurationException("Cannot set repair_session_max_tree_depth to " + depth +
                                             " which is < 10, doing nothing");
        else if (depth > 20)
            logger.warn("repair_session_max_tree_depth of " + depth + " > 20 could lead to excessive memory usage");

        conf.repair_session_max_tree_depth = depth;
    }

    public static int getRepairSessionSpaceInMiB()
    {
        return conf.repair_session_space.toMebibytes();
    }

    public static void setRepairSessionSpaceInMiB(int sizeInMiB)
    {
        if (sizeInMiB < 1)
            throw new ConfigurationException("Cannot set repair_session_space to " + sizeInMiB +
                                             " < 1 mebibyte");
        else if (sizeInMiB > (int) (Runtime.getRuntime().maxMemory() / (4 * 1048576)))
            logger.warn("A repair_session_space of " + conf.repair_session_space +
                        " is likely to cause heap pressure.");

        conf.repair_session_space = new DataStorageSpec.IntMebibytesBound(sizeInMiB);
    }

    public static int getPaxosRepairParallelism()
    {
        return conf.paxos_repair_parallelism;
    }

    public static void setPaxosRepairParallelism(int v)
    {
        Preconditions.checkArgument(v > 0);
        conf.paxos_repair_parallelism = v;
    }

    public static Float getMemtableCleanupThreshold()
    {
        return conf.memtable_cleanup_threshold;
    }

    public static Map<String, InheritingClass> getMemtableConfigurations()
    {
        if (conf == null || conf.memtable == null)
            return null;
        return conf.memtable.configurations;
    }

    public static int getIndexSummaryResizeIntervalInMinutes()
    {
        if (conf.index_summary_resize_interval == null)
            return -1;

        return conf.index_summary_resize_interval.toMinutes();
    }

    public static void setIndexSummaryResizeIntervalInMinutes(int value)
    {
        if (value == -1)
            conf.index_summary_resize_interval = null;
        else
            conf.index_summary_resize_interval = new DurationSpec.IntMinutesBound(value);
    }

    public static boolean hasLargeAddressSpace()
    {
        // currently we just check if it's a 64bit arch, but any we only really care if the address space is large
        String datamodel = SUN_ARCH_DATA_MODEL.getString();
        if (datamodel != null)
        {
            switch (datamodel)
            {
                case "64": return true;
                case "32": return false;
            }
        }
        String arch = OS_ARCH.getString();
        return arch.contains("64") || arch.contains("sparcv9");
    }

    public static int getTracetypeRepairTTL()
    {
        return conf.trace_type_repair_ttl.toSeconds();
    }

    public static int getTracetypeQueryTTL()
    {
        return conf.trace_type_query_ttl.toSeconds();
    }

    public static long getPreparedStatementsCacheSizeMiB()
    {
        return preparedStatementsCacheSizeInMiB;
    }

    public static boolean enableUserDefinedFunctions()
    {
        return conf.user_defined_functions_enabled;
    }

    public static boolean enableScriptedUserDefinedFunctions()
    {
        return conf.scripted_user_defined_functions_enabled;
    }

    public static boolean enableUserDefinedFunctionsThreads()
    {
        return conf.user_defined_functions_threads_enabled;
    }

    public static long getUserDefinedFunctionWarnTimeout()
    {
        return conf.user_defined_functions_warn_timeout.toMilliseconds();
    }

    public static void setUserDefinedFunctionWarnTimeout(long userDefinedFunctionWarnTimeout)
    {
        conf.user_defined_functions_warn_timeout = new DurationSpec.LongMillisecondsBound(userDefinedFunctionWarnTimeout);
    }

    public static boolean allowInsecureUDFs()
    {
        return conf.allow_insecure_udfs;
    }

    public static boolean allowExtraInsecureUDFs()
    {
        return conf.allow_extra_insecure_udfs;
    }

    public static boolean getMaterializedViewsEnabled()
    {
        return conf.materialized_views_enabled;
    }

    public static void setMaterializedViewsEnabled(boolean enableMaterializedViews)
    {
        conf.materialized_views_enabled = enableMaterializedViews;
    }

    public static boolean getSASIIndexesEnabled()
    {
        return conf.sasi_indexes_enabled;
    }

    public static void setSASIIndexesEnabled(boolean enableSASIIndexes)
    {
        conf.sasi_indexes_enabled = enableSASIIndexes;
    }

    public static boolean isTransientReplicationEnabled()
    {
        return conf.transient_replication_enabled;
    }

    public static void setTransientReplicationEnabledUnsafe(boolean enabled)
    {
        conf.transient_replication_enabled = enabled;
    }

    public static boolean enableDropCompactStorage()
    {
        return conf.drop_compact_storage_enabled;
    }

    @VisibleForTesting
    public static void setEnableDropCompactStorage(boolean enableDropCompactStorage)
    {
        conf.drop_compact_storage_enabled = enableDropCompactStorage;
    }

    public static long getUserDefinedFunctionFailTimeout()
    {
        return conf.user_defined_functions_fail_timeout.toMilliseconds();
    }

    public static void setUserDefinedFunctionFailTimeout(long userDefinedFunctionFailTimeout)
    {
        conf.user_defined_functions_fail_timeout = new DurationSpec.LongMillisecondsBound(userDefinedFunctionFailTimeout);
    }

    public static Config.UserFunctionTimeoutPolicy getUserFunctionTimeoutPolicy()
    {
        return conf.user_function_timeout_policy;
    }

    public static void setUserFunctionTimeoutPolicy(Config.UserFunctionTimeoutPolicy userFunctionTimeoutPolicy)
    {
        conf.user_function_timeout_policy = userFunctionTimeoutPolicy;
    }

    public static long getGCLogThreshold()
    {
        return conf.gc_log_threshold.toMilliseconds();
    }

    public static void setGCLogThreshold(int gcLogThreshold)
    {
        conf.gc_log_threshold = new DurationSpec.IntMillisecondsBound(gcLogThreshold);
    }

    public static EncryptionContext getEncryptionContext()
    {
        return encryptionContext;
    }

    public static long getGCWarnThreshold()
    {
        return conf.gc_warn_threshold.toMilliseconds();
    }

    public static void setGCWarnThreshold(int threshold)
    {
        conf.gc_warn_threshold = new DurationSpec.IntMillisecondsBound(threshold);
    }

    public static boolean isCDCEnabled()
    {
        return conf.cdc_enabled;
    }

    @VisibleForTesting
    public static void setCDCEnabled(boolean cdc_enabled)
    {
        conf.cdc_enabled = cdc_enabled;
    }

    public static boolean getCDCBlockWrites()
    {
        return ConfigPropertyRegistry.instance.get(ConfigFields.CDC_BLOCK_WRITES);
    }

    public static void setCDCBlockWrites(boolean val)
    {
        ConfigPropertyRegistry.instance.set(ConfigFields.CDC_BLOCK_WRITES, val);
    }

    public static boolean isCDCOnRepairEnabled()
    {
        return ConfigPropertyRegistry.instance.get(ConfigFields.CDC_ON_REPAIR_ENABLED);
    }

    public static void setCDCOnRepairEnabled(boolean val)
    {
        ConfigPropertyRegistry.instance.set(ConfigFields.CDC_ON_REPAIR_ENABLED, val);
    }

    public static String getCDCLogLocation()
    {
        return conf.cdc_raw_directory;
    }

    public static long getCDCTotalSpace()
    {
        return conf.cdc_total_space.toBytesInLong();
    }

    @VisibleForTesting
    public static void setCDCTotalSpaceInMiB(int mibs)
    {
        conf.cdc_total_space = new DataStorageSpec.IntMebibytesBound(mibs);
    }

    public static int getCDCDiskCheckInterval()
    {
        return conf.cdc_free_space_check_interval.toMilliseconds();
    }

    @VisibleForTesting
    public static void setEncryptionContext(EncryptionContext ec)
    {
        encryptionContext = ec;
    }

    public static int searchConcurrencyFactor()
    {
        return searchConcurrencyFactor;
    }

    public static boolean isUnsafeSystem()
    {
        return unsafeSystem;
    }

    public static boolean diagnosticEventsEnabled()
    {
        return conf.diagnostic_events_enabled;
    }

    public static void setDiagnosticEventsEnabled(boolean enabled)
    {
        conf.diagnostic_events_enabled = enabled;
    }

    public static ConsistencyLevel getIdealConsistencyLevel()
    {
        return conf.ideal_consistency_level;
    }

    public static void setIdealConsistencyLevel(ConsistencyLevel cl)
    {
        conf.ideal_consistency_level = cl;
    }

    public static int getRepairCommandPoolSize()
    {
        return conf.repair_command_pool_size;
    }

    public static Config.RepairCommandPoolFullStrategy getRepairCommandPoolFullStrategy()
    {
        return conf.repair_command_pool_full_strategy;
    }

    public static FullQueryLoggerOptions getFullQueryLogOptions()
    {
        return  conf.full_query_logging_options;
    }

    public static boolean getBlockForPeersInRemoteDatacenters()
    {
        return conf.block_for_peers_in_remote_dcs;
    }

    public static int getBlockForPeersTimeoutInSeconds()
    {
        return conf.block_for_peers_timeout_in_secs;
    }

    public static boolean automaticSSTableUpgrade()
    {
        return conf.automatic_sstable_upgrade;
    }

    public static void setAutomaticSSTableUpgradeEnabled(boolean enabled)
    {
        if (conf.automatic_sstable_upgrade != enabled)
            logger.debug("Changing automatic_sstable_upgrade to {}", enabled);
        conf.automatic_sstable_upgrade = enabled;
    }

    public static int maxConcurrentAutoUpgradeTasks()
    {
        return conf.max_concurrent_automatic_sstable_upgrades;
    }

    public static void setMaxConcurrentAutoUpgradeTasks(int value)
    {
        if (conf.max_concurrent_automatic_sstable_upgrades != value)
            logger.debug("Changing max_concurrent_automatic_sstable_upgrades to {}", value);
        validateMaxConcurrentAutoUpgradeTasksConf(value);
        conf.max_concurrent_automatic_sstable_upgrades = value;
    }

    private static void validateMaxConcurrentAutoUpgradeTasksConf(int value)
    {
        if (value < 0)
            throw new ConfigurationException("max_concurrent_automatic_sstable_upgrades can't be negative");
        if (value > getConcurrentCompactors())
            logger.warn("max_concurrent_automatic_sstable_upgrades ({}) is larger than concurrent_compactors ({})", value, getConcurrentCompactors());
    }

    public static AuditLogOptions getAuditLoggingOptions()
    {
        return conf.audit_logging_options;
    }

    public static void setAuditLoggingOptions(AuditLogOptions auditLoggingOptions)
    {
        conf.audit_logging_options = new AuditLogOptions.Builder(auditLoggingOptions).build();
    }

    public static Config.CorruptedTombstoneStrategy getCorruptedTombstoneStrategy()
    {
        return conf.corrupted_tombstone_strategy;
    }

    public static void setCorruptedTombstoneStrategy(Config.CorruptedTombstoneStrategy strategy)
    {
        conf.corrupted_tombstone_strategy = strategy;
    }

    public static boolean getRepairedDataTrackingForRangeReadsEnabled()
    {
        return conf.repaired_data_tracking_for_range_reads_enabled;
    }

    public static void setRepairedDataTrackingForRangeReadsEnabled(boolean enabled)
    {
        conf.repaired_data_tracking_for_range_reads_enabled = enabled;
    }

    public static boolean getRepairedDataTrackingForPartitionReadsEnabled()
    {
        return conf.repaired_data_tracking_for_partition_reads_enabled;
    }

    public static void setRepairedDataTrackingForPartitionReadsEnabled(boolean enabled)
    {
        conf.repaired_data_tracking_for_partition_reads_enabled = enabled;
    }

    public static boolean snapshotOnRepairedDataMismatch()
    {
        return conf.snapshot_on_repaired_data_mismatch;
    }

    public static void setSnapshotOnRepairedDataMismatch(boolean enabled)
    {
        conf.snapshot_on_repaired_data_mismatch = enabled;
    }

    public static boolean snapshotOnDuplicateRowDetection()
    {
        return conf.snapshot_on_duplicate_row_detection;
    }

    public static void setSnapshotOnDuplicateRowDetection(boolean enabled)
    {
        conf.snapshot_on_duplicate_row_detection = enabled;
    }

    public static boolean reportUnconfirmedRepairedDataMismatches()
    {
        return conf.report_unconfirmed_repaired_data_mismatches;
    }

    public static void reportUnconfirmedRepairedDataMismatches(boolean enabled)
    {
        conf.report_unconfirmed_repaired_data_mismatches = enabled;
    }

    public static boolean strictRuntimeChecks()
    {
        return strictRuntimeChecks;
    }

    public static boolean useOffheapMerkleTrees()
    {
        return conf.use_offheap_merkle_trees;
    }

    public static void useOffheapMerkleTrees(boolean value)
    {
        logger.info("Setting use_offheap_merkle_trees to {}", value);
        conf.use_offheap_merkle_trees = value;
    }

    public static Function<CommitLog, AbstractCommitLogSegmentManager> getCommitLogSegmentMgrProvider()
    {
        return commitLogSegmentMgrProvider;
    }

    public static void setCommitLogSegmentMgrProvider(Function<CommitLog, AbstractCommitLogSegmentManager> provider)
    {
        commitLogSegmentMgrProvider = provider;
    }

    private static DataStorageSpec.IntKibibytesBound createIntKibibyteBoundAndEnsureItIsValidForByteConversion(int kibibytes, String propertyName)
    {
        DataStorageSpec.IntKibibytesBound intKibibytesBound = new DataStorageSpec.IntKibibytesBound(kibibytes);
        checkValidForByteConversion(intKibibytesBound, propertyName);
        return intKibibytesBound;
    }

    /**
     * Ensures passed in configuration value is positive and will not overflow when converted to Bytes
     */
    private static void checkValidForByteConversion(final DataStorageSpec.IntKibibytesBound value, String name)
    {
        long valueInBytes = value.toBytesInLong();
        if (valueInBytes < 0 || valueInBytes > Integer.MAX_VALUE - 1)
        {
            throw new ConfigurationException(String.format("%s must be positive value <= %dB, but was %dB",
                                                           name,
                                                           Integer.MAX_VALUE - 1,
                                                           valueInBytes),
                                             false);
        }
    }

    public static int getValidationPreviewPurgeHeadStartInSec()
    {
        return conf.validation_preview_purge_head_start.toSeconds();
    }

    public static boolean checkForDuplicateRowsDuringReads()
    {
        return conf.check_for_duplicate_rows_during_reads;
    }

    public static void setCheckForDuplicateRowsDuringReads(boolean enabled)
    {
        conf.check_for_duplicate_rows_during_reads = enabled;
    }

    public static boolean checkForDuplicateRowsDuringCompaction()
    {
        return conf.check_for_duplicate_rows_during_compaction;
    }

    public static void setCheckForDuplicateRowsDuringCompaction(boolean enabled)
    {
        conf.check_for_duplicate_rows_during_compaction = enabled;
    }

    public static int getRepairPendingCompactionRejectThreshold()
    {
        return conf.reject_repair_compaction_threshold;
    }

    public static void setRepairPendingCompactionRejectThreshold(int value)
    {
        conf.reject_repair_compaction_threshold = value;
    }

    public static int getInitialRangeTombstoneListAllocationSize()
    {
        return conf.initial_range_tombstone_list_allocation_size;
    }

    public static void setInitialRangeTombstoneListAllocationSize(int size)
    {
        conf.initial_range_tombstone_list_allocation_size = size;
    }

    public static double getRangeTombstoneListGrowthFactor()
    {
        return conf.range_tombstone_list_growth_factor;
    }

    public static void setRangeTombstoneListGrowthFactor(double resizeFactor)
    {
        conf.range_tombstone_list_growth_factor = resizeFactor;
    }

    public static boolean getAutocompactionOnStartupEnabled()
    {
        return conf.autocompaction_on_startup_enabled;
    }

    public static boolean autoOptimiseIncRepairStreams()
    {
        return conf.auto_optimise_inc_repair_streams;
    }

    public static void setAutoOptimiseIncRepairStreams(boolean enabled)
    {
        if (enabled != conf.auto_optimise_inc_repair_streams)
            logger.info("Changing auto_optimise_inc_repair_streams from {} to {}", conf.auto_optimise_inc_repair_streams, enabled);
        conf.auto_optimise_inc_repair_streams = enabled;
    }

    public static boolean autoOptimiseFullRepairStreams()
    {
        return conf.auto_optimise_full_repair_streams;
    }

    public static void setAutoOptimiseFullRepairStreams(boolean enabled)
    {
        if (enabled != conf.auto_optimise_full_repair_streams)
            logger.info("Changing auto_optimise_full_repair_streams from {} to {}", conf.auto_optimise_full_repair_streams, enabled);
        conf.auto_optimise_full_repair_streams = enabled;
    }

    public static boolean autoOptimisePreviewRepairStreams()
    {
        return conf.auto_optimise_preview_repair_streams;
    }

    public static void setAutoOptimisePreviewRepairStreams(boolean enabled)
    {
        if (enabled != conf.auto_optimise_preview_repair_streams)
            logger.info("Changing auto_optimise_preview_repair_streams from {} to {}", conf.auto_optimise_preview_repair_streams, enabled);
        conf.auto_optimise_preview_repair_streams = enabled;
    }

    @Deprecated
    public static int tableCountWarnThreshold()
    {
        return conf.table_count_warn_threshold;
    }

    @Deprecated // this warning threshold will be replaced by an equivalent guardrail
    public static void setTableCountWarnThreshold(int value)
    {
        conf.table_count_warn_threshold = value;
    }

    @Deprecated // this warning threshold will be replaced by an equivalent guardrail
    public static int keyspaceCountWarnThreshold()
    {
        return conf.keyspace_count_warn_threshold;
    }

    @Deprecated // this warning threshold will be replaced by an equivalent guardrail
    public static void setKeyspaceCountWarnThreshold(int value)
    {
        conf.keyspace_count_warn_threshold = value;
    }

    @Deprecated // this warning threshold will be replaced by an equivalent guardrail
    public static ConsistencyLevel getAuthWriteConsistencyLevel()
    {
        return ConsistencyLevel.valueOf(conf.auth_write_consistency_level);
    }

    public static ConsistencyLevel getAuthReadConsistencyLevel()
    {
        return ConsistencyLevel.valueOf(conf.auth_read_consistency_level);
    }

    public static void setAuthWriteConsistencyLevel(ConsistencyLevel cl)
    {
        conf.auth_write_consistency_level = cl.toString();
    }

    public static void setAuthReadConsistencyLevel(ConsistencyLevel cl)
    {
        conf.auth_read_consistency_level = cl.toString();
    }

    public static int getConsecutiveMessageErrorsThreshold()
    {
        return conf.consecutive_message_errors_threshold;
    }

    public static void setConsecutiveMessageErrorsThreshold(int value)
    {
        conf.consecutive_message_errors_threshold = value;
    }

    public static boolean getPartitionDenylistEnabled()
    {
        return conf.partition_denylist_enabled;
    }

    public static void setPartitionDenylistEnabled(boolean enabled)
    {
        conf.partition_denylist_enabled = enabled;
    }

    public static boolean getDenylistWritesEnabled()
    {
        return conf.denylist_writes_enabled;
    }

    public static void setDenylistWritesEnabled(boolean enabled)
    {
        conf.denylist_writes_enabled = enabled;
    }

    public static boolean getDenylistReadsEnabled()
    {
        return conf.denylist_reads_enabled;
    }

    public static void setDenylistReadsEnabled(boolean enabled)
    {
        conf.denylist_reads_enabled = enabled;
    }

    public static boolean getDenylistRangeReadsEnabled()
    {
        return conf.denylist_range_reads_enabled;
    }

    public static void setDenylistRangeReadsEnabled(boolean enabled)
    {
        conf.denylist_range_reads_enabled = enabled;
    }

    public static int getDenylistRefreshSeconds()
    {
        return conf.denylist_refresh.toSeconds();
    }

    public static void setDenylistRefreshSeconds(int seconds)
    {
        if (seconds <= 0)
            throw new IllegalArgumentException("denylist_refresh must be a positive integer.");

        conf.denylist_refresh = new DurationSpec.IntSecondsBound(seconds);
    }

    public static int getDenylistInitialLoadRetrySeconds()
    {
        return conf.denylist_initial_load_retry.toSeconds();
    }

    public static void setDenylistInitialLoadRetrySeconds(int seconds)
    {
        if (seconds <= 0)
            throw new IllegalArgumentException("denylist_initial_load_retry must be a positive integer.");

        conf.denylist_initial_load_retry = new DurationSpec.IntSecondsBound(seconds);
    }

    public static ConsistencyLevel getDenylistConsistencyLevel()
    {
        return conf.denylist_consistency_level;
    }

    public static void setDenylistConsistencyLevel(ConsistencyLevel cl)
    {
        conf.denylist_consistency_level = cl;
    }

    public static int getDenylistMaxKeysPerTable()
    {
        return conf.denylist_max_keys_per_table;
    }

    public static void setDenylistMaxKeysPerTable(int value)
    {
        if (value <= 0)
            throw new IllegalArgumentException("denylist_max_keys_per_table must be a positive integer.");
        conf.denylist_max_keys_per_table = value;
    }

    public static int getDenylistMaxKeysTotal()
    {
        return conf.denylist_max_keys_total;
    }

    public static void setDenylistMaxKeysTotal(int value)
    {
        if (value <= 0)
            throw new IllegalArgumentException("denylist_max_keys_total must be a positive integer.");
        conf.denylist_max_keys_total = value;
    }

    public static boolean getAuthCacheWarmingEnabled()
    {
        return conf.auth_cache_warming_enabled;
    }

    public static SubnetGroups getClientErrorReportingExclusions()
    {
        return conf.client_error_reporting_exclusions;
    }

    public static SubnetGroups getInternodeErrorReportingExclusions()
    {
        return conf.internode_error_reporting_exclusions;
    }

    public static boolean getReadThresholdsEnabled()
    {
        return conf.read_thresholds_enabled;
    }

    public static void setReadThresholdsEnabled(boolean value)
    {
        if (conf.read_thresholds_enabled != value)
        {
            conf.read_thresholds_enabled = value;
            logger.info("updated read_thresholds_enabled to {}", value);
        }
    }

    @Nullable
    public static DataStorageSpec.LongBytesBound getCoordinatorReadSizeWarnThreshold()
    {
        return conf.coordinator_read_size_warn_threshold;
    }

    public static void setCoordinatorReadSizeWarnThreshold(@Nullable DataStorageSpec.LongBytesBound value)
    {
        logger.info("updating  coordinator_read_size_warn_threshold to {}", value);
        conf.coordinator_read_size_warn_threshold = value;
    }

    @Nullable
    public static DataStorageSpec.LongBytesBound getCoordinatorReadSizeFailThreshold()
    {
        return conf.coordinator_read_size_fail_threshold;
    }

    public static void setCoordinatorReadSizeFailThreshold(@Nullable DataStorageSpec.LongBytesBound value)
    {
        logger.info("updating  coordinator_read_size_fail_threshold to {}", value);
        conf.coordinator_read_size_fail_threshold = value;
    }

    @Nullable
    public static DataStorageSpec.LongBytesBound getLocalReadSizeWarnThreshold()
    {
        return conf.local_read_size_warn_threshold;
    }

    public static void setLocalReadSizeWarnThreshold(@Nullable DataStorageSpec.LongBytesBound value)
    {
        logger.info("updating  local_read_size_warn_threshold to {}", value);
        conf.local_read_size_warn_threshold = value;
    }

    @Nullable
    public static DataStorageSpec.LongBytesBound getLocalReadSizeFailThreshold()
    {
        return conf.local_read_size_fail_threshold;
    }

    public static void setLocalReadSizeFailThreshold(@Nullable DataStorageSpec.LongBytesBound value)
    {
        logger.info("updating  local_read_size_fail_threshold to {}", value);
        conf.local_read_size_fail_threshold = value;
    }

    @Nullable
    public static DataStorageSpec.LongBytesBound getRowIndexReadSizeWarnThreshold()
    {
        return conf.row_index_read_size_warn_threshold;
    }

    public static void setRowIndexReadSizeWarnThreshold(@Nullable DataStorageSpec.LongBytesBound value)
    {
        logger.info("updating  row_index_size_warn_threshold to {}", value);
        conf.row_index_read_size_warn_threshold = value;
    }

    @Nullable
    public static DataStorageSpec.LongBytesBound getRowIndexReadSizeFailThreshold()
    {
        return conf.row_index_read_size_fail_threshold;
    }

    public static void setRowIndexReadSizeFailThreshold(@Nullable DataStorageSpec.LongBytesBound value)
    {
        logger.info("updating  row_index_read_size_fail_threshold to {}", value);
        conf.row_index_read_size_fail_threshold = value;
    }

    public static int getDefaultKeyspaceRF() { return conf.default_keyspace_rf; }

    public static void setDefaultKeyspaceRF(int value) throws IllegalArgumentException
    {
        if (value < 1)
        {
            throw new IllegalArgumentException("default_keyspace_rf cannot be less than 1");
        }

        if (value < guardrails.getMinimumReplicationFactorFailThreshold())
        {
            throw new IllegalArgumentException(String.format("default_keyspace_rf to be set (%d) cannot be less than minimum_replication_factor_fail_threshold (%d)", value, guardrails.getMinimumReplicationFactorFailThreshold()));
        }

        if (guardrails.getMaximumReplicationFactorFailThreshold() != -1 && value > guardrails.getMaximumReplicationFactorFailThreshold())
        {
            throw new IllegalArgumentException(String.format("default_keyspace_rf to be set (%d) cannot be greater than maximum_replication_factor_fail_threshold (%d)", value, guardrails.getMaximumReplicationFactorFailThreshold()));
        }

        conf.default_keyspace_rf = value;
    }


    public static boolean getUseStatementsEnabled()
    {
        return conf.use_statements_enabled;
    }

    public static void setUseStatementsEnabled(boolean enabled)
    {
        if (enabled != conf.use_statements_enabled)
        {
            logger.info("Setting use_statements_enabled to {}", enabled);
            conf.use_statements_enabled = enabled;
        }
    }

    public static boolean getForceNewPreparedStatementBehaviour()
    {
        return conf.force_new_prepared_statement_behaviour;
    }

    public static void setForceNewPreparedStatementBehaviour(boolean value)
    {
        if (value != conf.force_new_prepared_statement_behaviour)
        {
            logger.info("Setting force_new_prepared_statement_behaviour to {}", value);
            conf.force_new_prepared_statement_behaviour = value;
        }
    }

    public static DurationSpec.LongNanosecondsBound getStreamingStateExpires()
    {
        return conf.streaming_state_expires;
    }

    public static void setStreamingStateExpires(DurationSpec.LongNanosecondsBound duration)
    {
        if (!conf.streaming_state_expires.equals(Objects.requireNonNull(duration, "duration")))
        {
            logger.info("Setting streaming_state_expires to {}", duration);
            conf.streaming_state_expires = duration;
        }
    }

    public static DataStorageSpec.LongBytesBound getStreamingStateSize()
    {
        return conf.streaming_state_size;
    }

    public static void setStreamingStateSize(DataStorageSpec.LongBytesBound duration)
    {
        if (!conf.streaming_state_size.equals(Objects.requireNonNull(duration, "duration")))
        {
            logger.info("Setting streaming_state_size to {}", duration);
            conf.streaming_state_size = duration;
        }
    }

    public static boolean getStreamingStatsEnabled()
    {
        return conf.streaming_stats_enabled;
    }

    public static void setStreamingStatsEnabled(boolean streamingStatsEnabled)
    {
        if (conf.streaming_stats_enabled != streamingStatsEnabled)
        {
            logger.info("Setting streaming_stats_enabled to {}", streamingStatsEnabled);
            conf.streaming_stats_enabled = streamingStatsEnabled;
        }
    }

    public static DurationSpec.IntSecondsBound getStreamingSlowEventsLogTimeout() {
        return conf.streaming_slow_events_log_timeout;
    }

    public static void setStreamingSlowEventsLogTimeout(String value) {
        DurationSpec.IntSecondsBound next = new DurationSpec.IntSecondsBound(value);
        if (!conf.streaming_slow_events_log_timeout.equals(next))
        {
            logger.info("Setting streaming_slow_events_log to " + value);
            conf.streaming_slow_events_log_timeout = next;
        }
    }

    public static boolean isUUIDSSTableIdentifiersEnabled()
    {
        return conf.uuid_sstable_identifiers_enabled;
    }

    public static DurationSpec.LongNanosecondsBound getRepairStateExpires()
    {
        return conf.repair_state_expires;
    }

    public static void setRepairStateExpires(DurationSpec.LongNanosecondsBound duration)
    {
        if (!conf.repair_state_expires.equals(Objects.requireNonNull(duration, "duration")))
        {
            logger.info("Setting repair_state_expires to {}", duration);
            conf.repair_state_expires = duration;
        }
    }

    public static int getRepairStateSize()
    {
        return conf.repair_state_size;
    }

    public static void setRepairStateSize(int size)
    {
        if (conf.repair_state_size != size)
        {
            logger.info("Setting repair_state_size to {}", size);
            conf.repair_state_size = size;
        }
    }

    public static boolean topPartitionsEnabled()
    {
        return conf.top_partitions_enabled;
    }

    public static int getMaxTopSizePartitionCount()
    {
        return conf.max_top_size_partition_count;
    }

    public static void setMaxTopSizePartitionCount(int value)
    {
        conf.max_top_size_partition_count = value;
    }

    public static int getMaxTopTombstonePartitionCount()
    {
        return conf.max_top_tombstone_partition_count;
    }

    public static void setMaxTopTombstonePartitionCount(int value)
    {
        conf.max_top_tombstone_partition_count = value;
    }

    public static DataStorageSpec.LongBytesBound getMinTrackedPartitionSizeInBytes()
    {
        return conf.min_tracked_partition_size;
    }

    public static void setMinTrackedPartitionSizeInBytes(DataStorageSpec.LongBytesBound spec)
    {
        conf.min_tracked_partition_size = spec;
    }

    public static long getMinTrackedPartitionTombstoneCount()
    {
        return conf.min_tracked_partition_tombstone_count;
    }

    public static void setMinTrackedPartitionTombstoneCount(long value)
    {
        conf.min_tracked_partition_tombstone_count = value;
    }

    public static boolean getDumpHeapOnUncaughtException()
    {
        return conf.dump_heap_on_uncaught_exception;
    }

    /**
     * @return Whether the path exists (be it created now or already prior)
     */
    private static boolean maybeCreateHeapDumpPath()
    {
        if (!conf.dump_heap_on_uncaught_exception)
            return false;

        Path heap_dump_path = getHeapDumpPath();
        if (heap_dump_path == null)
        {
            logger.warn("Neither -XX:HeapDumpPath nor cassandra.yaml:heap_dump_path are set; unable to create a directory to hold the output.");
            return false;
        }
        if (PathUtils.exists(Paths.get(conf.heap_dump_path)))
            return true;
        return PathUtils.createDirectoryIfNotExists(Paths.get(conf.heap_dump_path));
    }

    /**
     * As this is at its heart a debug operation (getting a one-shot heapdump from an uncaught exception), we support
     * both the more evolved cassandra.yaml approach but also the -XX param to override it on a one-off basis so you don't
     * have to change the full config of a node or a cluster in order to get a heap dump from a single node that's
     * misbehaving.
     * @return the absolute path of the -XX param if provided, else the heap_dump_path in cassandra.yaml
     */
    public static Path getHeapDumpPath()
    {
        RuntimeMXBean runtimeMxBean = ManagementFactory.getRuntimeMXBean();
        Optional<String> pathArg = runtimeMxBean.getInputArguments().stream().filter(s -> s.startsWith("-XX:HeapDumpPath=")).findFirst();

        if (pathArg.isPresent())
        {
            Pattern HEAP_DUMP_PATH_SPLITTER = Pattern.compile("HeapDumpPath=");
            String fullHeapPathString = HEAP_DUMP_PATH_SPLITTER.split(pathArg.get())[1];
            Path absolutePath = Paths.get(fullHeapPathString).toAbsolutePath();
            Path basePath = fullHeapPathString.endsWith(".hprof") ? absolutePath.subpath(0, absolutePath.getNameCount() - 1) : absolutePath;
            return Paths.get("/").resolve(basePath);
        }
        if (conf.heap_dump_path == null)
            throw new ConfigurationException("Attempted to get heap dump path without -XX:HeapDumpPath or cassandra.yaml:heap_dump_path set.");
        return Paths.get(conf.heap_dump_path);
    }

    public static void setDumpHeapOnUncaughtException(boolean enabled)
    {
        conf.dump_heap_on_uncaught_exception = enabled;
        boolean pathExists = maybeCreateHeapDumpPath();

        if (enabled && !pathExists)
        {
            logger.error("Attempted to enable heap dump but cannot create the requested path. Disabling.");
            conf.dump_heap_on_uncaught_exception = false;
        }
        else
            logger.info("Setting dump_heap_on_uncaught_exception to {}", enabled);
    }

    public static boolean getSStableReadRatePersistenceEnabled()
    {
        return conf.sstable_read_rate_persistence_enabled;
    }

    public static void setSStableReadRatePersistenceEnabled(boolean enabled)
    {
        if (enabled != conf.sstable_read_rate_persistence_enabled)
        {
            logger.info("Setting sstable_read_rate_persistence_enabled to {}", enabled);
            conf.sstable_read_rate_persistence_enabled = enabled;
        }
    }

    public static boolean getClientRequestSizeMetricsEnabled()
    {
        return conf.client_request_size_metrics_enabled;
    }

    public static void setClientRequestSizeMetricsEnabled(boolean enabled)
    {
        conf.client_request_size_metrics_enabled = enabled;
    }

    public static Map<String, Supplier<SSTableFormat<?, ?>>> getSSTableFormatFactories()
    {
        return Objects.requireNonNull(sstableFormatFactories, "Forgot to initialize DatabaseDescriptor?");
    }
}<|MERGE_RESOLUTION|>--- conflicted
+++ resolved
@@ -45,10 +45,7 @@
 import java.util.function.Function;
 import java.util.function.Supplier;
 import java.util.regex.Pattern;
-<<<<<<< HEAD
-=======
 import java.util.stream.Collectors;
->>>>>>> 7ca806c6
 import javax.annotation.Nullable;
 
 import com.google.common.annotations.VisibleForTesting;
@@ -194,13 +191,9 @@
     private static GuardrailsOptions guardrails;
     private static StartupChecksOptions startupChecksOptions;
 
-<<<<<<< HEAD
+    private static Map<String, Supplier<SSTableFormat<?, ?>>> sstableFormatFactories;
+
     private static Function<CommitLog, AbstractCommitLogSegmentManager> commitLogSegmentMgrProvider = c -> conf.cdc_enabled
-=======
-    private static Map<String, Supplier<SSTableFormat<?, ?>>> sstableFormatFactories;
-
-    private static Function<CommitLog, AbstractCommitLogSegmentManager> commitLogSegmentMgrProvider = c -> DatabaseDescriptor.isCDCEnabled()
->>>>>>> 7ca806c6
                                        ? new CommitLogSegmentManagerCDC(c, DatabaseDescriptor.getCommitLogLocation())
                                        : new CommitLogSegmentManagerStandard(c, DatabaseDescriptor.getCommitLogLocation());
 
