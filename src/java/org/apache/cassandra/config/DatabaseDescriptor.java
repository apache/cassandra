--- conflicted
+++ resolved
@@ -4871,7 +4871,11 @@
         return conf.sai_options.segment_write_buffer_size;
     }
 
-<<<<<<< HEAD
+    public static RepairRetrySpec getRepairRetrySpec()
+    {
+        return conf == null ? new RepairRetrySpec() : conf.repair.retries;
+    }
+
     public static <T> ListenableProperty.Remover addBeforeChangePropertyListener(String name, Class<T> clazz, BiConsumer<T, T> consumer)
     {
         return addPropertyListener(name, clazz, p -> p.addListener(new ListenableProperty.Listener<Config, T>()
@@ -5005,10 +5009,5 @@
         if (property == null)
             throw new PropertyNotFoundException(name);
         return property;
-=======
-    public static RepairRetrySpec getRepairRetrySpec()
-    {
-        return conf == null ? new RepairRetrySpec() : conf.repair.retries;
->>>>>>> 06dabb8b
     }
 }