--- conflicted
+++ resolved
@@ -51,13 +51,9 @@
 /**
  * A class that contains configuration properties for the cassandra node it runs within.
  * <p>
-<<<<<<< HEAD
  * Properties annotated by {@link Mutable} are mutated via JMX and {@code org.apache.cassandra.db.virtual.SettingsTable}
  * virtual table. The volatile fields are used to avoid the need for synchronization when reading the values and
  * might be mutated by JMX interface but not by {@code SettingsTable} update statements.
-=======
- * Properties declared as volatile can be mutated via JMX.
->>>>>>> 7022d1a5
  */
 public class Config
 {
@@ -88,12 +84,9 @@
     public String role_manager;
     public ParameterizedClass crypto_provider;
     public String network_authorizer;
-<<<<<<< HEAD
-    @Mutable
-=======
     public ParameterizedClass cidr_authorizer;
 
->>>>>>> 7022d1a5
+    @Mutable
     @Replaces(oldName = "permissions_validity_in_ms", converter = Converters.MILLIS_DURATION_INT, deprecated = true)
     public volatile DurationSpec.IntMillisecondsBound permissions_validity = new DurationSpec.IntMillisecondsBound("2s");
     @Mutable
