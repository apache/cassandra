--- conflicted
+++ resolved
@@ -67,12 +67,9 @@
 import org.apache.cassandra.service.ClientState;
 import org.apache.cassandra.transport.ProtocolVersion;
 import org.apache.cassandra.utils.ByteBufferUtil;
-<<<<<<< HEAD
 import org.apache.cassandra.utils.JavaDriverUtils;
-=======
 import org.slf4j.Logger;
 import org.slf4j.LoggerFactory;
->>>>>>> 350e9685
 
 import static org.apache.cassandra.utils.Clock.Global.currentTimeMillis;
 
@@ -382,14 +379,14 @@
         private static final Logger logger = LoggerFactory.getLogger(Builder.class);
         private static final long DEFAULT_BUFFER_SIZE_IN_MIB_FOR_UNSORTED = 128L;
 
-
         protected SSTableFormat<?, ?> format = null;
 
         private final List<CreateTypeStatement.Raw> typeStatements;
+
+        private File directory;
         private CreateTableStatement.Raw schemaStatement;
         private ModificationStatement.Parsed modificationStatement;
         private IPartitioner partitioner;
-        private File directory;
         private boolean sorted = false;
         private long maxSSTableSizeInMiB = -1L;
 
@@ -533,6 +530,7 @@
          * @param size the size to use in MiB.
          * @return this builder.
          */
+        @Deprecated(since = "5.0")
         public Builder withBufferSizeInMiB(int size)
         {
             return withMaxSSTableSizeInMiB(size);
@@ -548,11 +546,7 @@
          * The default is 128MiB, which should be reasonable for a 1GiB heap. If you experience
          * OOM while using the writer, you should lower this value.
          *
-<<<<<<< HEAD
          * @deprecated This method is deprecated in favor of the new withBufferSizeInMiB(int size). See CASSANDRA-17675
-=======
-         * @deprecated This method is deprecated in favor of the new withMaxSSTableSizeInMiB(int size)
->>>>>>> 350e9685
          * @param size the size to use in MiB.
          * @return this builder.
          */
