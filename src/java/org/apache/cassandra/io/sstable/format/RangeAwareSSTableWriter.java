/*
 * Licensed to the Apache Software Foundation (ASF) under one
 * or more contributor license agreements.  See the NOTICE file
 * distributed with this work for additional information
 * regarding copyright ownership.  The ASF licenses this file
 * to you under the Apache License, Version 2.0 (the
 * "License"); you may not use this file except in compliance
 * with the License.  You may obtain a copy of the License at
 *
 *     http://www.apache.org/licenses/LICENSE-2.0
 *
 * Unless required by applicable law or agreed to in writing, software
 * distributed under the License is distributed on an "AS IS" BASIS,
 * WITHOUT WARRANTIES OR CONDITIONS OF ANY KIND, either express or implied.
 * See the License for the specific language governing permissions and
 * limitations under the License.
 */
package org.apache.cassandra.io.sstable.format;

import java.io.IOException;
import java.util.ArrayList;
import java.util.Collection;
import java.util.List;
import java.util.UUID;

import org.apache.cassandra.db.ColumnFamilyStore;
import org.apache.cassandra.db.DecoratedKey;
import org.apache.cassandra.db.Directories;
import org.apache.cassandra.db.DiskBoundaries;
import org.apache.cassandra.db.PartitionPosition;
import org.apache.cassandra.db.SerializationHeader;
import org.apache.cassandra.db.lifecycle.LifecycleTransaction;
import org.apache.cassandra.db.rows.UnfilteredRowIterator;
import org.apache.cassandra.io.sstable.Descriptor;
import org.apache.cassandra.io.sstable.SSTableMultiWriter;
<<<<<<< HEAD
import org.apache.cassandra.schema.TableId;
import org.apache.cassandra.service.StorageService;
=======
>>>>>>> 14e46e46
import org.apache.cassandra.utils.FBUtilities;

public class RangeAwareSSTableWriter implements SSTableMultiWriter
{
    private final List<PartitionPosition> boundaries;
    private final List<Directories.DataDirectory> directories;
    private final int sstableLevel;
    private final long estimatedKeys;
    private final long repairedAt;
    private final UUID pendingRepair;
    private final SSTableFormat.Type format;
    private final SerializationHeader header;
    private final LifecycleTransaction txn;
    private int currentIndex = -1;
    public final ColumnFamilyStore cfs;
    private final List<SSTableMultiWriter> finishedWriters = new ArrayList<>();
    private final List<SSTableReader> finishedReaders = new ArrayList<>();
    private SSTableMultiWriter currentWriter = null;

    public RangeAwareSSTableWriter(ColumnFamilyStore cfs, long estimatedKeys, long repairedAt, UUID pendingRepair, SSTableFormat.Type format, int sstableLevel, long totalSize, LifecycleTransaction txn, SerializationHeader header) throws IOException
    {
        DiskBoundaries db = cfs.getDiskBoundaries();
        directories = db.directories;
        this.sstableLevel = sstableLevel;
        this.cfs = cfs;
        this.estimatedKeys = estimatedKeys / directories.size();
        this.repairedAt = repairedAt;
        this.pendingRepair = pendingRepair;
        this.format = format;
        this.txn = txn;
        this.header = header;
        boundaries = db.positions;
        if (boundaries == null)
        {
            Directories.DataDirectory localDir = cfs.getDirectories().getWriteableLocation(totalSize);
            if (localDir == null)
                throw new IOException(String.format("Insufficient disk space to store %s",
                                                    FBUtilities.prettyPrintMemory(totalSize)));
            Descriptor desc = cfs.newSSTableDescriptor(cfs.getDirectories().getLocationForDisk(localDir), format);
            currentWriter = cfs.createSSTableMultiWriter(desc, estimatedKeys, repairedAt, pendingRepair, sstableLevel, header, txn);
        }
    }

    private void maybeSwitchWriter(DecoratedKey key)
    {
        if (boundaries == null)
            return;

        boolean switched = false;
        while (currentIndex < 0 || key.compareTo(boundaries.get(currentIndex)) > 0)
        {
            switched = true;
            currentIndex++;
        }

        if (switched)
        {
            if (currentWriter != null)
                finishedWriters.add(currentWriter);

<<<<<<< HEAD
            Descriptor desc = cfs.newSSTableDescriptor(cfs.getDirectories().getLocationForDisk(directories[currentIndex]), format);
            currentWriter = cfs.createSSTableMultiWriter(desc, estimatedKeys, repairedAt, pendingRepair, sstableLevel, header, txn);
=======
            Descriptor desc = Descriptor.fromFilename(cfs.getSSTablePath(cfs.getDirectories().getLocationForDisk(directories.get(currentIndex))), format);
            currentWriter = cfs.createSSTableMultiWriter(desc, estimatedKeys, repairedAt, sstableLevel, header, txn);
>>>>>>> 14e46e46
        }
    }

    public boolean append(UnfilteredRowIterator partition)
    {
        maybeSwitchWriter(partition.partitionKey());
        return currentWriter.append(partition);
    }

    @Override
    public Collection<SSTableReader> finish(long repairedAt, long maxDataAge, boolean openResult)
    {
        if (currentWriter != null)
            finishedWriters.add(currentWriter);
        currentWriter = null;
        for (SSTableMultiWriter writer : finishedWriters)
        {
            if (writer.getFilePointer() > 0)
                finishedReaders.addAll(writer.finish(repairedAt, maxDataAge, openResult));
            else
                SSTableMultiWriter.abortOrDie(writer);
        }
        return finishedReaders;
    }

    @Override
    public Collection<SSTableReader> finish(boolean openResult)
    {
        if (currentWriter != null)
            finishedWriters.add(currentWriter);
        currentWriter = null;
        for (SSTableMultiWriter writer : finishedWriters)
        {
            if (writer.getFilePointer() > 0)
                finishedReaders.addAll(writer.finish(openResult));
            else
                SSTableMultiWriter.abortOrDie(writer);
        }
        return finishedReaders;
    }

    @Override
    public Collection<SSTableReader> finished()
    {
        return finishedReaders;
    }

    @Override
    public SSTableMultiWriter setOpenResult(boolean openResult)
    {
        finishedWriters.forEach((w) -> w.setOpenResult(openResult));
        currentWriter.setOpenResult(openResult);
        return this;
    }

    public String getFilename()
    {
        return String.join("/", cfs.keyspace.getName(), cfs.getTableName());
    }

    @Override
    public long getFilePointer()
    {
        return currentWriter.getFilePointer();
    }

    @Override
    public TableId getTableId()
    {
        return currentWriter.getTableId();
    }

    @Override
    public Throwable commit(Throwable accumulate)
    {
        if (currentWriter != null)
            finishedWriters.add(currentWriter);
        currentWriter = null;
        for (SSTableMultiWriter writer : finishedWriters)
            accumulate = writer.commit(accumulate);
        return accumulate;
    }

    @Override
    public Throwable abort(Throwable accumulate)
    {
        if (currentWriter != null)
            finishedWriters.add(currentWriter);
        currentWriter = null;
        for (SSTableMultiWriter finishedWriter : finishedWriters)
            accumulate = finishedWriter.abort(accumulate);

        return accumulate;
    }

    @Override
    public void prepareToCommit()
    {
        if (currentWriter != null)
            finishedWriters.add(currentWriter);
        currentWriter = null;
        finishedWriters.forEach(SSTableMultiWriter::prepareToCommit);
    }

    @Override
    public void close()
    {
        if (currentWriter != null)
            finishedWriters.add(currentWriter);
        currentWriter = null;
        finishedWriters.forEach(SSTableMultiWriter::close);
    }
}<|MERGE_RESOLUTION|>--- conflicted
+++ resolved
@@ -33,11 +33,7 @@
 import org.apache.cassandra.db.rows.UnfilteredRowIterator;
 import org.apache.cassandra.io.sstable.Descriptor;
 import org.apache.cassandra.io.sstable.SSTableMultiWriter;
-<<<<<<< HEAD
 import org.apache.cassandra.schema.TableId;
-import org.apache.cassandra.service.StorageService;
-=======
->>>>>>> 14e46e46
 import org.apache.cassandra.utils.FBUtilities;
 
 public class RangeAwareSSTableWriter implements SSTableMultiWriter
@@ -98,13 +94,8 @@
             if (currentWriter != null)
                 finishedWriters.add(currentWriter);
 
-<<<<<<< HEAD
-            Descriptor desc = cfs.newSSTableDescriptor(cfs.getDirectories().getLocationForDisk(directories[currentIndex]), format);
+            Descriptor desc = cfs.newSSTableDescriptor(cfs.getDirectories().getLocationForDisk(directories.get(currentIndex)), format);
             currentWriter = cfs.createSSTableMultiWriter(desc, estimatedKeys, repairedAt, pendingRepair, sstableLevel, header, txn);
-=======
-            Descriptor desc = Descriptor.fromFilename(cfs.getSSTablePath(cfs.getDirectories().getLocationForDisk(directories.get(currentIndex))), format);
-            currentWriter = cfs.createSSTableMultiWriter(desc, estimatedKeys, repairedAt, sstableLevel, header, txn);
->>>>>>> 14e46e46
         }
     }
 
