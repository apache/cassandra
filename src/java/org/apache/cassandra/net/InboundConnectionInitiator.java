/*
 * Licensed to the Apache Software Foundation (ASF) under one
 * or more contributor license agreements.  See the NOTICE file
 * distributed with this work for additional information
 * regarding copyright ownership.  The ASF licenses this file
 * to you under the Apache License, Version 2.0 (the
 * "License"); you may not use this file except in compliance
 * with the License.  You may obtain a copy of the License at
 *
 *     http://www.apache.org/licenses/LICENSE-2.0
 *
 * Unless required by applicable law or agreed to in writing, software
 * distributed under the License is distributed on an "AS IS" BASIS,
 * WITHOUT WARRANTIES OR CONDITIONS OF ANY KIND, either express or implied.
 * See the License for the specific language governing permissions and
 * limitations under the License.
 */
package org.apache.cassandra.net;

import java.io.IOException;
import java.net.InetSocketAddress;
import java.net.SocketAddress;
import java.util.List;
import java.util.concurrent.Future;
import java.util.function.Consumer;

import com.google.common.annotations.VisibleForTesting;
import org.slf4j.Logger;
import org.slf4j.LoggerFactory;

import io.netty.bootstrap.ServerBootstrap;
import io.netty.buffer.ByteBuf;
import io.netty.channel.Channel;
import io.netty.channel.ChannelFuture;
import io.netty.channel.ChannelFutureListener;
import io.netty.channel.ChannelHandlerContext;
import io.netty.channel.ChannelInitializer;
import io.netty.channel.ChannelOption;
import io.netty.channel.ChannelPipeline;
import io.netty.channel.group.ChannelGroup;
import io.netty.channel.socket.SocketChannel;
import io.netty.handler.codec.ByteToMessageDecoder;
import io.netty.handler.logging.LogLevel;
import io.netty.handler.logging.LoggingHandler;
import io.netty.handler.ssl.SslContext;
import io.netty.handler.ssl.SslHandler;
import org.apache.cassandra.config.EncryptionOptions;
import org.apache.cassandra.exceptions.ConfigurationException;
import org.apache.cassandra.locator.InetAddressAndPort;
import org.apache.cassandra.net.OutboundConnectionSettings.Framing;
import org.apache.cassandra.security.SSLFactory;
import org.apache.cassandra.streaming.async.StreamingInboundHandler;
import org.apache.cassandra.utils.memory.BufferPools;

import static java.lang.Math.*;
import static java.util.concurrent.TimeUnit.MILLISECONDS;
import static org.apache.cassandra.net.MessagingService.*;
import static org.apache.cassandra.net.MessagingService.VERSION_40;
import static org.apache.cassandra.net.MessagingService.current_version;
import static org.apache.cassandra.net.MessagingService.minimum_version;
import static org.apache.cassandra.net.SocketFactory.WIRETRACE;
import static org.apache.cassandra.net.SocketFactory.newSslHandler;

public class InboundConnectionInitiator
{
    private static final Logger logger = LoggerFactory.getLogger(InboundConnectionInitiator.class);

    private static class Initializer extends ChannelInitializer<SocketChannel>
    {
        private final InboundConnectionSettings settings;
        private final ChannelGroup channelGroup;
        private final Consumer<ChannelPipeline> pipelineInjector;

        Initializer(InboundConnectionSettings settings, ChannelGroup channelGroup,
                    Consumer<ChannelPipeline> pipelineInjector)
        {
            this.settings = settings;
            this.channelGroup = channelGroup;
            this.pipelineInjector = pipelineInjector;
        }

        @Override
        public void initChannel(SocketChannel channel) throws Exception
        {
            channelGroup.add(channel);

            channel.config().setOption(ChannelOption.ALLOCATOR, GlobalBufferPoolAllocator.instance);
            channel.config().setOption(ChannelOption.SO_KEEPALIVE, true);
            channel.config().setOption(ChannelOption.SO_REUSEADDR, true);
            channel.config().setOption(ChannelOption.TCP_NODELAY, true); // we only send handshake messages; no point ever delaying

            ChannelPipeline pipeline = channel.pipeline();

            pipelineInjector.accept(pipeline);

            // order of handlers: ssl -> logger -> handshakeHandler
            // For either unencrypted or transitional modes, allow Ssl optionally.
            switch(settings.encryption.tlsEncryptionPolicy())
            {
                case UNENCRYPTED:
                    // Handler checks for SSL connection attempts and cleanly rejects them if encryption is disabled
                    pipeline.addFirst("rejectssl", new RejectSslHandler());
                    break;
                case OPTIONAL:
                    pipeline.addFirst("ssl", new OptionalSslHandler(settings.encryption));
                    break;
                case ENCRYPTED:
                    SslHandler sslHandler = getSslHandler("creating", channel, settings.encryption);
                    pipeline.addFirst("ssl", sslHandler);
                    break;
            }

            if (WIRETRACE)
                pipeline.addLast("logger", new LoggingHandler(LogLevel.INFO));

            channel.pipeline().addLast("handshake", new Handler(settings));

        }
    }

    /**
     * Create a {@link Channel} that listens on the {@code localAddr}. This method will block while trying to bind to the address,
     * but it does not make a remote call.
     */
    private static ChannelFuture bind(Initializer initializer) throws ConfigurationException
    {
        logger.info("Listening on {}", initializer.settings);

        ServerBootstrap bootstrap = initializer.settings.socketFactory
                                    .newServerBootstrap()
                                    .option(ChannelOption.SO_BACKLOG, 1 << 9)
                                    .option(ChannelOption.ALLOCATOR, GlobalBufferPoolAllocator.instance)
                                    .option(ChannelOption.SO_REUSEADDR, true)
                                    .childHandler(initializer);

        int socketReceiveBufferSizeInBytes = initializer.settings.socketReceiveBufferSizeInBytes;
        if (socketReceiveBufferSizeInBytes > 0)
            bootstrap.childOption(ChannelOption.SO_RCVBUF, socketReceiveBufferSizeInBytes);

        InetAddressAndPort bind = initializer.settings.bindAddress;
        ChannelFuture channelFuture = bootstrap.bind(new InetSocketAddress(bind.address, bind.port));

        if (!channelFuture.awaitUninterruptibly().isSuccess())
        {
            if (channelFuture.channel().isOpen())
                channelFuture.channel().close();

            Throwable failedChannelCause = channelFuture.cause();

            String causeString = "";
            if (failedChannelCause != null && failedChannelCause.getMessage() != null)
                causeString = failedChannelCause.getMessage();

            if (causeString.contains("in use"))
            {
                throw new ConfigurationException(bind + " is in use by another process.  Change listen_address:storage_port " +
                                                 "in cassandra.yaml to values that do not conflict with other services");
            }
            // looking at the jdk source, solaris/windows bind failue messages both use the phrase "cannot assign requested address".
            // windows message uses "Cannot" (with a capital 'C'), and solaris (a/k/a *nux) doe not. hence we search for "annot" <sigh>
            else if (causeString.contains("annot assign requested address"))
            {
                throw new ConfigurationException("Unable to bind to address " + bind
                                                 + ". Set listen_address in cassandra.yaml to an interface you can bind to, e.g., your private IP address on EC2");
            }
            else
            {
                throw new ConfigurationException("failed to bind to: " + bind, failedChannelCause);
            }
        }

        return channelFuture;
    }

    public static ChannelFuture bind(InboundConnectionSettings settings, ChannelGroup channelGroup,
                                     Consumer<ChannelPipeline> pipelineInjector)
    {
        return bind(new Initializer(settings, channelGroup, pipelineInjector));
    }

    /**
     * 'Server-side' component that negotiates the internode handshake when establishing a new connection.
     * This handler will be the first in the netty channel for each incoming connection (secure socket (TLS) notwithstanding),
     * and once the handshake is successful, it will configure the proper handlers ({@link InboundMessageHandler}
     * or {@link StreamingInboundHandler}) and remove itself from the working pipeline.
     */
    static class Handler extends ByteToMessageDecoder
    {
        private final InboundConnectionSettings settings;

        private HandshakeProtocol.Initiate initiate;
        private HandshakeProtocol.ConfirmOutboundPre40 confirmOutboundPre40;

        /**
         * A future the essentially places a timeout on how long we'll wait for the peer
         * to complete the next step of the handshake.
         */
        private Future<?> handshakeTimeout;

        Handler(InboundConnectionSettings settings)
        {
            this.settings = settings;
        }

        /**
         * On registration, immediately schedule a timeout to kill this connection if it does not handshake promptly,
         * and authenticate the remote address.
         */
        public void handlerAdded(ChannelHandlerContext ctx) throws Exception
        {
            handshakeTimeout = ctx.executor().schedule(() -> {
                logger.error("Timeout handshaking with {} (on {})", SocketFactory.addressId(initiate.from, (InetSocketAddress) ctx.channel().remoteAddress()), settings.bindAddress);
                failHandshake(ctx);
            }, HandshakeProtocol.TIMEOUT_MILLIS, MILLISECONDS);

            authenticate(ctx.channel().remoteAddress());
        }

        private void authenticate(SocketAddress socketAddress) throws IOException
        {
            if (socketAddress.getClass().getSimpleName().equals("EmbeddedSocketAddress"))
                return;

            if (!(socketAddress instanceof InetSocketAddress))
                throw new IOException(String.format("Unexpected SocketAddress type: %s, %s", socketAddress.getClass(), socketAddress));

            InetSocketAddress addr = (InetSocketAddress)socketAddress;
            if (!settings.authenticate(addr.getAddress(), addr.getPort()))
                throw new IOException("Authentication failure for inbound connection from peer " + addr);
        }

        @Override
        protected void decode(ChannelHandlerContext ctx, ByteBuf in, List<Object> out) throws Exception
        {
            if (initiate == null) initiate(ctx, in);
            else if (initiate.acceptVersions == null && confirmOutboundPre40 == null) confirmPre40(ctx, in);
            else throw new IllegalStateException("Should no longer be on pipeline");
        }

        void initiate(ChannelHandlerContext ctx, ByteBuf in) throws IOException
        {
            initiate = HandshakeProtocol.Initiate.maybeDecode(in);
            if (initiate == null)
                return;

            logger.trace("Received handshake initiation message from peer {}, message = {}", ctx.channel().remoteAddress(), initiate);

            if (isEncryptionRequired(initiate.from) && !isChannelEncrypted(ctx))
            {
                logger.warn("peer {} attempted to establish an unencrypted connection (broadcast address {})",
                            ctx.channel().remoteAddress(), initiate.from);
                failHandshake(ctx);
            }

            if (initiate.acceptVersions != null)
            {
                logger.trace("Connection version {} (min {}) from {}", initiate.acceptVersions.max, initiate.acceptVersions.min, initiate.from);

                final AcceptVersions accept;

                if (initiate.type.isStreaming())
                    accept = settings.acceptStreaming;
                else
                    accept = settings.acceptMessaging;

                int useMessagingVersion = max(accept.min, min(accept.max, initiate.acceptVersions.max));
                ByteBuf flush = new HandshakeProtocol.Accept(useMessagingVersion, accept.max).encode(ctx.alloc());

                AsyncChannelPromise.writeAndFlush(ctx, flush, (ChannelFutureListener) future -> {
                    if (!future.isSuccess())
                        exceptionCaught(future.channel(), future.cause());
                });

                if (initiate.acceptVersions.min > accept.max)
                {
                    logger.info("peer {} only supports messaging versions higher ({}) than this node supports ({})", ctx.channel().remoteAddress(), initiate.acceptVersions.min, current_version);
                    failHandshake(ctx);
                }
                else if (initiate.acceptVersions.max < accept.min)
                {
                    logger.info("peer {} only supports messaging versions lower ({}) than this node supports ({})", ctx.channel().remoteAddress(), initiate.acceptVersions.max, minimum_version);
                    failHandshake(ctx);
                }
                else
                {
                    if (initiate.type.isStreaming())
                        setupStreamingPipeline(initiate.from, ctx);
                    else
                        setupMessagingPipeline(initiate.from, useMessagingVersion, initiate.acceptVersions.max, ctx.pipeline());
                }
            }
            else
            {
                int version = initiate.requestMessagingVersion;
                assert version < VERSION_40 && version >= settings.acceptMessaging.min;
                logger.trace("Connection version {} from {}", version, ctx.channel().remoteAddress());

                if (initiate.type.isStreaming())
                {
                    // streaming connections are per-session and have a fixed version.  we can't do anything with a wrong-version stream connection, so drop it.
                    if (version != settings.acceptStreaming.max)
                    {
                        logger.warn("Received stream using protocol version {} (my version {}). Terminating connection", version, settings.acceptStreaming.max);
                        failHandshake(ctx);
                    }
                    setupStreamingPipeline(initiate.from, ctx);
                }
                else
                {
                    // if this version is < the MS version the other node is trying
                    // to connect with, the other node will disconnect
                    ByteBuf response = HandshakeProtocol.Accept.respondPre40(settings.acceptMessaging.max, ctx.alloc());
                    AsyncChannelPromise.writeAndFlush(ctx, response,
                          (ChannelFutureListener) future -> {
                               if (!future.isSuccess())
                                   exceptionCaught(future.channel(), future.cause());
                    });

                    if (version < VERSION_30)
                        throw new IOException(String.format("Unable to read obsolete message version %s from %s; The earliest version supported is 3.0.0", version, ctx.channel().remoteAddress()));

                    // we don't setup the messaging pipeline here, as the legacy messaging handshake requires one more message to finish
                }
            }
        }

        private boolean isEncryptionRequired(InetAddressAndPort peer)
        {
            return !settings.encryption.isExplicitlyOptional() && settings.encryption.shouldEncrypt(peer);
        }

        private boolean isChannelEncrypted(ChannelHandlerContext ctx)
        {
            return ctx.pipeline().get(SslHandler.class) != null;
        }

        /**
         * Handles the third (and last) message in the internode messaging handshake protocol for pre40 nodes.
         * Grabs the protocol version and IP addr the peer wants to use.
         */
        @VisibleForTesting
        void confirmPre40(ChannelHandlerContext ctx, ByteBuf in)
        {
            confirmOutboundPre40 = HandshakeProtocol.ConfirmOutboundPre40.maybeDecode(in);
            if (confirmOutboundPre40 == null)
                return;

            logger.trace("Received third handshake message from peer {}, message = {}", ctx.channel().remoteAddress(), confirmOutboundPre40);
            setupMessagingPipeline(confirmOutboundPre40.from, initiate.requestMessagingVersion, confirmOutboundPre40.maxMessagingVersion, ctx.pipeline());
        }

        @Override
        public void exceptionCaught(ChannelHandlerContext ctx, Throwable cause)
        {
            exceptionCaught(ctx.channel(), cause);
        }

        private void exceptionCaught(Channel channel, Throwable cause)
        {
            logger.error("Failed to properly handshake with peer {}. Closing the channel.", channel.remoteAddress(), cause);
            try
            {
                failHandshake(channel);
            }
            catch (Throwable t)
            {
                logger.error("Unexpected exception in {}.exceptionCaught", this.getClass().getSimpleName(), t);
            }
        }

        private void failHandshake(ChannelHandlerContext ctx)
        {
            failHandshake(ctx.channel());
        }

        private void failHandshake(Channel channel)
        {
            channel.close();
            if (handshakeTimeout != null)
                handshakeTimeout.cancel(true);
        }

        private void setupStreamingPipeline(InetAddressAndPort from, ChannelHandlerContext ctx)
        {
            handshakeTimeout.cancel(true);
            assert initiate.framing == Framing.UNPROTECTED;

            ChannelPipeline pipeline = ctx.pipeline();
            Channel channel = ctx.channel();

            if (from == null)
            {
                InetSocketAddress address = (InetSocketAddress) channel.remoteAddress();
                from = InetAddressAndPort.getByAddressOverrideDefaults(address.getAddress(), address.getPort());
            }

            BufferPools.forNetworking().setRecycleWhenFreeForCurrentThread(false);
            pipeline.replace(this, "streamInbound", new StreamingInboundHandler(from, current_version, null));

            logger.info("{} streaming connection established, version = {}, framing = {}, encryption = {}",
                        SocketFactory.channelId(from,
                                                (InetSocketAddress) channel.remoteAddress(),
                                                settings.bindAddress,
                                                (InetSocketAddress) channel.localAddress(),
                                                ConnectionType.STREAMING,
                                                channel.id().asShortText()),
                        current_version,
                        initiate.framing,
                        SocketFactory.encryptionConnectionSummary(pipeline.channel()));
        }

        @VisibleForTesting
        void setupMessagingPipeline(InetAddressAndPort from, int useMessagingVersion, int maxMessagingVersion, ChannelPipeline pipeline)
        {
            handshakeTimeout.cancel(true);
            // record the "true" endpoint, i.e. the one the peer is identified with, as opposed to the socket it connected over
            instance().versions.set(from, maxMessagingVersion);

            BufferPools.forNetworking().setRecycleWhenFreeForCurrentThread(false);
            BufferPoolAllocator allocator = GlobalBufferPoolAllocator.instance;
            if (initiate.type == ConnectionType.LARGE_MESSAGES)
            {
                // for large messages, swap the global pool allocator for a local one, to optimise utilisation of chunks
                allocator = new LocalBufferPoolAllocator(pipeline.channel().eventLoop());
                pipeline.channel().config().setAllocator(allocator);
            }

            FrameDecoder frameDecoder;
            switch (initiate.framing)
            {
                case LZ4:
                {
                    if (useMessagingVersion >= VERSION_40)
                        frameDecoder = FrameDecoderLZ4.fast(allocator);
                    else
                        frameDecoder = new FrameDecoderLegacyLZ4(allocator, useMessagingVersion);
                    break;
                }
                case CRC:
                {
                    if (useMessagingVersion >= VERSION_40)
                    {
                        frameDecoder = FrameDecoderCrc.create(allocator);
                        break;
                    }
                }
                case UNPROTECTED:
                {
                    if (useMessagingVersion >= VERSION_40)
                        frameDecoder = new FrameDecoderUnprotected(allocator);
                    else
                        frameDecoder = new FrameDecoderLegacy(allocator, useMessagingVersion);
                    break;
                }
                default:
                    throw new AssertionError();
            }

            frameDecoder.addLastTo(pipeline);

            InboundMessageHandler handler =
                settings.handlers.apply(from).createHandler(frameDecoder, initiate.type, pipeline.channel(), useMessagingVersion);

            logger.info("{} messaging connection established, version = {}, framing = {}, encryption = {}",
                        handler.id(true),
                        useMessagingVersion,
                        initiate.framing,
                        SocketFactory.encryptionConnectionSummary(pipeline.channel()));

            pipeline.addLast("deserialize", handler);

            pipeline.remove(this);
        }
    }

    private static SslHandler getSslHandler(String description, Channel channel, EncryptionOptions.ServerEncryptionOptions encryptionOptions) throws IOException
    {
        final boolean buildTrustStore = true;
        SslContext sslContext = SSLFactory.getOrCreateSslContext(encryptionOptions, buildTrustStore, SSLFactory.SocketType.SERVER);
        InetSocketAddress peer = encryptionOptions.require_endpoint_verification ? (InetSocketAddress) channel.remoteAddress() : null;
        SslHandler sslHandler = newSslHandler(channel, sslContext, peer);
        logger.trace("{} inbound netty SslContext: context={}, engine={}", description, sslContext.getClass().getName(), sslHandler.engine().getClass().getName());
        return sslHandler;
    }

    private static class OptionalSslHandler extends ByteToMessageDecoder
    {
        private final EncryptionOptions.ServerEncryptionOptions encryptionOptions;

        OptionalSslHandler(EncryptionOptions.ServerEncryptionOptions encryptionOptions)
        {
            this.encryptionOptions = encryptionOptions;
        }

        protected void decode(ChannelHandlerContext ctx, ByteBuf in, List<Object> out) throws Exception
        {
            if (in.readableBytes() < 5)
            {
                // To detect if SSL must be used we need to have at least 5 bytes, so return here and try again
                // once more bytes a ready.
                return;
            }

            if (SslHandler.isEncrypted(in))
            {
<<<<<<< HEAD
                // Connection uses SSL/TLS, replace the detection handler with an SslHandler and so use encryption.
                SslContext sslContext = SSLFactory.getOrCreateSslContext(encryptionOptions, true, SSLFactory.SocketType.SERVER);
                Channel channel = ctx.channel();
                InetSocketAddress peer = encryptionOptions.require_endpoint_verification ? (InetSocketAddress) channel.remoteAddress() : null;
                SslHandler sslHandler = newSslHandler(channel, sslContext, peer);
=======
                // Connection uses SSL/TLS, replace the detection handler with a SslHandler and so use encryption.
                SslHandler sslHandler = getSslHandler("replacing optional", ctx.channel(), encryptionOptions);
>>>>>>> 78b13cd0
                ctx.pipeline().replace(this, "ssl", sslHandler);
            }
            else
            {
                // Connection use no TLS/SSL encryption, just remove the detection handler and continue without
                // SslHandler in the pipeline.
                ctx.pipeline().remove(this);
            }
        }
    }

    private static class RejectSslHandler extends ByteToMessageDecoder
    {
        protected void decode(ChannelHandlerContext ctx, ByteBuf in, List<Object> out)
        {
            if (in.readableBytes() < 5)
            {
                // To detect if SSL must be used we need to have at least 5 bytes, so return here and try again
                // once more bytes a ready.
                return;
            }

            if (SslHandler.isEncrypted(in))
            {
                logger.info("Rejected incoming TLS connection before negotiating from {} to {}. TLS is explicitly disabled by configuration.",
                            ctx.channel().remoteAddress(), ctx.channel().localAddress());
                in.readBytes(in.readableBytes()); // discard the readable bytes so not called again
                ctx.close();
            }
            else
            {
                // Incoming connection did not attempt TLS/SSL encryption, just remove the detection handler and continue without
                // SslHandler in the pipeline.
                ctx.pipeline().remove(this);
            }
        }
    }
}<|MERGE_RESOLUTION|>--- conflicted
+++ resolved
@@ -503,16 +503,8 @@
 
             if (SslHandler.isEncrypted(in))
             {
-<<<<<<< HEAD
                 // Connection uses SSL/TLS, replace the detection handler with an SslHandler and so use encryption.
-                SslContext sslContext = SSLFactory.getOrCreateSslContext(encryptionOptions, true, SSLFactory.SocketType.SERVER);
-                Channel channel = ctx.channel();
-                InetSocketAddress peer = encryptionOptions.require_endpoint_verification ? (InetSocketAddress) channel.remoteAddress() : null;
-                SslHandler sslHandler = newSslHandler(channel, sslContext, peer);
-=======
-                // Connection uses SSL/TLS, replace the detection handler with a SslHandler and so use encryption.
                 SslHandler sslHandler = getSslHandler("replacing optional", ctx.channel(), encryptionOptions);
->>>>>>> 78b13cd0
                 ctx.pipeline().replace(this, "ssl", sslHandler);
             }
             else
