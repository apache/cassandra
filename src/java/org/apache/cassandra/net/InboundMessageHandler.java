--- conflicted
+++ resolved
@@ -287,237 +287,7 @@
         return true;
     }
 
-<<<<<<< HEAD
     String id(boolean includeReal)
-=======
-    private boolean processSubsequentFrameOfLargeMessage(Frame frame)
-    {
-        receivedBytes += frame.frameSize;
-        if (largeMessage.supply(frame))
-        {
-            receivedCount++;
-            largeMessage = null;
-        }
-        return true;
-    }
-
-    /*
-     * We can handle some corrupt frames gracefully without dropping the connection and losing all the
-     * queued up messages, but not others.
-     *
-     * Corrupt frames that *ARE NOT* safe to skip gracefully and require the connection to be dropped:
-     *  - any frame with corrupt header (!frame.isRecoverable())
-     *  - first corrupt-payload frame of a large message (impossible to infer message size, and without it
-     *    impossible to skip the message safely
-     *
-     * Corrupt frames that *ARE* safe to skip gracefully, without reconnecting:
-     *  - any self-contained frame with a corrupt payload (but not header): we lose all the messages in the
-     *    frame, but that has no effect on subsequent ones
-     *  - any non-first payload-corrupt frame of a large message: we know the size of the large message in
-     *    flight, so we just skip frames until we've seen all its bytes; we only lose the large message
-     */
-    private void processCorruptFrame(CorruptFrame frame) throws InvalidCrc
-    {
-        if (!frame.isRecoverable())
-        {
-            corruptFramesUnrecovered++;
-            throw new InvalidCrc(frame.readCRC, frame.computedCRC);
-        }
-        else if (frame.isSelfContained)
-        {
-            receivedBytes += frame.frameSize;
-            corruptFramesRecovered++;
-            noSpamLogger.warn("{} invalid, recoverable CRC mismatch detected while reading messages (corrupted self-contained frame)", this);
-        }
-        else if (null == largeMessage) // first frame of a large message
-        {
-            receivedBytes += frame.frameSize;
-            corruptFramesUnrecovered++;
-            noSpamLogger.error("{} invalid, unrecoverable CRC mismatch detected while reading messages (corrupted first frame of a large message)", this);
-            throw new InvalidCrc(frame.readCRC, frame.computedCRC);
-        }
-        else // subsequent frame of a large message
-        {
-            processSubsequentFrameOfLargeMessage(frame);
-            corruptFramesRecovered++;
-            noSpamLogger.warn("{} invalid, recoverable CRC mismatch detected while reading a large message", this);
-        }
-    }
-
-    private void onEndpointReserveCapacityRegained(Limit endpointReserve, long elapsedNanos)
-    {
-        onReserveCapacityRegained(endpointReserve, globalReserveCapacity, elapsedNanos);
-    }
-
-    private void onGlobalReserveCapacityRegained(Limit globalReserve, long elapsedNanos)
-    {
-        onReserveCapacityRegained(endpointReserveCapacity, globalReserve, elapsedNanos);
-    }
-
-    private void onReserveCapacityRegained(Limit endpointReserve, Limit globalReserve, long elapsedNanos)
-    {
-        if (isClosed)
-            return;
-
-        assert channel.eventLoop().inEventLoop();
-
-        ticket = null;
-        throttledNanos += elapsedNanos;
-
-        try
-        {
-            /*
-             * Process up to one message using supplied overriden reserves - one of them pre-allocated,
-             * and guaranteed to be enough for one message - then, if no obstacles enountered, reactivate
-             * the frame decoder using normal reserve capacities.
-             */
-            if (processUpToOneMessage(endpointReserve, globalReserve))
-                decoder.reactivate();
-        }
-        catch (Throwable t)
-        {
-            exceptionCaught(t);
-        }
-    }
-
-    // return true if the handler should be reactivated - if no new hurdles were encountered,
-    // like running out of the other kind of reserve capacity
-    private boolean processUpToOneMessage(Limit endpointReserve, Limit globalReserve) throws IOException
-    {
-        UpToOneMessageFrameProcessor processor = new UpToOneMessageFrameProcessor(endpointReserve, globalReserve);
-        decoder.processBacklog(processor);
-        return processor.isActive;
-    }
-
-    /*
-     * Process at most one message. Won't always be an entire one (if the message in the head of line
-     * is a large one, and there aren't sufficient frames to decode it entirely), but will never be more than one.
-     */
-    private class UpToOneMessageFrameProcessor implements FrameProcessor
-    {
-        private final Limit endpointReserve;
-        private final Limit globalReserve;
-
-        boolean isActive = true;
-        boolean firstFrame = true;
-
-        private UpToOneMessageFrameProcessor(Limit endpointReserve, Limit globalReserve)
-        {
-            this.endpointReserve = endpointReserve;
-            this.globalReserve = globalReserve;
-        }
-
-        @Override
-        public boolean process(Frame frame) throws IOException
-        {
-            if (firstFrame)
-            {
-                if (!(frame instanceof IntactFrame))
-                    throw new IllegalStateException("First backlog frame must be intact");
-                firstFrame = false;
-                return processFirstFrame((IntactFrame) frame);
-            }
-
-            return processSubsequentFrame(frame);
-        }
-
-        private boolean processFirstFrame(IntactFrame frame) throws IOException
-        {
-            if (frame.isSelfContained)
-            {
-                isActive = processOneContainedMessage(frame.contents, endpointReserve, globalReserve);
-                return false; // stop after one message
-            }
-            else
-            {
-                isActive = processFirstFrameOfLargeMessage(frame, endpointReserve, globalReserve);
-                return isActive; // continue unless fallen behind coprocessor or ran out of reserve capacity again
-            }
-        }
-
-        private boolean processSubsequentFrame(Frame frame) throws IOException
-        {
-            if (frame instanceof IntactFrame)
-                processSubsequentFrameOfLargeMessage(frame);
-            else
-                processCorruptFrame((CorruptFrame) frame);
-
-            return largeMessage != null; // continue until done with the large message
-        }
-    }
-
-    /**
-     * Try to acquire permits for the inbound message. In case of failure, register with the right wait queue to be
-     * reactivated once permit capacity is regained.
-     */
-    @SuppressWarnings("BooleanMethodIsAlwaysInverted")
-    private boolean acquireCapacity(Limit endpointReserve, Limit globalReserve, int bytes, long currentTimeNanos, long expiresAtNanos)
-    {
-        ResourceLimits.Outcome outcome = acquireCapacity(endpointReserve, globalReserve, bytes);
-
-        if (outcome == ResourceLimits.Outcome.INSUFFICIENT_ENDPOINT)
-            ticket = endpointWaitQueue.register(this, bytes, currentTimeNanos, expiresAtNanos);
-        else if (outcome == ResourceLimits.Outcome.INSUFFICIENT_GLOBAL)
-            ticket = globalWaitQueue.register(this, bytes, currentTimeNanos, expiresAtNanos);
-
-        if (outcome != ResourceLimits.Outcome.SUCCESS)
-            throttledCount++;
-
-        return outcome == ResourceLimits.Outcome.SUCCESS;
-    }
-
-    private ResourceLimits.Outcome acquireCapacity(Limit endpointReserve, Limit globalReserve, int bytes)
-    {
-        long currentQueueSize = queueSize;
-
-        /*
-         * acquireCapacity() is only ever called on the event loop, and as such queueSize is only ever increased
-         * on the event loop. If there is enough capacity, we can safely addAndGet() and immediately return.
-         */
-        if (currentQueueSize + bytes <= queueCapacity)
-        {
-            queueSizeUpdater.addAndGet(this, bytes);
-            return ResourceLimits.Outcome.SUCCESS;
-        }
-
-        // we know we don't have enough local queue capacity for the entire message, so we need to borrow some from reserve capacity
-        long allocatedExcess = min(currentQueueSize + bytes - queueCapacity, bytes);
-
-        if (!globalReserve.tryAllocate(allocatedExcess))
-            return ResourceLimits.Outcome.INSUFFICIENT_GLOBAL;
-
-        if (!endpointReserve.tryAllocate(allocatedExcess))
-        {
-            globalReserve.release(allocatedExcess);
-            globalWaitQueue.signal();
-            return ResourceLimits.Outcome.INSUFFICIENT_ENDPOINT;
-        }
-
-        long newQueueSize = queueSizeUpdater.addAndGet(this, bytes);
-        long actualExcess = max(0, min(newQueueSize - queueCapacity, bytes));
-
-        /*
-         * It's possible that some permits were released at some point after we loaded current queueSize,
-         * and we can satisfy more of the permits using our exclusive per-connection capacity, needing
-         * less than previously estimated from the reserves. If that's the case, release the now unneeded
-         * permit excess back to endpoint/global reserves.
-         */
-        if (actualExcess != allocatedExcess) // actualExcess < allocatedExcess
-        {
-            long excess = allocatedExcess - actualExcess;
-
-            endpointReserve.release(excess);
-            globalReserve.release(excess);
-
-            endpointWaitQueue.signal();
-            globalWaitQueue.signal();
-        }
-
-        return ResourceLimits.Outcome.SUCCESS;
-    }
-
-    private void releaseCapacity(int bytes)
->>>>>>> 68aca106
     {
         if (!includeReal)
             return id();
@@ -530,6 +300,12 @@
     protected String id()
     {
         return SocketFactory.channelId(peer, self, type, channel.id().asShortText());
+    }
+
+    @Override
+    public String toString()
+    {
+        return id();
     }
 
     @Override
@@ -559,49 +335,6 @@
         channel.close();
     }
 
-<<<<<<< HEAD
-=======
-    @Override
-    public void channelInactive(ChannelHandlerContext ctx)
-    {
-        isClosed = true;
-
-        if (null != largeMessage)
-            largeMessage.abort();
-
-        if (null != ticket)
-            ticket.invalidate();
-
-        onClosed.call(this);
-    }
-
-    private EventLoop eventLoop()
-    {
-        return channel.eventLoop();
-    }
-
-    String id(boolean includeReal)
-    {
-        if (!includeReal)
-            return id();
-
-        return SocketFactory.channelId(peer, (InetSocketAddress) channel.remoteAddress(),
-                                       self, (InetSocketAddress) channel.localAddress(),
-                                       type, channel.id().asShortText());
-    }
-
-    String id()
-    {
-        return SocketFactory.channelId(peer, self, type, channel.id().asShortText());
-    }
-
-    @Override
-    public String toString()
-    {
-        return id();
-    }
-
->>>>>>> 68aca106
     /*
      * A large-message frame-accumulating state machine.
      *
