/*
 * Licensed to the Apache Software Foundation (ASF) under one
 * or more contributor license agreements.  See the NOTICE file
 * distributed with this work for additional information
 * regarding copyright ownership.  The ASF licenses this file
 * to you under the Apache License, Version 2.0 (the
 * "License"); you may not use this file except in compliance
 * with the License.  You may obtain a copy of the License at
 *
 *     http://www.apache.org/licenses/LICENSE-2.0
 *
 * Unless required by applicable law or agreed to in writing, software
 * distributed under the License is distributed on an "AS IS" BASIS,
 * WITHOUT WARRANTIES OR CONDITIONS OF ANY KIND, either express or implied.
 * See the License for the specific language governing permissions and
 * limitations under the License.
 */
package org.apache.cassandra.cql3.statements;

import java.nio.ByteBuffer;
import java.util.*;

import com.google.common.collect.HashMultiset;
import com.google.common.collect.ImmutableList;
import com.google.common.collect.Iterables;
import com.google.common.collect.Maps;
import org.slf4j.Logger;
import org.slf4j.LoggerFactory;

import org.apache.cassandra.auth.Permission;
import org.apache.cassandra.db.marshal.ValueAccessor;
import org.apache.cassandra.schema.ColumnMetadata;
import org.apache.cassandra.schema.Schema;
import org.apache.cassandra.schema.TableMetadata;
import org.apache.cassandra.schema.ViewMetadata;
import org.apache.cassandra.cql3.*;
import org.apache.cassandra.cql3.conditions.ColumnCondition;
import org.apache.cassandra.cql3.conditions.ColumnConditions;
import org.apache.cassandra.cql3.conditions.Conditions;
import org.apache.cassandra.cql3.functions.Function;
import org.apache.cassandra.cql3.restrictions.StatementRestrictions;
import org.apache.cassandra.cql3.selection.ResultSetBuilder;
import org.apache.cassandra.cql3.selection.Selection;
import org.apache.cassandra.cql3.selection.Selection.Selectors;
import org.apache.cassandra.db.*;
import org.apache.cassandra.db.filter.*;
import org.apache.cassandra.db.marshal.BooleanType;
import org.apache.cassandra.db.partitions.*;
import org.apache.cassandra.db.rows.RowIterator;
import org.apache.cassandra.db.view.View;
import org.apache.cassandra.exceptions.*;
import org.apache.cassandra.service.ClientState;
import org.apache.cassandra.service.QueryState;
import org.apache.cassandra.service.StorageProxy;
import org.apache.cassandra.service.paxos.Commit;
import org.apache.cassandra.transport.messages.ResultMessage;
import org.apache.cassandra.triggers.TriggerExecutor;
import org.apache.cassandra.utils.FBUtilities;
import org.apache.cassandra.utils.MD5Digest;
import org.apache.cassandra.utils.Pair;
import org.apache.cassandra.utils.UUIDGen;

import static org.apache.cassandra.cql3.statements.RequestValidations.checkFalse;
import static org.apache.cassandra.cql3.statements.RequestValidations.checkNull;

/*
 * Abstract parent class of individual modifications, i.e. INSERT, UPDATE and DELETE.
 */
public abstract class ModificationStatement implements CQLStatement
{
    protected static final Logger logger = LoggerFactory.getLogger(ModificationStatement.class);

    private final static MD5Digest EMPTY_HASH = MD5Digest.wrap(new byte[] {});

    public static final String CUSTOM_EXPRESSIONS_NOT_ALLOWED =
        "Custom index expressions cannot be used in WHERE clauses for UPDATE or DELETE statements";

    private static final ColumnIdentifier CAS_RESULT_COLUMN = new ColumnIdentifier("[applied]", false);

    protected final StatementType type;

    protected final VariableSpecifications bindVariables;

    public final TableMetadata metadata;
    private final Attributes attrs;

    private final StatementRestrictions restrictions;

    private final Operations operations;

    private final RegularAndStaticColumns updatedColumns;

    private final Conditions conditions;

    private final RegularAndStaticColumns conditionColumns;

    private final RegularAndStaticColumns requiresRead;

    public ModificationStatement(StatementType type,
                                 VariableSpecifications bindVariables,
                                 TableMetadata metadata,
                                 Operations operations,
                                 StatementRestrictions restrictions,
                                 Conditions conditions,
                                 Attributes attrs)
    {
        this.type = type;
        this.bindVariables = bindVariables;
        this.metadata = metadata;
        this.restrictions = restrictions;
        this.operations = operations;
        this.conditions = conditions;
        this.attrs = attrs;

        if (!conditions.isEmpty())
        {
            checkFalse(metadata.isCounter(), "Conditional updates are not supported on counter tables");
            checkFalse(attrs.isTimestampSet(), "Cannot provide custom timestamp for conditional updates");
        }

        RegularAndStaticColumns.Builder conditionColumnsBuilder = RegularAndStaticColumns.builder();
        Iterable<ColumnMetadata> columns = conditions.getColumns();
        if (columns != null)
            conditionColumnsBuilder.addAll(columns);

        RegularAndStaticColumns.Builder updatedColumnsBuilder = RegularAndStaticColumns.builder();
        RegularAndStaticColumns.Builder requiresReadBuilder = RegularAndStaticColumns.builder();
        for (Operation operation : operations)
        {
            updatedColumnsBuilder.add(operation.column);
            // If the operation requires a read-before-write and we're doing a conditional read, we want to read
            // the affected column as part of the read-for-conditions paxos phase (see #7499).
            if (operation.requiresRead())
            {
                conditionColumnsBuilder.add(operation.column);
                requiresReadBuilder.add(operation.column);
            }
        }

        RegularAndStaticColumns modifiedColumns = updatedColumnsBuilder.build();

        // Compact tables have not row marker. So if we don't actually update any particular column,
        // this means that we're only updating the PK, which we allow if only those were declared in
        // the definition. In that case however, we do went to write the compactValueColumn (since again
        // we can't use a "row marker") so add it automatically.
        if (metadata.isCompactTable() && modifiedColumns.isEmpty() && updatesRegularRows())
            modifiedColumns = metadata.regularAndStaticColumns();

        this.updatedColumns = modifiedColumns;
        this.conditionColumns = conditionColumnsBuilder.build();
        this.requiresRead = requiresReadBuilder.build();
    }

    @Override
    public List<ColumnSpecification> getBindVariables()
    {
        return bindVariables.getBindVariables();
    }

    @Override
    public short[] getPartitionKeyBindVariableIndexes()
    {
        return bindVariables.getPartitionKeyBindVariableIndexes(metadata);
    }

    @Override
    public Iterable<Function> getFunctions()
    {
        List<Function> functions = new ArrayList<>();
        addFunctionsTo(functions);
        return functions;
    }

    public void addFunctionsTo(List<Function> functions)
    {
        attrs.addFunctionsTo(functions);
        restrictions.addFunctionsTo(functions);
        operations.addFunctionsTo(functions);
        conditions.addFunctionsTo(functions);
    }

    public TableMetadata metadata()
    {
        return metadata;
    }

    /*
     * May be used by QueryHandler implementations
     */
    public StatementRestrictions getRestrictions()
    {
        return restrictions;
    }

    public abstract void addUpdateForKey(PartitionUpdate.Builder updateBuilder, Clustering<?> clustering, UpdateParameters params);

    public abstract void addUpdateForKey(PartitionUpdate.Builder updateBuilder, Slice slice, UpdateParameters params);

    public String keyspace()
    {
        return metadata.keyspace;
    }

    public String columnFamily()
    {
        return metadata.name;
    }

    public boolean isCounter()
    {
        return metadata().isCounter();
    }

    public boolean isView()
    {
        return metadata().isView();
    }

    public boolean isVirtual()
    {
        return metadata().isVirtual();
    }

    public long getTimestamp(long now, QueryOptions options) throws InvalidRequestException
    {
        return attrs.getTimestamp(now, options);
    }

    public boolean isTimestampSet()
    {
        return attrs.isTimestampSet();
    }

    public int getTimeToLive(QueryOptions options) throws InvalidRequestException
    {
        return attrs.getTimeToLive(options, metadata);
    }

    public void authorize(ClientState state) throws InvalidRequestException, UnauthorizedException
    {
        state.ensureTablePermission(metadata, Permission.MODIFY);

        // CAS updates can be used to simulate a SELECT query, so should require Permission.SELECT as well.
        if (hasConditions())
            state.ensureTablePermission(metadata, Permission.SELECT);

        // MV updates need to get the current state from the table, and might update the views
        // Require Permission.SELECT on the base table, and Permission.MODIFY on the views
        Iterator<ViewMetadata> views = View.findAll(keyspace(), columnFamily()).iterator();
        if (views.hasNext())
        {
            state.ensureTablePermission(metadata, Permission.SELECT);
            do
            {
                state.ensureTablePermission(views.next().metadata, Permission.MODIFY);
            } while (views.hasNext());
        }

        for (Function function : getFunctions())
            state.ensurePermission(Permission.EXECUTE, function);
    }

    public void validate(ClientState state) throws InvalidRequestException
    {
        checkFalse(hasConditions() && attrs.isTimestampSet(), "Cannot provide custom timestamp for conditional updates");
        checkFalse(isCounter() && attrs.isTimestampSet(), "Cannot provide custom timestamp for counter updates");
        checkFalse(isCounter() && attrs.isTimeToLiveSet(), "Cannot provide custom TTL for counter updates");
        checkFalse(isView(), "Cannot directly modify a materialized view");
        checkFalse(isVirtual() && attrs.isTimeToLiveSet(), "Expiring columns are not supported by virtual tables");
        checkFalse(isVirtual() && hasConditions(), "Conditional updates are not supported by virtual tables");
    }

    public RegularAndStaticColumns updatedColumns()
    {
        return updatedColumns;
    }

    public RegularAndStaticColumns conditionColumns()
    {
        return conditionColumns;
    }

    public boolean updatesRegularRows()
    {
        // We're updating regular rows if all the clustering columns are provided.
        // Note that the only case where we're allowed not to provide clustering
        // columns is if we set some static columns, and in that case no clustering
        // columns should be given. So in practice, it's enough to check if we have
        // either the table has no clustering or if it has at least one of them set.
        return metadata().clusteringColumns().isEmpty() || restrictions.hasClusteringColumnsRestrictions();
    }

    public boolean updatesStaticRow()
    {
        return operations.appliesToStaticColumns();
    }

    public List<Operation> getRegularOperations()
    {
        return operations.regularOperations();
    }

    public List<Operation> getStaticOperations()
    {
        return operations.staticOperations();
    }

    public Iterable<Operation> allOperations()
    {
        return operations;
    }

    public Iterable<ColumnMetadata> getColumnsWithConditions()
    {
         return conditions.getColumns();
    }

    public boolean hasIfNotExistCondition()
    {
        return conditions.isIfNotExists();
    }

    public boolean hasIfExistCondition()
    {
        return conditions.isIfExists();
    }

    public List<ByteBuffer> buildPartitionKeyNames(QueryOptions options)
    throws InvalidRequestException
    {
        List<ByteBuffer> partitionKeys = restrictions.getPartitionKeys(options);
        for (ByteBuffer key : partitionKeys)
            QueryProcessor.validateKey(key);

        return partitionKeys;
    }

    public NavigableSet<Clustering<?>> createClustering(QueryOptions options)
    throws InvalidRequestException
    {
        if (appliesOnlyToStaticColumns() && !restrictions.hasClusteringColumnsRestrictions())
            return FBUtilities.singleton(CBuilder.STATIC_BUILDER.build(), metadata().comparator);

        return restrictions.getClusteringColumns(options);
    }

    /**
     * Checks that the modification only apply to static columns.
     * @return <code>true</code> if the modification only apply to static columns, <code>false</code> otherwise.
     */
    private boolean appliesOnlyToStaticColumns()
    {
        return appliesOnlyToStaticColumns(operations, conditions);
    }

    /**
     * Checks that the specified operations and conditions only apply to static columns.
     * @return <code>true</code> if the specified operations and conditions only apply to static columns,
     * <code>false</code> otherwise.
     */
    public static boolean appliesOnlyToStaticColumns(Operations operation, Conditions conditions)
    {
        return !operation.appliesToRegularColumns() && !conditions.appliesToRegularColumns()
                && (operation.appliesToStaticColumns() || conditions.appliesToStaticColumns());
    }

    public boolean requiresRead()
    {
        // Lists SET operation incurs a read.
        return !requiresRead.isEmpty();
    }

    private Map<DecoratedKey, Partition> readRequiredLists(Collection<ByteBuffer> partitionKeys,
                                                           ClusteringIndexFilter filter,
                                                           DataLimits limits,
                                                           boolean local,
                                                           ConsistencyLevel cl,
                                                           int nowInSeconds,
                                                           long queryStartNanoTime)
    {
        if (!requiresRead())
            return null;

        try
        {
            cl.validateForRead();
        }
        catch (InvalidRequestException e)
        {
            throw new InvalidRequestException(String.format("Write operation require a read but consistency %s is not supported on reads", cl));
        }

        List<SinglePartitionReadCommand> commands = new ArrayList<>(partitionKeys.size());
        for (ByteBuffer key : partitionKeys)
            commands.add(SinglePartitionReadCommand.create(metadata(),
                                                           nowInSeconds,
                                                           ColumnFilter.selection(this.requiresRead),
                                                           RowFilter.NONE,
                                                           limits,
                                                           metadata().partitioner.decorateKey(key),
                                                           filter));

        SinglePartitionReadCommand.Group group = new SinglePartitionReadCommand.Group(commands, DataLimits.NONE);

        if (local)
        {
            try (ReadExecutionController executionController = group.executionController();
                 PartitionIterator iter = group.executeInternal(executionController))
            {
                return asMaterializedMap(iter);
            }
        }

        try (PartitionIterator iter = group.execute(cl, null, queryStartNanoTime))
        {
            return asMaterializedMap(iter);
        }
    }

    private Map<DecoratedKey, Partition> asMaterializedMap(PartitionIterator iterator)
    {
        Map<DecoratedKey, Partition> map = new HashMap<>();
        while (iterator.hasNext())
        {
            try (RowIterator partition = iterator.next())
            {
                map.put(partition.partitionKey(), FilteredPartition.create(partition));
            }
        }
        return map;
    }

    public boolean hasConditions()
    {
        return !conditions.isEmpty();
    }

    public boolean hasSlices()
    {
        return type.allowClusteringColumnSlices()
               && getRestrictions().hasClusteringColumnsRestrictions()
               && getRestrictions().isColumnRange();
    }

    public ResultMessage execute(QueryState queryState, QueryOptions options, long queryStartNanoTime)
    throws RequestExecutionException, RequestValidationException
    {
        if (options.getConsistency() == null)
            throw new InvalidRequestException("Invalid empty consistency level");

        return hasConditions()
             ? executeWithCondition(queryState, options, queryStartNanoTime)
             : executeWithoutCondition(queryState, options, queryStartNanoTime);
    }

    private ResultMessage executeWithoutCondition(QueryState queryState, QueryOptions options, long queryStartNanoTime)
    throws RequestExecutionException, RequestValidationException
    {
        if (isVirtual())
            return executeInternalWithoutCondition(queryState, options, queryStartNanoTime);

        ConsistencyLevel cl = options.getConsistency();
        if (isCounter())
            cl.validateCounterForWrite(metadata());
        else
            cl.validateForWrite();

        List<? extends IMutation> mutations =
            getMutations(options,
                         false,
                         options.getTimestamp(queryState),
                         options.getNowInSeconds(queryState),
                         queryStartNanoTime);
        if (!mutations.isEmpty())
            StorageProxy.mutateWithTriggers(mutations, cl, false, queryStartNanoTime);

        return null;
    }

    private ResultMessage executeWithCondition(QueryState queryState, QueryOptions options, long queryStartNanoTime)
    {
        CQL3CasRequest request = makeCasRequest(queryState, options);

        try (RowIterator result = StorageProxy.cas(keyspace(),
                                                   columnFamily(),
                                                   request.key,
                                                   request,
                                                   options.getSerialConsistency(),
                                                   options.getConsistency(),
                                                   queryState.getClientState(),
                                                   options.getNowInSeconds(queryState),
                                                   queryStartNanoTime))
        {
            return new ResultMessage.Rows(buildCasResultSet(result, queryState, options));
        }
    }

    private CQL3CasRequest makeCasRequest(QueryState queryState, QueryOptions options)
    {
        List<ByteBuffer> keys = buildPartitionKeyNames(options);
        // We don't support IN for CAS operation so far
        checkFalse(restrictions.keyIsInRelation(),
                   "IN on the partition key is not supported with conditional %s",
                   type.isUpdate()? "updates" : "deletions");

        DecoratedKey key = metadata().partitioner.decorateKey(keys.get(0));
        long timestamp = options.getTimestamp(queryState);
        int nowInSeconds = options.getNowInSeconds(queryState);

        checkFalse(restrictions.clusteringKeyRestrictionsHasIN(),
                   "IN on the clustering key columns is not supported with conditional %s",
                    type.isUpdate()? "updates" : "deletions");

        Clustering<?> clustering = Iterables.getOnlyElement(createClustering(options));
        CQL3CasRequest request = new CQL3CasRequest(metadata(), key, conditionColumns(), updatesRegularRows(), updatesStaticRow());

        addConditions(clustering, request, options);
        request.addRowUpdate(clustering, this, options, timestamp, nowInSeconds);

        return request;
    }

    public void addConditions(Clustering<?> clustering, CQL3CasRequest request, QueryOptions options) throws InvalidRequestException
    {
        conditions.addConditionsTo(request, clustering, options);
    }

    private static ResultSet.ResultMetadata buildCASSuccessMetadata(String ksName, String cfName)
    {
        List<ColumnSpecification> specs = new ArrayList<>();
        specs.add(casResultColumnSpecification(ksName, cfName));

        return new ResultSet.ResultMetadata(EMPTY_HASH, specs);
    }

    private static ColumnSpecification casResultColumnSpecification(String ksName, String cfName)
    {
        return new ColumnSpecification(ksName, cfName, CAS_RESULT_COLUMN, BooleanType.instance);
    }

    private ResultSet buildCasResultSet(RowIterator partition, QueryState state, QueryOptions options)
    {
        return buildCasResultSet(keyspace(), columnFamily(), partition, getColumnsWithConditions(), false, state, options);
    }

    static ResultSet buildCasResultSet(String ksName,
                                       String tableName,
                                       RowIterator partition,
                                       Iterable<ColumnMetadata> columnsWithConditions,
                                       boolean isBatch,
                                       QueryState state,
                                       QueryOptions options)
    {
        boolean success = partition == null;

        ResultSet.ResultMetadata metadata = buildCASSuccessMetadata(ksName, tableName);
        List<List<ByteBuffer>> rows = Collections.singletonList(Collections.singletonList(BooleanType.instance.decompose(success)));

        ResultSet rs = new ResultSet(metadata, rows);
        return success ? rs : merge(rs, buildCasFailureResultSet(partition, columnsWithConditions, isBatch, options, options.getNowInSeconds(state)));
    }

    private static ResultSet merge(ResultSet left, ResultSet right)
    {
        if (left.size() == 0)
            return right;
        else if (right.size() == 0)
            return left;

        assert left.size() == 1;
        int size = left.metadata.names.size() + right.metadata.names.size();
        List<ColumnSpecification> specs = new ArrayList<ColumnSpecification>(size);
        specs.addAll(left.metadata.names);
        specs.addAll(right.metadata.names);
        List<List<ByteBuffer>> rows = new ArrayList<>(right.size());
        for (int i = 0; i < right.size(); i++)
        {
            List<ByteBuffer> row = new ArrayList<ByteBuffer>(size);
            row.addAll(left.rows.get(0));
            row.addAll(right.rows.get(i));
            rows.add(row);
        }
        return new ResultSet(new ResultSet.ResultMetadata(EMPTY_HASH, specs), rows);
    }

    private static ResultSet buildCasFailureResultSet(RowIterator partition,
                                                      Iterable<ColumnMetadata> columnsWithConditions,
                                                      boolean isBatch,
                                                      QueryOptions options,
                                                      int nowInSeconds)
    {
        TableMetadata metadata = partition.metadata();
        Selection selection;
        if (columnsWithConditions == null)
        {
            selection = Selection.wildcard(metadata, false, false);
        }
        else
        {
            // We can have multiple conditions on the same columns (for collections) so use a set
            // to avoid duplicate, but preserve the order just to it follows the order of IF in the query in general
            Set<ColumnMetadata> defs = new LinkedHashSet<>();
            // Adding the partition key for batches to disambiguate if the conditions span multipe rows (we don't add them outside
            // of batches for compatibility sakes).
            if (isBatch)
                Iterables.addAll(defs, metadata.primaryKeyColumns());
            Iterables.addAll(defs, columnsWithConditions);
            selection = Selection.forColumns(metadata, new ArrayList<>(defs), false);

        }

        Selectors selectors = selection.newSelectors(options);
        ResultSetBuilder builder = new ResultSetBuilder(selection.getResultMetadata(), selectors);
        SelectStatement.forSelection(metadata, selection)
                       .processPartition(partition, options, builder, nowInSeconds);

        return builder.build();
    }

    public ResultMessage executeLocally(QueryState queryState, QueryOptions options) throws RequestValidationException, RequestExecutionException
    {
        return hasConditions()
               ? executeInternalWithCondition(queryState, options)
               : executeInternalWithoutCondition(queryState, options, System.nanoTime());
    }

    public ResultMessage executeInternalWithoutCondition(QueryState queryState, QueryOptions options, long queryStartNanoTime)
    throws RequestValidationException, RequestExecutionException
    {
        long timestamp = options.getTimestamp(queryState);
        int nowInSeconds = options.getNowInSeconds(queryState);
        for (IMutation mutation : getMutations(options, true, timestamp, nowInSeconds, queryStartNanoTime))
            mutation.apply();
        return null;
    }

    public ResultMessage executeInternalWithCondition(QueryState state, QueryOptions options)
    {
        CQL3CasRequest request = makeCasRequest(state, options);

        try (RowIterator result = casInternal(request, options.getTimestamp(state), options.getNowInSeconds(state)))
        {
            return new ResultMessage.Rows(buildCasResultSet(result, state, options));
        }
    }

    static RowIterator casInternal(CQL3CasRequest request, long timestamp, int nowInSeconds)
    {
        UUID ballot = UUIDGen.getTimeUUIDFromMicros(timestamp);

        SinglePartitionReadQuery readCommand = request.readCommand(nowInSeconds);
        FilteredPartition current;
        try (ReadExecutionController executionController = readCommand.executionController();
             PartitionIterator iter = readCommand.executeInternal(executionController))
        {
            current = FilteredPartition.create(PartitionIterators.getOnlyElement(iter, readCommand));
        }

        if (!request.appliesTo(current))
            return current.rowIterator();

        PartitionUpdate updates = request.makeUpdates(current);
        updates = TriggerExecutor.instance.execute(updates);

        Commit proposal = Commit.newProposal(ballot, updates);
        proposal.makeMutation().apply();
        return null;
    }

    /**
     * Convert statement into a list of mutations to apply on the server
     *
     * @param options value for prepared statement markers
     * @param local if true, any requests (for collections) performed by getMutation should be done locally only.
     * @param timestamp the current timestamp in microseconds to use if no timestamp is user provided.
     *
     * @return list of the mutations
     */
    private List<? extends IMutation> getMutations(QueryOptions options,
                                                         boolean local,
                                                         long timestamp,
                                                         int nowInSeconds,
                                                         long queryStartNanoTime)
    {
        List<ByteBuffer> keys = buildPartitionKeyNames(options);
        HashMultiset<ByteBuffer> perPartitionKeyCounts = HashMultiset.create(keys);
        SingleTableUpdatesCollector collector = new SingleTableUpdatesCollector(metadata, updatedColumns, perPartitionKeyCounts);
        addUpdates(collector, keys, options, local, timestamp, nowInSeconds, queryStartNanoTime);
        return collector.toMutations();
    }

    final void addUpdates(UpdatesCollector collector,
                          List<ByteBuffer> keys,
                          QueryOptions options,
                          boolean local,
                          long timestamp,
                          int nowInSeconds,
                          long queryStartNanoTime)
    {
        if (hasSlices())
        {
            Slices slices = createSlices(options);

            // If all the ranges were invalid we do not need to do anything.
            if (slices.isEmpty())
                return;

            UpdateParameters params = makeUpdateParameters(keys,
                                                           new ClusteringIndexSliceFilter(slices, false),
                                                           options,
                                                           DataLimits.NONE,
                                                           local,
                                                           timestamp,
                                                           nowInSeconds,
                                                           queryStartNanoTime);
            for (ByteBuffer key : keys)
            {
                Validation.validateKey(metadata(), key);
                DecoratedKey dk = metadata().partitioner.decorateKey(key);

                PartitionUpdate.Builder updateBuilder = collector.getPartitionUpdateBuilder(metadata(), dk, options.getConsistency());

                for (Slice slice : slices)
                    addUpdateForKey(updateBuilder, slice, params);
            }
        }
        else
        {
            NavigableSet<Clustering<?>> clusterings = createClustering(options);

            // If some of the restrictions were unspecified (e.g. empty IN restrictions) we do not need to do anything.
            if (restrictions.hasClusteringColumnsRestrictions() && clusterings.isEmpty())
                return;

            UpdateParameters params = makeUpdateParameters(keys, clusterings, options, local, timestamp, nowInSeconds, queryStartNanoTime);

            for (ByteBuffer key : keys)
            {
                Validation.validateKey(metadata(), key);
                DecoratedKey dk = metadata().partitioner.decorateKey(key);

                PartitionUpdate.Builder updateBuilder = collector.getPartitionUpdateBuilder(metadata(), dk, options.getConsistency());

                if (!restrictions.hasClusteringColumnsRestrictions())
                {
                    addUpdateForKey(updateBuilder, Clustering.EMPTY, params);
                }
                else
                {
                    for (Clustering<?> clustering : clusterings)
                    {
                        validateClustering(clustering);
                        addUpdateForKey(updateBuilder, clustering, params);
                    }
                }
            }
        }
    }

    private <V> void validateClustering(Clustering<V> clustering)
    {
        ValueAccessor<V> accessor = clustering.accessor();
        for (V v : clustering.getRawValues())
        {
            if (v != null && accessor.size(v) > FBUtilities.MAX_UNSIGNED_SHORT)
                throw new InvalidRequestException(String.format("Key length of %d is longer than maximum of %d",
                                                                clustering.dataSize(),
                                                                FBUtilities.MAX_UNSIGNED_SHORT));
        }
    }

    Slices createSlices(QueryOptions options)
    {
        SortedSet<ClusteringBound<?>> startBounds = restrictions.getClusteringColumnsBounds(Bound.START, options);
        SortedSet<ClusteringBound<?>> endBounds = restrictions.getClusteringColumnsBounds(Bound.END, options);

        return toSlices(startBounds, endBounds);
    }

    private UpdateParameters makeUpdateParameters(Collection<ByteBuffer> keys,
                                                  NavigableSet<Clustering<?>> clusterings,
                                                  QueryOptions options,
                                                  boolean local,
                                                  long timestamp,
                                                  int nowInSeconds,
                                                  long queryStartNanoTime)
    {
        if (clusterings.contains(Clustering.STATIC_CLUSTERING))
            return makeUpdateParameters(keys,
                                        new ClusteringIndexSliceFilter(Slices.ALL, false),
                                        options,
                                        DataLimits.cqlLimits(1),
                                        local,
                                        timestamp,
                                        nowInSeconds,
                                        queryStartNanoTime);

        return makeUpdateParameters(keys,
                                    new ClusteringIndexNamesFilter(clusterings, false),
                                    options,
                                    DataLimits.NONE,
                                    local,
                                    timestamp,
                                    nowInSeconds,
                                    queryStartNanoTime);
    }

    private UpdateParameters makeUpdateParameters(Collection<ByteBuffer> keys,
                                                  ClusteringIndexFilter filter,
                                                  QueryOptions options,
                                                  DataLimits limits,
                                                  boolean local,
                                                  long timestamp,
                                                  int nowInSeconds,
                                                  long queryStartNanoTime)
    {
        // Some lists operation requires reading
        Map<DecoratedKey, Partition> lists =
            readRequiredLists(keys,
                              filter,
                              limits,
                              local,
                              options.getConsistency(),
                              nowInSeconds,
                              queryStartNanoTime);

        return new UpdateParameters(metadata(),
                                    updatedColumns(),
                                    options,
                                    getTimestamp(timestamp, options),
                                    nowInSeconds,
                                    getTimeToLive(options),
                                    lists);
    }

    private Slices toSlices(SortedSet<ClusteringBound<?>> startBounds, SortedSet<ClusteringBound<?>> endBounds)
    {
        assert startBounds.size() == endBounds.size();

        Slices.Builder builder = new Slices.Builder(metadata().comparator);

        Iterator<ClusteringBound<?>> starts = startBounds.iterator();
        Iterator<ClusteringBound<?>> ends = endBounds.iterator();

        while (starts.hasNext())
        {
            Slice slice = Slice.make(starts.next(), ends.next());
            if (!slice.isEmpty(metadata().comparator))
            {
                builder.add(slice);
            }
        }

        return builder.build();
    }

    public static abstract class Parsed extends QualifiedStatement
    {
        protected final StatementType type;
        private final Attributes.Raw attrs;
        private final List<Pair<ColumnIdentifier, ColumnCondition.Raw>> conditions;
        private final boolean ifNotExists;
        private final boolean ifExists;

        protected Parsed(QualifiedName name,
                         StatementType type,
                         Attributes.Raw attrs,
                         List<Pair<ColumnIdentifier, ColumnCondition.Raw>> conditions,
                         boolean ifNotExists,
                         boolean ifExists)
        {
            super(name);
            this.type = type;
            this.attrs = attrs;
            this.conditions = conditions == null ? Collections.emptyList() : conditions;
            this.ifNotExists = ifNotExists;
            this.ifExists = ifExists;
        }

        public ModificationStatement prepare(ClientState state)
        {
<<<<<<< HEAD
            return prepare(bindVariables);
=======
            VariableSpecifications boundNames = getBoundVariables();
            ModificationStatement statement = prepare(boundNames, clientState);
            return new ParsedStatement.Prepared(statement, boundNames, boundNames.getPartitionKeyBindIndexes(statement.cfm), statement.cfm.ksName);
>>>>>>> 32a15f0e
        }

        public ModificationStatement prepare(VariableSpecifications bindVariables)
        {
            TableMetadata metadata = Schema.instance.validateTable(keyspace(), name());

            Attributes preparedAttributes = attrs.prepare(keyspace(), name());
            preparedAttributes.collectMarkerSpecification(bindVariables);

            Conditions preparedConditions = prepareConditions(metadata, bindVariables);

            return prepareInternal(metadata, bindVariables, preparedConditions, preparedAttributes);
        }

        /**
         * Returns the column conditions.
         *
         * @param metadata the column family meta data
         * @param bindVariables the bound names
         * @return the column conditions.
         */
        private Conditions prepareConditions(TableMetadata metadata, VariableSpecifications bindVariables)
        {
            // To have both 'IF EXISTS'/'IF NOT EXISTS' and some other conditions doesn't make sense.
            // So far this is enforced by the parser, but let's assert it for sanity if ever the parse changes.
            if (ifExists)
            {
                assert conditions.isEmpty();
                assert !ifNotExists;
                return Conditions.IF_EXISTS_CONDITION;
            }

            if (ifNotExists)
            {
                assert conditions.isEmpty();
                assert !ifExists;
                return Conditions.IF_NOT_EXISTS_CONDITION;
            }

            if (conditions.isEmpty())
                return Conditions.EMPTY_CONDITION;

            return prepareColumnConditions(metadata, bindVariables);
        }

        /**
         * Returns the column conditions.
         *
         * @param metadata the column family meta data
         * @param bindVariables the bound names
         * @return the column conditions.
         */
        private ColumnConditions prepareColumnConditions(TableMetadata metadata, VariableSpecifications bindVariables)
        {
            checkNull(attrs.timestamp, "Cannot provide custom timestamp for conditional updates");

            ColumnConditions.Builder builder = ColumnConditions.newBuilder();

            for (Pair<ColumnIdentifier, ColumnCondition.Raw> entry : conditions)
            {
                ColumnMetadata def = metadata.getExistingColumn(entry.left);
                ColumnCondition condition = entry.right.prepare(keyspace(), def, metadata);
                condition.collectMarkerSpecification(bindVariables);

                checkFalse(def.isPrimaryKeyColumn(), "PRIMARY KEY column '%s' cannot have IF conditions", def.name);
                builder.add(condition);
            }
            return builder.build();
        }

        protected abstract ModificationStatement prepareInternal(TableMetadata metadata,
                                                                 VariableSpecifications bindVariables,
                                                                 Conditions conditions,
                                                                 Attributes attrs);

        /**
         * Creates the restrictions.
         *
         * @param metadata the column family meta data
         * @param boundNames the bound names
         * @param operations the column operations
         * @param where the where clause
         * @param conditions the conditions
         * @return the restrictions
         */
        protected StatementRestrictions newRestrictions(TableMetadata metadata,
                                                        VariableSpecifications boundNames,
                                                        Operations operations,
                                                        WhereClause where,
                                                        Conditions conditions)
        {
            if (where.containsCustomExpressions())
                throw new InvalidRequestException(CUSTOM_EXPRESSIONS_NOT_ALLOWED);

            boolean applyOnlyToStaticColumns = appliesOnlyToStaticColumns(operations, conditions);
            return new StatementRestrictions(type, metadata, where, boundNames, applyOnlyToStaticColumns, false, false);
        }

        public List<Pair<ColumnIdentifier, ColumnCondition.Raw>> getConditions()
        {
            return conditions;
        }
    }
}<|MERGE_RESOLUTION|>--- conflicted
+++ resolved
@@ -66,7 +66,7 @@
 /*
  * Abstract parent class of individual modifications, i.e. INSERT, UPDATE and DELETE.
  */
-public abstract class ModificationStatement implements CQLStatement
+public abstract class ModificationStatement implements CQLStatement.SingleKeyspaceCqlStatement
 {
     protected static final Logger logger = LoggerFactory.getLogger(ModificationStatement.class);
 
@@ -196,6 +196,7 @@
 
     public abstract void addUpdateForKey(PartitionUpdate.Builder updateBuilder, Slice slice, UpdateParameters params);
 
+    @Override
     public String keyspace()
     {
         return metadata.keyspace;
@@ -879,13 +880,7 @@
 
         public ModificationStatement prepare(ClientState state)
         {
-<<<<<<< HEAD
             return prepare(bindVariables);
-=======
-            VariableSpecifications boundNames = getBoundVariables();
-            ModificationStatement statement = prepare(boundNames, clientState);
-            return new ParsedStatement.Prepared(statement, boundNames, boundNames.getPartitionKeyBindIndexes(statement.cfm), statement.cfm.ksName);
->>>>>>> 32a15f0e
         }
 
         public ModificationStatement prepare(VariableSpecifications bindVariables)
