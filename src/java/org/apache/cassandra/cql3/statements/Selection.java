--- conflicted
+++ resolved
@@ -68,16 +68,9 @@
 
     public static Selection wildcard(CFMetaData cfm)
     {
-<<<<<<< HEAD
         List<ColumnDefinition> all = new ArrayList<ColumnDefinition>(cfm.allColumns().size());
         Iterators.addAll(all, cfm.allColumnsInSelectOrder());
-        return new SimpleSelection(all);
-=======
-        List<CFDefinition.Name> all = new ArrayList<CFDefinition.Name>();
-        for (CFDefinition.Name name : cfDef)
-            all.add(name);
         return new SimpleSelection(all, true);
->>>>>>> b09d8769
     }
 
     public static Selection forColumns(List<ColumnDefinition> columnsList)
@@ -130,15 +123,9 @@
             ColumnDefinition def = cfm.getColumnDefinition(tot.id);
             if (def == null)
                 throw new InvalidRequestException(String.format("Undefined name %s in selection clause", tot.id));
-<<<<<<< HEAD
-            if (def.kind != ColumnDefinition.Kind.REGULAR && def.kind != ColumnDefinition.Kind.COMPACT_VALUE)
+            if (def.isPrimaryKeyColumn())
                 throw new InvalidRequestException(String.format("Cannot use selection function %s on PRIMARY KEY part %s", tot.isWritetime ? "writeTime" : "ttl", def.name));
             if (def.type.isCollection())
-=======
-            if (name.isPrimaryKeyColumn())
-                throw new InvalidRequestException(String.format("Cannot use selection function %s on PRIMARY KEY part %s", tot.isWritetime ? "writeTime" : "ttl", name));
-            if (name.type.isCollection())
->>>>>>> b09d8769
                 throw new InvalidRequestException(String.format("Cannot use selection function %s on collections", tot.isWritetime ? "writeTime" : "ttl"));
 
             if (metadata != null)
@@ -254,34 +241,13 @@
                 defs.add(def);
                 metadata.add(rawSelector.alias == null ? def : makeAliasSpec(cfm, def.type, rawSelector.alias));
             }
-<<<<<<< HEAD
-            return new SimpleSelection(defs, metadata);
-=======
-            return new SimpleSelection(names, metadata, false);
->>>>>>> b09d8769
+            return new SimpleSelection(defs, metadata, false);
         }
     }
 
     protected abstract List<ByteBuffer> handleRow(ResultSetBuilder rs) throws InvalidRequestException;
 
     /**
-<<<<<<< HEAD
-=======
-     * @return the list of CQL3 "regular" (the "COLUMN_METADATA" ones) column names to fetch.
-     */
-    public List<ColumnIdentifier> regularAndStaticColumnsToFetch()
-    {
-        List<ColumnIdentifier> toFetch = new ArrayList<ColumnIdentifier>();
-        for (CFDefinition.Name name : columnsList)
-        {
-            if (name.kind == CFDefinition.Name.Kind.COLUMN_METADATA || name.kind == CFDefinition.Name.Kind.STATIC)
-                toFetch.add(name.name);
-        }
-        return toFetch;
-    }
-
-    /**
->>>>>>> b09d8769
      * @return the list of CQL3 columns value this SelectionClause needs.
      */
     public List<ColumnDefinition> getColumnsList()
@@ -373,22 +339,14 @@
     // Special cased selection for when no function is used (this save some allocations).
     private static class SimpleSelection extends Selection
     {
-<<<<<<< HEAD
-        public SimpleSelection(List<ColumnDefinition> columnsList)
-=======
         private final boolean isWildcard;
 
-        public SimpleSelection(List<CFDefinition.Name> columnsList, boolean isWildcard)
->>>>>>> b09d8769
+        public SimpleSelection(List<ColumnDefinition> columnsList, boolean isWildcard)
         {
             this(columnsList, new ArrayList<ColumnSpecification>(columnsList), isWildcard);
         }
 
-<<<<<<< HEAD
-        public SimpleSelection(List<ColumnDefinition> columnsList, List<ColumnSpecification> metadata)
-=======
-        public SimpleSelection(List<CFDefinition.Name> columnsList, List<ColumnSpecification> metadata, boolean isWildcard)
->>>>>>> b09d8769
+        public SimpleSelection(List<ColumnDefinition> columnsList, List<ColumnSpecification> metadata, boolean isWildcard)
         {
             /*
              * In theory, even a simple selection could have multiple time the same column, so we
