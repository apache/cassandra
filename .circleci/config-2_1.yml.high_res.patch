<<<<<<< HEAD
--- config-2_1.yml	2022-10-19 18:01:31.517748550 +0300
+++ config-2_1.yml.HIGHRES	2022-10-19 18:06:37.789192360 +0300
@@ -149,14 +149,14 @@
=======
--- config-2_1.yml	2022-10-25 12:28:18.966893212 +0100
+++ config-2_1.yml.HIGHRES	2022-10-25 12:29:12.625678547 +0100
@@ -148,14 +148,14 @@
>>>>>>> 1d1866b8
 j8_par_executor: &j8_par_executor
   executor:
     name: java8-executor
-    #exec_resource_class: xlarge
-  parallelism: 4
+    exec_resource_class: xlarge
+  parallelism: 100
 
 j8_small_par_executor: &j8_small_par_executor
   executor:
     name: java8-executor
-    #exec_resource_class: xlarge
-  parallelism: 1
+    exec_resource_class: xlarge
+  parallelism: 5
 
 j8_small_executor: &j8_small_executor
   executor:
<<<<<<< HEAD
@@ -167,62 +167,68 @@
=======
@@ -166,68 +166,74 @@
>>>>>>> 1d1866b8
 j8_medium_par_executor: &j8_medium_par_executor
   executor:
     name: java8-executor
-    #exec_resource_class: xlarge
-  parallelism: 1
+    exec_resource_class: xlarge
+  parallelism: 2
 
 j8_seq_executor: &j8_seq_executor
   executor:
     name: java8-executor
-    #exec_resource_class: xlarge
+    exec_resource_class: xlarge
   parallelism: 1 # sequential, single container tests: no parallelism benefits
 
 j11_par_executor: &j11_par_executor
   executor:
     name: java11-executor
-    #exec_resource_class: xlarge
-  parallelism: 4
+    exec_resource_class: xlarge
+  parallelism: 100
 
-j11_small_par_executor: &j11_small_par_executor
+j11_small_executor: &j11_small_executor
   executor:
     name: java11-executor
-    #exec_resource_class: xlarge
+    exec_resource_class: medium
   parallelism: 1
 
-j11_small_executor: &j11_small_executor
+j11_small_par_executor: &j11_small_par_executor
   executor:
     name: java11-executor
-    #exec_resource_class: medium
-  parallelism: 1
+    exec_resource_class: xlarge
+  parallelism: 5
 
 j11_seq_executor: &j11_seq_executor
   executor:
     name: java11-executor
-    #exec_resource_class: xlarge
+    exec_resource_class: xlarge
   parallelism: 1 # sequential, single container tests: no parallelism benefits
 
 j8_repeated_utest_executor: &j8_repeated_utest_executor
   executor:
     name: java8-executor
-  parallelism: 4
+    exec_resource_class: xlarge
+  parallelism: 100
 
 j8_repeated_dtest_executor: &j8_repeated_dtest_executor
   executor:
     name: java8-executor
-  parallelism: 4
+    exec_resource_class: xlarge
+  parallelism: 100
 
 j8_repeated_upgrade_dtest_executor: &j8_repeated_upgrade_dtest_executor
   executor:
     name: java8-executor
-  parallelism: 4
+    exec_resource_class: xlarge
+  parallelism: 100
 
 j8_repeated_jvm_upgrade_dtest_executor: &j8_repeated_jvm_upgrade_dtest_executor
   executor:
     name: java8-executor
-  parallelism: 4
+    exec_resource_class: xlarge
+  parallelism: 100
 
 j11_repeated_utest_executor: &j11_repeated_utest_executor
   executor:
     name: java11-executor
-  parallelism: 4
+    exec_resource_class: xlarge
+  parallelism: 100
 
 j11_repeated_dtest_executor: &j11_repeated_dtest_executor
   executor:
     name: java11-executor
-  parallelism: 4
+    exec_resource_class: xlarge
+  parallelism: 100
 
 j8_separate_jobs: &j8_separate_jobs
   jobs:<|MERGE_RESOLUTION|>--- conflicted
+++ resolved
@@ -1,12 +1,6 @@
-<<<<<<< HEAD
---- config-2_1.yml	2022-10-19 18:01:31.517748550 +0300
-+++ config-2_1.yml.HIGHRES	2022-10-19 18:06:37.789192360 +0300
+--- config-2_1.yml	2022-10-25 11:32:05.718970156 +0100
++++ config-2_1.yml.HIGHRES	2022-10-25 11:32:31.360769127 +0100
 @@ -149,14 +149,14 @@
-=======
---- config-2_1.yml	2022-10-25 12:28:18.966893212 +0100
-+++ config-2_1.yml.HIGHRES	2022-10-25 12:29:12.625678547 +0100
-@@ -148,14 +148,14 @@
->>>>>>> 1d1866b8
  j8_par_executor: &j8_par_executor
    executor:
      name: java8-executor
@@ -25,11 +19,7 @@
  
  j8_small_executor: &j8_small_executor
    executor:
-<<<<<<< HEAD
-@@ -167,62 +167,68 @@
-=======
-@@ -166,68 +166,74 @@
->>>>>>> 1d1866b8
+@@ -167,68 +167,74 @@
  j8_medium_par_executor: &j8_medium_par_executor
    executor:
      name: java8-executor
