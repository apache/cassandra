--- conflicted
+++ resolved
@@ -32,12 +32,7 @@
             <sourceFolder url="file://$MODULE_DIR$/test/long" isTestSource="true" />
             <sourceFolder url="file://$MODULE_DIR$/test/microbench" isTestSource="true" />
             <sourceFolder url="file://$MODULE_DIR$/test/burn" isTestSource="true" />
-<<<<<<< HEAD
-=======
-            <sourceFolder url="file://$MODULE_DIR$/test/pig" isTestSource="true" />
-<!--              We don't include the distributed source since it has a language level of 8, and there is no clean way to set a different language level for tests in Idea without creating a separate module -->
-<!--            <sourceFolder url="file://$MODULE_DIR$/test/distributed" isTestSource="true" /> -->
->>>>>>> fdb17350
+            <sourceFolder url="file://$MODULE_DIR$/test/distributed" isTestSource="true" />
             <sourceFolder url="file://$MODULE_DIR$/test/resources" type="java-test-resource" />
             <excludeFolder url="file://$MODULE_DIR$/.idea" />
             <excludeFolder url="file://$MODULE_DIR$/.settings" />
