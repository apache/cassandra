# cython: profile=True

# Licensed to the Apache Software Foundation (ASF) under one
# or more contributor license agreements.  See the NOTICE file
# distributed with this work for additional information
# regarding copyright ownership.  The ASF licenses this file
# to you under the Apache License, Version 2.0 (the
# "License"); you may not use this file except in compliance
# with the License.  You may obtain a copy of the License at
#
#     http://www.apache.org/licenses/LICENSE-2.0
#
# Unless required by applicable law or agreed to in writing, software
# distributed under the License is distributed on an "AS IS" BASIS,
# WITHOUT WARRANTIES OR CONDITIONS OF ANY KIND, either express or implied.
# See the License for the specific language governing permissions and
# limitations under the License.

from __future__ import unicode_literals
import csv
import datetime
import json
import glob
import multiprocessing as mp
import os
import platform
import random
import re
import signal
import six
import struct
import sys
import threading
import time
import traceback
import select
import errno

from bisect import bisect_right
from calendar import timegm
from collections import defaultdict, namedtuple
from decimal import Decimal
from random import randint
<<<<<<< HEAD
from io import BytesIO, StringIO
from select import select
=======
from StringIO import StringIO
>>>>>>> 9d3327ef
from uuid import UUID
from .util import profile_on, profile_off

from six import ensure_str, ensure_text
from six.moves import configparser
from six.moves import range
from six.moves.queue import Queue

from cassandra import OperationTimedOut
from cassandra.cluster import Cluster, DefaultConnection
from cassandra.cqltypes import ReversedType, UserType, BytesType, VarcharType
from cassandra.metadata import protect_name, protect_names, protect_value
from cassandra.policies import RetryPolicy, WhiteListRoundRobinPolicy, DCAwareRoundRobinPolicy, FallthroughRetryPolicy
from cassandra.query import BatchStatement, BatchType, SimpleStatement, tuple_factory
from cassandra.util import Date, Time
from cqlshlib.util import profile_on, profile_off

from cqlshlib.cql3handling import CqlRuleSet
from cqlshlib.displaying import NO_COLOR_MAP
from cqlshlib.formatting import format_value_default, CqlType, DateTimeFormat, EMPTY, get_formatter, BlobType
from cqlshlib.sslhandling import ssl_settings

PROFILE_ON = False
STRACE_ON = False
DEBUG = False  # This may be set to True when initializing the task
IS_LINUX = platform.system() == 'Linux'
IS_WINDOWS = platform.system() == 'Windows'

CopyOptions = namedtuple('CopyOptions', 'copy dialect unrecognized')


def safe_normpath(fname):
    """
    :return the normalized path but only if there is a filename, we don't want to convert
    an empty string (which means no file name) to a dot. Also expand any user variables such as ~ to the full path
    """
    return os.path.normpath(os.path.expanduser(fname)) if fname else fname


def printdebugmsg(msg):
    if DEBUG:
        printmsg(msg)


def printmsg(msg, eol='\n', encoding='utf8'):
    sys.stdout.write(msg)
    sys.stdout.write(eol)
    sys.stdout.flush()


# Keep arguments in sync with printmsg
def swallowmsg(msg, eol='', encoding=''):
    None


class OneWayPipe(object):
    """
    A one way pipe protected by two process level locks, one for reading and one for writing.
    """
    def __init__(self):
        self.reader, self.writer = mp.Pipe(duplex=False)
        self.rlock = mp.Lock()
        self.wlock = mp.Lock()

    def send(self, obj):
        with self.wlock:
            self.writer.send(obj)

    def recv(self):
        with self.rlock:
            return self.reader.recv()

    def close(self):
        self.reader.close()
        self.writer.close()


class ReceivingChannel(object):
    """
    A one way channel that wraps a pipe to receive messages.
    """
    def __init__(self, pipe):
        self.pipe = pipe

    def recv(self):
        return self.pipe.recv()

    def close(self):
        self.pipe.close()


class SendingChannel(object):
    """
    A one way channel that wraps a pipe and provides a feeding thread to send messages asynchronously.
    """
    def __init__(self, pipe):
        self.pipe = pipe
        self.pending_messages = Queue()

        def feed():
            while True:
                try:
                    msg = self.pending_messages.get()
                    self.pipe.send(msg)
                except Exception as e:
                    printmsg('%s: %s' % (e.__class__.__name__, e.message if hasattr(e, 'message') else str(e)))

        feeding_thread = threading.Thread(target=feed)
        feeding_thread.setDaemon(True)
        feeding_thread.start()

    def send(self, obj):
        self.pending_messages.put(obj)

    def num_pending(self):
        return self.pending_messages.qsize() if self.pending_messages else 0

    def close(self):
        self.pipe.close()


class SendingChannels(object):
    """
    A group of one way channels for sending messages.
    """
    def __init__(self, num_channels):
        self.pipes = [OneWayPipe() for _ in range(num_channels)]
        self.channels = [SendingChannel(p) for p in self.pipes]
        self.num_channels = num_channels

    def close(self):
        for ch in self.channels:
            try:
                ch.close()
            except Exception:
                pass


class ReceivingChannels(object):
    """
    A group of one way channels for receiving messages.
    """
    def __init__(self, num_channels):
        self.pipes = [OneWayPipe() for _ in range(num_channels)]
        self.channels = [ReceivingChannel(p) for p in self.pipes]
        self._readers = [p.reader for p in self.pipes]
        self._rlocks = [p.rlock for p in self.pipes]
        self._rlocks_by_readers = dict([(p.reader, p.rlock) for p in self.pipes])
        self.num_channels = num_channels

        self.recv = self.recv_select if IS_LINUX else self.recv_polling

    def recv_select(self, timeout):
        """
        Implementation of the recv method for Linux, where select is available. Receive an object from
        all pipes that are ready for reading without blocking.
        """
        while True:
            try:
                readable, _, _ = select.select(self._readers, [], [], timeout)
            except select.error, exc:
                # Do not abort on window resize:
                if exc[0] != errno.EINTR:
                    raise
            else:
                break
        for r in readable:
            with self._rlocks_by_readers[r]:
                try:
                    yield r.recv()
                except EOFError:
                    continue

    def recv_polling(self, timeout):
        """
        Implementation of the recv method for platforms where select() is not available for pipes.
        We poll on all of the readers with a very small timeout. We stop when the timeout specified
        has been received but we may exceed it since we check all processes during each sweep.
        """
        start = time.time()
        while True:
            for i, r in enumerate(self._readers):
                with self._rlocks[i]:
                    if r.poll(0.000000001):
                        try:
                            yield r.recv()
                        except EOFError:
                            continue

            if time.time() - start > timeout:
                break

    def close(self):
        for ch in self.channels:
            try:
                ch.close()
            except Exception:
                pass


class CopyTask(object):
    """
    A base class for ImportTask and ExportTask
    """
    def __init__(self, shell, ks, table, columns, fname, opts, protocol_version, config_file, direction):
        self.shell = shell
        self.ks = ks
        self.table = table
        self.table_meta = self.shell.get_table_meta(self.ks, self.table)
        self.host = shell.conn.get_control_connection_host()
        self.fname = safe_normpath(fname)
        self.protocol_version = protocol_version
        self.config_file = config_file

        # if cqlsh is invoked with --debug then set the global debug flag to True
        if shell.debug:
            global DEBUG
            DEBUG = True

        # do not display messages when exporting to STDOUT unless --debug is set
        self.printmsg = printmsg if self.fname is not None or direction == 'from' or DEBUG \
            else swallowmsg
        self.options = self.parse_options(opts, direction)

        self.num_processes = self.options.copy['numprocesses']
        self.encoding = self.options.copy['encoding']
        self.printmsg('Using %d child processes' % (self.num_processes,))

        if direction == 'from':
            self.num_processes += 1  # add the feeder process

        self.processes = []
        self.inmsg = ReceivingChannels(self.num_processes)
        self.outmsg = SendingChannels(self.num_processes)

        self.columns = CopyTask.get_columns(shell, ks, table, columns)
        self.time_start = time.time()

    def maybe_read_config_file(self, opts, direction):
        """
        Read optional sections from a configuration file that  was specified in the command options or from the default
        cqlshrc configuration file if none was specified.
        """
        config_file = opts.pop('configfile', '')
        if not config_file:
            config_file = self.config_file

        if not os.path.isfile(config_file):
            return opts

        configs = configparser.RawConfigParser()
        configs.readfp(open(config_file))

        ret = dict()
        config_sections = list(['copy', 'copy-%s' % (direction,),
                                'copy:%s.%s' % (self.ks, self.table),
                                'copy-%s:%s.%s' % (direction, self.ks, self.table)])

        for section in config_sections:
            if configs.has_section(section):
                options = dict(configs.items(section))
                self.printmsg("Reading options from %s:[%s]: %s" % (config_file, section, options))
                ret.update(options)

        # Update this last so the command line options take precedence over the configuration file options
        if opts:
            self.printmsg("Reading options from the command line: %s" % (opts,))
            ret.update(opts)

        if self.shell.debug:  # this is important for testing, do not remove
            self.printmsg("Using options: '%s'" % (ret,))

        return ret

    @staticmethod
    def clean_options(opts):
        """
        Convert all option values to valid string literals unless they are path names
        """
        return dict([(k, v if k not in ['errfile', 'ratefile'] else v)
                     for k, v, in opts.items()])

    def parse_options(self, opts, direction):
        """
        Parse options for import (COPY FROM) and export (COPY TO) operations.
        Extract from opts csv and dialect options.

        :return: 3 dictionaries: the csv options, the dialect options, any unrecognized options.
        """
        shell = self.shell
        opts = self.clean_options(self.maybe_read_config_file(opts, direction))

        dialect_options = dict()
        dialect_options['quotechar'] = ensure_str(opts.pop('quote', '"'))
        dialect_options['escapechar'] = ensure_str(opts.pop('escape', '\\'))
        dialect_options['delimiter'] = ensure_str(opts.pop('delimiter', ','))
        if dialect_options['quotechar'] == dialect_options['escapechar']:
            dialect_options['doublequote'] = True
            del dialect_options['escapechar']
        else:
            dialect_options['doublequote'] = False

        copy_options = dict()
        copy_options['nullval'] = ensure_str(opts.pop('null', ''))
        copy_options['header'] = bool(opts.pop('header', '').lower() == 'true')
        copy_options['encoding'] = opts.pop('encoding', 'utf8')
        copy_options['maxrequests'] = int(opts.pop('maxrequests', 6))
        copy_options['pagesize'] = int(opts.pop('pagesize', 1000))
        # by default the page timeout is 10 seconds per 1000 entries
        # in the page size or 10 seconds if pagesize is smaller
        copy_options['pagetimeout'] = int(opts.pop('pagetimeout', max(10, 10 * (copy_options['pagesize'] / 1000))))
        copy_options['maxattempts'] = int(opts.pop('maxattempts', 5))
        copy_options['dtformats'] = DateTimeFormat(opts.pop('datetimeformat', shell.display_timestamp_format),
                                                   shell.display_date_format, shell.display_nanotime_format,
                                                   milliseconds_only=True)
        copy_options['floatprecision'] = int(opts.pop('floatprecision', '5'))
        copy_options['doubleprecision'] = int(opts.pop('doubleprecision', '12'))
        copy_options['chunksize'] = int(opts.pop('chunksize', 5000))
        copy_options['ingestrate'] = int(opts.pop('ingestrate', 100000))
        copy_options['maxbatchsize'] = int(opts.pop('maxbatchsize', 20))
        copy_options['minbatchsize'] = int(opts.pop('minbatchsize', 10))
        copy_options['reportfrequency'] = float(opts.pop('reportfrequency', 0.25))
        copy_options['consistencylevel'] = shell.consistency_level
        copy_options['decimalsep'] = opts.pop('decimalsep', '.')
        copy_options['thousandssep'] = opts.pop('thousandssep', '')
        copy_options['boolstyle'] = [ensure_str(s.strip()) for s in opts.pop('boolstyle', 'True, False').split(',')]
        copy_options['numprocesses'] = int(opts.pop('numprocesses', self.get_num_processes(16)))
        copy_options['begintoken'] = opts.pop('begintoken', '')
        copy_options['endtoken'] = opts.pop('endtoken', '')
        copy_options['maxrows'] = int(opts.pop('maxrows', '-1'))
        copy_options['skiprows'] = int(opts.pop('skiprows', '0'))
        copy_options['skipcols'] = opts.pop('skipcols', '')
        copy_options['maxparseerrors'] = int(opts.pop('maxparseerrors', '-1'))
        copy_options['maxinserterrors'] = int(opts.pop('maxinserterrors', '1000'))
        copy_options['errfile'] = safe_normpath(opts.pop('errfile', 'import_%s_%s.err' % (self.ks, self.table,)))
        copy_options['ratefile'] = safe_normpath(opts.pop('ratefile', ''))
        copy_options['maxoutputsize'] = int(opts.pop('maxoutputsize', '-1'))
        copy_options['preparedstatements'] = bool(opts.pop('preparedstatements', 'true').lower() == 'true')
        copy_options['ttl'] = int(opts.pop('ttl', -1))

        # Hidden properties, they do not appear in the documentation but can be set in config files
        # or on the cmd line but w/o completion
        copy_options['maxinflightmessages'] = int(opts.pop('maxinflightmessages', '512'))
        copy_options['maxbackoffattempts'] = int(opts.pop('maxbackoffattempts', '12'))
        copy_options['maxpendingchunks'] = int(opts.pop('maxpendingchunks', '24'))
        # set requesttimeout to a value high enough so that maxbatchsize rows will never timeout if the server
        # responds: here we set it to 1 sec per 10 rows but no less than 60 seconds
        copy_options['requesttimeout'] = int(opts.pop('requesttimeout', max(60, 1 * copy_options['maxbatchsize'] / 10)))
        # set childtimeout higher than requesttimeout so that child processes have a chance to report request timeouts
        copy_options['childtimeout'] = int(opts.pop('childtimeout', copy_options['requesttimeout'] + 30))

        self.check_options(copy_options)
        return CopyOptions(copy=copy_options, dialect=dialect_options, unrecognized=opts)

    @staticmethod
    def check_options(copy_options):
        """
        Check any options that require a sanity check beyond a simple type conversion and if required
        raise a value error:

        - boolean styles must be exactly 2, they must be different and they cannot be empty
        """
        bool_styles = copy_options['boolstyle']
        if len(bool_styles) != 2 or bool_styles[0] == bool_styles[1] or not bool_styles[0] or not bool_styles[1]:
            raise ValueError("Invalid boolean styles %s" % copy_options['boolstyle'])

    @staticmethod
    def get_num_processes(cap):
        """
        Pick a reasonable number of child processes. We need to leave at
        least one core for the parent or feeder process.
        """
        return max(1, min(cap, CopyTask.get_num_cores() - 1))

    @staticmethod
    def get_num_cores():
        """
        Return the number of cores if available. If the test environment variable
        is set, then return the number carried by this variable. This is to test single-core
        machine more easily.
        """
        try:
            num_cores_for_testing = os.environ.get('CQLSH_COPY_TEST_NUM_CORES', '')
            ret = int(num_cores_for_testing) if num_cores_for_testing else mp.cpu_count()
            printdebugmsg("Detected %d core(s)" % (ret,))
            return ret
        except NotImplementedError:
            printdebugmsg("Failed to detect number of cores, returning 1")
            return 1

    @staticmethod
    def describe_interval(seconds):
        desc = []
        for length, unit in ((86400, 'day'), (3600, 'hour'), (60, 'minute')):
            num = int(seconds) / length
            if num > 0:
                desc.append('%d %s' % (num, unit))
                if num > 1:
                    desc[-1] += 's'
            seconds %= length
        words = '%.03f seconds' % seconds
        if len(desc) > 1:
            words = ', '.join(desc) + ', and ' + words
        elif len(desc) == 1:
            words = desc[0] + ' and ' + words
        return words

    @staticmethod
    def get_columns(shell, ks, table, columns):
        """
        Return all columns if none were specified or only the columns specified.
        Possible enhancement: introduce a regex like syntax (^) to allow users
        to specify all columns except a few.
        """
        return shell.get_column_names(ks, table) if not columns else columns

    def close(self):
        self.stop_processes()
        self.inmsg.close()
        self.outmsg.close()

    def num_live_processes(self):
        return sum(1 for p in self.processes if p.is_alive())

    @staticmethod
    def get_pid():
        return os.getpid() if hasattr(os, 'getpid') else None

    @staticmethod
    def trace_process(pid):
        if pid and STRACE_ON:
            os.system("strace -vvvv -c -o strace.{pid}.out -e trace=all -p {pid}&".format(pid=pid))

    def start_processes(self):
        for i, process in enumerate(self.processes):
            process.start()
            self.trace_process(process.pid)

        self.trace_process(self.get_pid())

    def stop_processes(self):
        for process in self.processes:
            process.terminate()

    def make_params(self):
        """
        Return a dictionary of parameters to be used by the worker processes.
        On Windows this dictionary must be pickle-able, therefore we do not pass the
        parent connection since it may not be pickle-able. Also, on Windows child
        processes are spawned and not forked, and therefore we don't need to shutdown
        the parent connection anyway, see CASSANDRA-11749 for more details.
        """
        shell = self.shell

        return dict(ks=self.ks,
                    table=self.table,
                    local_dc=self.host.datacenter,
                    columns=self.columns,
                    options=self.options,
                    connect_timeout=shell.conn.connect_timeout,
                    hostname=self.host.address,
                    port=shell.port,
                    ssl=shell.ssl,
                    auth_provider=shell.auth_provider,
                    parent_cluster=shell.conn if not IS_WINDOWS else None,
                    cql_version=shell.conn.cql_version,
                    config_file=self.config_file,
                    protocol_version=self.protocol_version,
                    debug=shell.debug
                    )

    def validate_columns(self):
        shell = self.shell

        if not self.columns:
            shell.printerr("No column specified")
            return False

        for c in self.columns:
            if c not in self.table_meta.columns:
                shell.printerr('Invalid column name %s' % (c,))
                return False

        return True

    def update_params(self, params, i):
        """
        Add the communication pipes to the parameters to be passed to the worker process:
            inpipe is the message pipe flowing from parent to child process, so outpipe from the parent point
            of view and, vice-versa,  outpipe is the message pipe flowing from child to parent, so inpipe
            from the parent point of view, hence the two are swapped below.
        """
        params['inpipe'] = self.outmsg.pipes[i]
        params['outpipe'] = self.inmsg.pipes[i]
        return params


class ExportWriter(object):
    """
    A class that writes to one or more csv files, or STDOUT
    """

    def __init__(self, fname, shell, columns, options):
        self.fname = fname
        self.shell = shell
        self.columns = columns
        self.options = options
        self.header = options.copy['header']
        self.max_output_size = int(options.copy['maxoutputsize'])
        self.current_dest = None
        self.num_files = 0

        if self.max_output_size > 0:
            if fname is not None:
                self.write = self._write_with_split
                self.num_written = 0
            else:
                shell.printerr("WARNING: maxoutputsize {} ignored when writing to STDOUT".format(self.max_output_size))
                self.write = self._write_without_split
        else:
            self.write = self._write_without_split

    def open(self):
        self.current_dest = self._get_dest(self.fname)
        if self.current_dest is None:
            return False

        if self.header:
            writer = csv.writer(self.current_dest.output, **self.options.dialect)
            writer.writerow(self.columns)

        return True

    def close(self):
        self._close_current_dest()

    def _next_dest(self):
        self._close_current_dest()
        self.current_dest = self._get_dest(self.fname + '.%d' % (self.num_files,))

    def _get_dest(self, source_name):
        """
        Open the output file if any or else use stdout. Return a namedtuple
        containing the out and a boolean indicating if the output should be closed.
        """
        CsvDest = namedtuple('CsvDest', 'output close')

        if self.fname is None:
            return CsvDest(output=sys.stdout, close=False)
        else:
            try:
                ret = CsvDest(output=open(source_name, 'w'), close=True)
                self.num_files += 1
                return ret
            except IOError as e:
                self.shell.printerr("Can't open %r for writing: %s" % (source_name, e))
                return None

    def _close_current_dest(self):
        if self.current_dest and self.current_dest.close:
            self.current_dest.output.close()
            self.current_dest = None

    def _write_without_split(self, data, _):
        """
         Write the data to the current destination output.
        """
        self.current_dest.output.write(data)

    def _write_with_split(self, data, num):
        """
         Write the data to the current destination output if we still
         haven't reached the maximum number of rows. Otherwise split
         the rows between the current destination and the next.
        """
        if (self.num_written + num) > self.max_output_size:
            num_remaining = self.max_output_size - self.num_written
            last_switch = 0
            for i, row in enumerate([_f for _f in data.split(os.linesep) if _f]):
                if i == num_remaining:
                    self._next_dest()
                    last_switch = i
                    num_remaining += self.max_output_size
                self.current_dest.output.write(row + '\n')

            self.num_written = num - last_switch
        else:
            self.num_written += num
            self.current_dest.output.write(data)


class ExportTask(CopyTask):
    """
    A class that exports data to .csv by instantiating one or more processes that work in parallel (ExportProcess).
    """
    def __init__(self, shell, ks, table, columns, fname, opts, protocol_version, config_file):
        CopyTask.__init__(self, shell, ks, table, columns, fname, opts, protocol_version, config_file, 'to')

        options = self.options
        self.begin_token = int(options.copy['begintoken']) if options.copy['begintoken'] else None
        self.end_token = int(options.copy['endtoken']) if options.copy['endtoken'] else None
        self.writer = ExportWriter(fname, shell, columns, options)

    def run(self):
        """
        Initiates the export by starting the worker processes.
        Then hand over control to export_records.
        """
        shell = self.shell

        if self.options.unrecognized:
            shell.printerr('Unrecognized COPY TO options: %s' % ', '.join(list(self.options.unrecognized.keys())))
            return

        if not self.validate_columns():
            return 0

        ranges = self.get_ranges()
        if not ranges:
            return 0

        if not self.writer.open():
            return 0

        columns = "[" + ", ".join(self.columns) + "]"
        self.printmsg("\nStarting copy of %s.%s with columns %s." % (self.ks, self.table, columns), encoding=self.encoding)

        params = self.make_params()
        for i in range(self.num_processes):
            self.processes.append(ExportProcess(self.update_params(params, i)))

        self.start_processes()

        try:
            self.export_records(ranges)
        finally:
            self.close()

    def close(self):
        CopyTask.close(self)
        self.writer.close()

    def get_ranges(self):
        """
        return a queue of tuples, where the first tuple entry is a token range (from, to]
        and the second entry is a list of hosts that own that range. Each host is responsible
        for all the tokens in the range (from, to].

        The ring information comes from the driver metadata token map, which is built by
        querying System.PEERS.

        We only consider replicas that are in the local datacenter. If there are no local replicas
        we use the cqlsh session host.
        """
        shell = self.shell
        hostname = self.host.address
        local_dc = self.host.datacenter
        ranges = dict()
        min_token = self.get_min_token()
        begin_token = self.begin_token
        end_token = self.end_token

        def make_range(prev, curr):
            """
            Return the intersection of (prev, curr) and (begin_token, end_token),
            return None if the intersection is empty
            """
            ret = (prev, curr)
            if begin_token:
                if curr < begin_token:
                    return None
                elif (prev is None) or (prev < begin_token):
                    ret = (begin_token, curr)

            if end_token:
                if (ret[0] is not None) and (ret[0] > end_token):
                    return None
                elif (curr is not None) and (curr > end_token):
                    ret = (ret[0], end_token)

            return ret

        def make_range_data(replicas=None):
            hosts = []
            if replicas:
                for r in replicas:
                    if r.is_up is not False and r.datacenter == local_dc:
                        hosts.append(r.address)
            if not hosts:
                hosts.append(hostname)  # fallback to default host if no replicas in current dc
            return {'hosts': tuple(hosts), 'attempts': 0, 'rows': 0, 'workerno': -1}

        if begin_token and begin_token < min_token:
            shell.printerr('Begin token %d must be bigger or equal to min token %d' % (begin_token, min_token))
            return ranges

        if begin_token and end_token and begin_token > end_token:
            shell.printerr('Begin token %d must be smaller than end token %d' % (begin_token, end_token))
            return ranges

        if shell.conn.metadata.token_map is None or min_token is None:
            ranges[(begin_token, end_token)] = make_range_data()
            return ranges

        ring = list(shell.get_ring(self.ks).items())
        ring.sort()

        if not ring:
            #  If the ring is empty we get the entire ring from the host we are currently connected to
            ranges[(begin_token, end_token)] = make_range_data()
        elif len(ring) == 1:
            #  If there is only one token we get the entire ring from the replicas for that token
            ranges[(begin_token, end_token)] = make_range_data(ring[0][1])
        else:
            # else we loop on the ring
            first_range_data = None
            previous = None
            for token, replicas in ring:
                if not first_range_data:
                    first_range_data = make_range_data(replicas)  # we use it at the end when wrapping around

                if token.value == min_token:
                    continue  # avoids looping entire ring

                current_range = make_range(previous, token.value)
                if not current_range:
                    continue

                ranges[current_range] = make_range_data(replicas)
                previous = token.value

            #  For the last ring interval we query the same replicas that hold the first token in the ring
            if previous is not None and (not end_token or previous < end_token):
                ranges[(previous, end_token)] = first_range_data
            elif previous is None and (not end_token or previous < end_token):
                previous = begin_token if begin_token else min_token
                ranges[(previous, end_token)] = first_range_data

        if not ranges:
            shell.printerr('Found no ranges to query, check begin and end tokens: %s - %s' % (begin_token, end_token))

        return ranges

    def get_min_token(self):
        """
        :return the minimum token, which depends on the partitioner.
        For partitioners that do not support tokens we return None, in
        this cases we will not work in parallel, we'll just send all requests
        to the cqlsh session host.
        """
        partitioner = self.shell.conn.metadata.partitioner

        if partitioner.endswith('RandomPartitioner'):
            return -1
        elif partitioner.endswith('Murmur3Partitioner'):
            return -(2 ** 63)   # Long.MIN_VALUE in Java
        else:
            return None

    def send_work(self, ranges, tokens_to_send):
        prev_worker_no = ranges[tokens_to_send[0]]['workerno']
        i = prev_worker_no + 1 if -1 <= prev_worker_no < (self.num_processes - 1) else 0

        for token_range in tokens_to_send:
            ranges[token_range]['workerno'] = i
            self.outmsg.channels[i].send((token_range, ranges[token_range]))
            ranges[token_range]['attempts'] += 1

            i = i + 1 if i < self.num_processes - 1 else 0

    def export_records(self, ranges):
        """
        Send records to child processes and monitor them by collecting their results
        or any errors. We terminate when we have processed all the ranges or when one child
        process has died (since in this case we will never get any ACK for the ranges
        processed by it and at the moment we don't keep track of which ranges a
        process is handling).
        """
        shell = self.shell
        processes = self.processes
        meter = RateMeter(log_fcn=self.printmsg,
                          update_interval=self.options.copy['reportfrequency'],
                          log_file=self.options.copy['ratefile'])
        total_requests = len(ranges)
        max_attempts = self.options.copy['maxattempts']

        self.send_work(ranges, list(ranges.keys()))

        num_processes = len(processes)
        succeeded = 0
        failed = 0
        while (failed + succeeded) < total_requests and self.num_live_processes() == num_processes:
            for token_range, result in self.inmsg.recv(timeout=0.1):
                if token_range is None and result is None:  # a request has finished
                    succeeded += 1
                elif isinstance(result, Exception):  # an error occurred
                    # This token_range failed, retry up to max_attempts if no rows received yet,
                    # If rows were already received we'd risk duplicating data.
                    # Note that there is still a slight risk of duplicating data, even if we have
                    # an error with no rows received yet, it's just less likely. To avoid retrying on
                    # all timeouts would however mean we could risk not exporting some rows.
                    if ranges[token_range]['attempts'] < max_attempts and ranges[token_range]['rows'] == 0:
                        shell.printerr('Error for %s: %s (will try again later attempt %d of %d)'
                                       % (token_range, result, ranges[token_range]['attempts'], max_attempts))
                        self.send_work(ranges, [token_range])
                    else:
                        shell.printerr('Error for %s: %s (permanently given up after %d rows and %d attempts)'
                                       % (token_range, result, ranges[token_range]['rows'],
                                          ranges[token_range]['attempts']))
                        failed += 1
                else:  # partial result received
                    data, num = result
                    self.writer.write(data, num)
                    meter.increment(n=num)
                    ranges[token_range]['rows'] += num

        if self.num_live_processes() < len(processes):
            for process in processes:
                if not process.is_alive():
                    shell.printerr('Child process %d died with exit code %d' % (process.pid, process.exitcode))

        if succeeded < total_requests:
            shell.printerr('Exported %d ranges out of %d total ranges, some records might be missing'
                           % (succeeded, total_requests))

        self.printmsg("\n%d rows exported to %d files in %s." %
                      (meter.get_total_records(),
                       self.writer.num_files,
                       self.describe_interval(time.time() - self.time_start)))


class FilesReader(object):
    """
    A wrapper around a csv reader to keep track of when we have
    exhausted reading input files. We are passed a comma separated
    list of paths, where each path is a valid glob expression.
    We generate a source generator and we read each source one
    by one.
    """
    def __init__(self, fname, options):
        self.chunk_size = options.copy['chunksize']
        self.header = options.copy['header']
        self.max_rows = options.copy['maxrows']
        self.skip_rows = options.copy['skiprows']
        self.fname = fname
        self.sources = None  # must be created later due to pickle problems on Windows
        self.num_sources = 0
        self.current_source = None
        self.num_read = 0

    def get_source(self, paths):
        """
         Return a source generator. Each source is a named tuple
         wrapping the source input, file name and a boolean indicating
         if it requires closing.
        """
        def make_source(fname):
            try:
                return open(fname, 'r')
            except IOError as e:
                raise IOError("Can't open %r for reading: %s" % (fname, e))

        for path in paths.split(','):
            path = path.strip()
            if os.path.isfile(path):
                yield make_source(path)
            else:
                result = glob.glob(path)
                if len(result) == 0:
                    raise IOError("Can't open %r for reading: no matching file found" % (path,))

                for f in result:
                    yield (make_source(f))

    def start(self):
        self.sources = self.get_source(self.fname)
        self.next_source()

    @property
    def exhausted(self):
        return not self.current_source

    def next_source(self):
        """
         Close the current source, if any, and open the next one. Return true
         if there is another source, false otherwise.
        """
        self.close_current_source()
        while self.current_source is None:
            try:
                self.current_source = next(self.sources)
                if self.current_source:
                    self.num_sources += 1
            except StopIteration:
                return False

        if self.header:
            next(self.current_source)

        return True

    def close_current_source(self):
        if not self.current_source:
            return

        self.current_source.close()
        self.current_source = None

    def close(self):
        self.close_current_source()

    def read_rows(self, max_rows):
        if not self.current_source:
            return []

        rows = []
        for i in range(min(max_rows, self.chunk_size)):
            try:
                row = next(self.current_source)
                self.num_read += 1

                if 0 <= self.max_rows < self.num_read:
                    self.next_source()
                    break

                if self.num_read > self.skip_rows:
                    rows.append(row)

            except StopIteration:
                self.next_source()
                break

        return [_f for _f in rows if _f]


class PipeReader(object):
    """
    A class for reading rows received on a pipe, this is used for reading input from STDIN
    """
    def __init__(self, inpipe, options):
        self.inpipe = inpipe
        self.chunk_size = options.copy['chunksize']
        self.header = options.copy['header']
        self.max_rows = options.copy['maxrows']
        self.skip_rows = options.copy['skiprows']
        self.num_read = 0
        self.exhausted = False
        self.num_sources = 1

    def start(self):
        pass

    def read_rows(self, max_rows):
        rows = []
        for i in range(min(max_rows, self.chunk_size)):
            row = self.inpipe.recv()
            if row is None:
                self.exhausted = True
                break

            self.num_read += 1
            if 0 <= self.max_rows < self.num_read:
                self.exhausted = True
                break  # max rows exceeded

            if self.header or self.num_read < self.skip_rows:
                self.header = False  # skip header or initial skip_rows rows
                continue

            rows.append(row)

        return rows


class ImportProcessResult(object):
    """
    An object sent from ImportProcess instances to the parent import task in order to indicate progress.
    """
    def __init__(self, imported=0):
        self.imported = imported


class FeedingProcessResult(object):
    """
    An object sent from FeedingProcess instances to the parent import task in order to indicate progress.
    """
    def __init__(self, sent, reader):
        self.sent = sent
        self.num_sources = reader.num_sources
        self.skip_rows = reader.skip_rows


class ImportTaskError(object):
    """
    An object sent from child processes (feeder or workers) to the parent import task to indicate an error.
    """
    def __init__(self, name, msg, rows=None, attempts=1, final=True):
        self.name = name
        self.msg = msg
        self.rows = rows if rows else []
        self.attempts = attempts
        self.final = final

    def is_parse_error(self):
        """
        We treat read and parse errors as unrecoverable and we have different global counters for giving up when
        a maximum has been reached. We consider value and type errors as parse errors as well since they
        are typically non recoverable.
        """
        name = self.name
        return name.startswith('ValueError') or name.startswith('TypeError') or \
            name.startswith('ParseError') or name.startswith('IndexError') or name.startswith('ReadError')


class ImportErrorHandler(object):
    """
    A class for managing import errors
    """
    def __init__(self, task):
        self.shell = task.shell
        self.options = task.options
        self.max_attempts = self.options.copy['maxattempts']
        self.max_parse_errors = self.options.copy['maxparseerrors']
        self.max_insert_errors = self.options.copy['maxinserterrors']
        self.err_file = self.options.copy['errfile']
        self.parse_errors = 0
        self.insert_errors = 0
        self.num_rows_failed = 0

        if os.path.isfile(self.err_file):
            now = datetime.datetime.now()
            old_err_file = self.err_file + now.strftime('.%Y%m%d_%H%M%S')
            printdebugmsg("Renaming existing %s to %s\n" % (self.err_file, old_err_file))
            os.rename(self.err_file, old_err_file)

    def max_exceeded(self):
        if self.insert_errors > self.max_insert_errors >= 0:
            self.shell.printerr("Exceeded maximum number of insert errors %d" % self.max_insert_errors)
            return True

        if self.parse_errors > self.max_parse_errors >= 0:
            self.shell.printerr("Exceeded maximum number of parse errors %d" % self.max_parse_errors)
            return True

        return False

    def add_failed_rows(self, rows):
        self.num_rows_failed += len(rows)

        with open(self.err_file, "a") as f:
            writer = csv.writer(f, **self.options.dialect)
            for row in rows:
                writer.writerow(row)

    def handle_error(self, err):
        """
        Handle an error by printing the appropriate error message and incrementing the correct counter.
        """
        shell = self.shell

        if err.is_parse_error():
            self.parse_errors += len(err.rows)
            self.add_failed_rows(err.rows)
            shell.printerr("Failed to import %d rows: %s - %s,  given up without retries"
                           % (len(err.rows), err.name, err.msg))
        else:
            if not err.final:
                shell.printerr("Failed to import %d rows: %s - %s,  will retry later, attempt %d of %d"
                               % (len(err.rows), err.name, err.msg, err.attempts, self.max_attempts))
            else:
                self.insert_errors += len(err.rows)
                self.add_failed_rows(err.rows)
                shell.printerr("Failed to import %d rows: %s - %s,  given up after %d attempts"
                               % (len(err.rows), err.name, err.msg, err.attempts))


class ImportTask(CopyTask):
    """
    A class to import data from .csv by instantiating one or more processes
    that work in parallel (ImportProcess).
    """
    def __init__(self, shell, ks, table, columns, fname, opts, protocol_version, config_file):
        CopyTask.__init__(self, shell, ks, table, columns, fname, opts, protocol_version, config_file, 'from')

        options = self.options
        self.skip_columns = [c.strip() for c in self.options.copy['skipcols'].split(',')]
        self.valid_columns = [c for c in self.columns if c not in self.skip_columns]
        self.receive_meter = RateMeter(log_fcn=self.printmsg,
                                       update_interval=options.copy['reportfrequency'],
                                       log_file=options.copy['ratefile'])
        self.error_handler = ImportErrorHandler(self)
        self.feeding_result = None
        self.sent = 0

    def make_params(self):
        ret = CopyTask.make_params(self)
        ret['skip_columns'] = self.skip_columns
        ret['valid_columns'] = self.valid_columns
        return ret

    def validate_columns(self):
        if not CopyTask.validate_columns(self):
            return False

        shell = self.shell
        if not self.valid_columns:
            shell.printerr("No valid column specified")
            return False

        for c in self.table_meta.primary_key:
            if c.name not in self.valid_columns:
                shell.printerr("Primary key column '%s' missing or skipped" % (c.name,))
                return False

        return True

    def run(self):
        shell = self.shell

        if self.options.unrecognized:
            shell.printerr('Unrecognized COPY FROM options: %s' % ', '.join(list(self.options.unrecognized.keys())))
            return

        if not self.validate_columns():
            return 0

        columns = "[" + ", ".join(self.valid_columns) + "]"
        self.printmsg("\nStarting copy of %s.%s with columns %s." % (self.ks, self.table, columns), encoding=self.encoding)

        try:
            params = self.make_params()

            for i in range(self.num_processes - 1):
                self.processes.append(ImportProcess(self.update_params(params, i)))

            feeder = FeedingProcess(self.outmsg.pipes[-1], self.inmsg.pipes[-1],
                                    self.outmsg.pipes[:-1], self.fname, self.options,
                                    self.shell.conn if not IS_WINDOWS else None)
            self.processes.append(feeder)

            self.start_processes()

            pr = profile_on() if PROFILE_ON else None

            self.import_records()

            if pr:
                profile_off(pr, file_name='parent_profile_%d.txt' % (os.getpid(),))

        except Exception as exc:
            shell.printerr(str(exc))
            if shell.debug:
                traceback.print_exc()
            return 0
        finally:
            self.close()

    def send_stdin_rows(self):
        """
        We need to pass stdin rows to the feeder process as it is not safe to pickle or share stdin
        directly (in case of file the child process would close it). This is a very primitive support
        for STDIN import in that we we won't start reporting progress until STDIN is fully consumed. I
        think this is reasonable.
        """
        shell = self.shell

        self.printmsg("[Use . on a line by itself to end input]")
        for row in shell.use_stdin_reader(prompt='[copy] ', until=r'.'):
            self.outmsg.channels[-1].send(row)

        self.outmsg.channels[-1].send(None)
        if shell.tty:
            print()

    def import_records(self):
        """
        Keep on running until we have stuff to receive or send and until all processes are running.
        Send data (batches or retries) up to the max ingest rate. If we are waiting for stuff to
        receive check the incoming queue.
        """
        if not self.fname:
            self.send_stdin_rows()

        child_timeout = self.options.copy['childtimeout']
        last_recv_num_records = 0
        last_recv_time = time.time()

        while self.feeding_result is None or self.receive_meter.total_records < self.feeding_result.sent:
            self.receive_results()

            if self.feeding_result is not None:
                if self.receive_meter.total_records != last_recv_num_records:
                    last_recv_num_records = self.receive_meter.total_records
                    last_recv_time = time.time()
                elif (time.time() - last_recv_time) > child_timeout:
                    self.shell.printerr("No records inserted in {} seconds, aborting".format(child_timeout))
                    break

            if self.error_handler.max_exceeded() or not self.all_processes_running():
                break

        if self.error_handler.num_rows_failed:
            self.shell.printerr("Failed to process %d rows; failed rows written to %s" %
                                (self.error_handler.num_rows_failed,
                                 self.error_handler.err_file))

        if not self.all_processes_running():
            self.shell.printerr("{} child process(es) died unexpectedly, aborting"
                                .format(self.num_processes - self.num_live_processes()))
        else:
            if self.error_handler.max_exceeded():
                self.processes[-1].terminate()  # kill the feeder

            for i, _ in enumerate(self.processes):
                if self.processes[i].is_alive():
                    self.outmsg.channels[i].send(None)

        # allow time for worker processes to exit cleanly
        attempts = 50  # 100 milliseconds per attempt, so 5 seconds total
        while attempts > 0 and self.num_live_processes() > 0:
            time.sleep(0.1)
            attempts -= 1

        self.printmsg("\n%d rows imported from %d files in %s (%d skipped)." %
                      (self.receive_meter.get_total_records() - self.error_handler.num_rows_failed,
                       self.feeding_result.num_sources if self.feeding_result else 0,
                       self.describe_interval(time.time() - self.time_start),
                       self.feeding_result.skip_rows if self.feeding_result else 0))

    def all_processes_running(self):
        return self.num_live_processes() == len(self.processes)

    def receive_results(self):
        """
        Receive results from the worker processes, which will send the number of rows imported
        or from the feeder process, which will send the number of rows sent when it has finished sending rows.
        """
        aggregate_result = ImportProcessResult()
        try:
            for result in self.inmsg.recv(timeout=0.1):
                if isinstance(result, ImportProcessResult):
                    aggregate_result.imported += result.imported
                elif isinstance(result, ImportTaskError):
                    self.error_handler.handle_error(result)
                elif isinstance(result, FeedingProcessResult):
                    self.feeding_result = result
                else:
                    raise ValueError("Unexpected result: %s" % (result,))
        finally:
            self.receive_meter.increment(aggregate_result.imported)


class FeedingProcess(mp.Process):
    """
    A process that reads from import sources and sends chunks to worker processes.
    """
    def __init__(self, inpipe, outpipe, worker_pipes, fname, options, parent_cluster):
        super(FeedingProcess, self).__init__(target=self.run)
        self.inpipe = inpipe
        self.outpipe = outpipe
        self.worker_pipes = worker_pipes
        self.inmsg = None  # must be created after forking on Windows
        self.outmsg = None  # must be created after forking on Windows
        self.worker_channels = None  # must be created after forking on Windows
        self.reader = FilesReader(fname, options) if fname else PipeReader(inpipe, options)
        self.send_meter = RateMeter(log_fcn=None, update_interval=1)
        self.ingest_rate = options.copy['ingestrate']
        self.num_worker_processes = options.copy['numprocesses']
        self.max_pending_chunks = options.copy['maxpendingchunks']
        self.chunk_id = 0
        self.parent_cluster = parent_cluster

    def on_fork(self):
        """
        Create the channels and release any parent connections after forking,
        see CASSANDRA-11749 for details.
        """
        self.inmsg = ReceivingChannel(self.inpipe)
        self.outmsg = SendingChannel(self.outpipe)
        self.worker_channels = [SendingChannel(p) for p in self.worker_pipes]

        if self.parent_cluster:
            printdebugmsg("Closing parent cluster sockets")
            self.parent_cluster.shutdown()

    def run(self):
        pr = profile_on() if PROFILE_ON else None

        self.inner_run()

        if pr:
            profile_off(pr, file_name='feeder_profile_%d.txt' % (os.getpid(),))

    def inner_run(self):
        """
        Send one batch per worker process to the queue unless we have exceeded the ingest rate.
        In the export case we queue everything and let the worker processes throttle using max_requests,
        here we throttle using the ingest rate in the feeding process because of memory usage concerns.
        When finished we send back to the parent process the total number of rows sent.
        """

        self.on_fork()

        reader = self.reader
        try:
            reader.start()
        except IOError as exc:
            self.outmsg.send(ImportTaskError(exc.__class__.__name__, exc.message if hasattr(exc, 'message') else str(exc)))

        channels = self.worker_channels
        max_pending_chunks = self.max_pending_chunks
        sent = 0
        failed_attempts = 0

        while not reader.exhausted:
            channels_eligible = [c for c in channels if c.num_pending() < max_pending_chunks]
            if not channels_eligible:
                failed_attempts += 1
                delay = randint(1, pow(2, failed_attempts))
                printdebugmsg("All workers busy, sleeping for %d second(s)" % (delay,))
                time.sleep(delay)
                continue
            elif failed_attempts > 0:
                failed_attempts = 0

            for ch in channels_eligible:
                try:
                    max_rows = self.ingest_rate - self.send_meter.current_record
                    if max_rows <= 0:
                        self.send_meter.maybe_update(sleep=False)
                        continue

                    rows = reader.read_rows(max_rows)
                    if rows:
                        sent += self.send_chunk(ch, rows)
                except Exception as exc:
                    self.outmsg.send(ImportTaskError(exc.__class__.__name__, exc.message if hasattr(exc, 'message') else str(exc)))

                if reader.exhausted:
                    break

        # send back to the parent process the number of rows sent to the worker processes
        self.outmsg.send(FeedingProcessResult(sent, reader))

        # wait for poison pill (None)
        self.inmsg.recv()

    def send_chunk(self, ch, rows):
        self.chunk_id += 1
        num_rows = len(rows)
        self.send_meter.increment(num_rows)
        ch.send({'id': self.chunk_id, 'rows': rows, 'imported': 0, 'num_rows_sent': num_rows})
        return num_rows

    def close(self):
        self.reader.close()
        self.inmsg.close()
        self.outmsg.close()

        for ch in self.worker_channels:
            ch.close()


class ChildProcess(mp.Process):
    """
    An child worker process, this is for common functionality between ImportProcess and ExportProcess.
    """

    def __init__(self, params, target):
        super(ChildProcess, self).__init__(target=target)
        self.inpipe = params['inpipe']
        self.outpipe = params['outpipe']
        self.inmsg = None  # must be initialized after fork on Windows
        self.outmsg = None  # must be initialized after fork on Windows
        self.ks = params['ks']
        self.table = params['table']
        self.local_dc = params['local_dc']
        self.columns = params['columns']
        self.debug = params['debug']
        self.port = params['port']
        self.hostname = params['hostname']
        self.connect_timeout = params['connect_timeout']
        self.cql_version = params['cql_version']
        self.auth_provider = params['auth_provider']
        self.parent_cluster = params['parent_cluster']
        self.ssl = params['ssl']
        self.protocol_version = params['protocol_version']
        self.config_file = params['config_file']

        options = params['options']
        self.date_time_format = options.copy['dtformats']
        self.consistency_level = options.copy['consistencylevel']
        self.decimal_sep = options.copy['decimalsep']
        self.thousands_sep = options.copy['thousandssep']
        self.boolean_styles = options.copy['boolstyle']
        self.max_attempts = options.copy['maxattempts']
        self.encoding = options.copy['encoding']
        # Here we inject some failures for testing purposes, only if this environment variable is set
        if os.environ.get('CQLSH_COPY_TEST_FAILURES', ''):
            self.test_failures = json.loads(os.environ.get('CQLSH_COPY_TEST_FAILURES', ''))
        else:
            self.test_failures = None

    def on_fork(self):
        """
        Create the channels and release any parent connections after forking, see CASSANDRA-11749 for details.
        """
        self.inmsg = ReceivingChannel(self.inpipe)
        self.outmsg = SendingChannel(self.outpipe)

        if self.parent_cluster:
            printdebugmsg("Closing parent cluster sockets")
            self.parent_cluster.shutdown()

    def close(self):
        printdebugmsg("Closing queues...")
        self.inmsg.close()
        self.outmsg.close()


class ExpBackoffRetryPolicy(RetryPolicy):
    """
    A retry policy with exponential back-off for read timeouts and write timeouts
    """
    def __init__(self, parent_process):
        RetryPolicy.__init__(self)
        self.max_attempts = parent_process.max_attempts

    def on_read_timeout(self, query, consistency, required_responses,
                        received_responses, data_retrieved, retry_num):
        return self._handle_timeout(consistency, retry_num)

    def on_write_timeout(self, query, consistency, write_type,
                         required_responses, received_responses, retry_num):
        return self._handle_timeout(consistency, retry_num)

    def _handle_timeout(self, consistency, retry_num):
        delay = self.backoff(retry_num)
        if delay > 0:
            printdebugmsg("Timeout received, retrying after %d seconds" % (delay,))
            time.sleep(delay)
            return self.RETRY, consistency
        elif delay == 0:
            printdebugmsg("Timeout received, retrying immediately")
            return self.RETRY, consistency
        else:
            printdebugmsg("Timeout received, giving up after %d attempts" % (retry_num + 1))
            return self.RETHROW, None

    def backoff(self, retry_num):
        """
        Perform exponential back-off up to a maximum number of times, where
        this maximum is per query.
        To back-off we should wait a random number of seconds
        between 0 and 2^c - 1, where c is the number of total failures.

        :return : the number of seconds to wait for, -1 if we should not retry
        """
        if retry_num >= self.max_attempts:
            return -1

        delay = randint(0, pow(2, retry_num + 1) - 1)
        return delay


class ExportSession(object):
    """
    A class for connecting to a cluster and storing the number
    of requests that this connection is processing. It wraps the methods
    for executing a query asynchronously and for shutting down the
    connection to the cluster.
    """
    def __init__(self, cluster, export_process):
        session = cluster.connect(export_process.ks)
        session.row_factory = tuple_factory
        session.default_fetch_size = export_process.options.copy['pagesize']
        session.default_timeout = export_process.options.copy['pagetimeout']

        printdebugmsg("Created connection to %s with page size %d and timeout %d seconds per page"
                      % (cluster.contact_points, session.default_fetch_size, session.default_timeout))

        self.cluster = cluster
        self.session = session
        self.requests = 1
        self.lock = threading.Lock()
        self.consistency_level = export_process.consistency_level

    def add_request(self):
        with self.lock:
            self.requests += 1

    def complete_request(self):
        with self.lock:
            self.requests -= 1

    def num_requests(self):
        with self.lock:
            return self.requests

    def execute_async(self, query):
        return self.session.execute_async(SimpleStatement(query, consistency_level=self.consistency_level))

    def shutdown(self):
        self.cluster.shutdown()


class ExportProcess(ChildProcess):
    """
    An child worker process for the export task, ExportTask.
    """

    def __init__(self, params):
        ChildProcess.__init__(self, params=params, target=self.run)
        options = params['options']
        self.float_precision = options.copy['floatprecision']
        self.double_precision = options.copy['doubleprecision']
        self.nullval = options.copy['nullval']
        self.max_requests = options.copy['maxrequests']

        self.hosts_to_sessions = dict()
        self.formatters = dict()
        self.options = options

    def run(self):
        try:
            self.inner_run()
        finally:
            self.close()

    def inner_run(self):
        """
        The parent sends us (range, info) on the inbound queue (inmsg)
        in order to request us to process a range, for which we can
        select any of the hosts in info, which also contains other information for this
        range such as the number of attempts already performed. We can signal errors
        on the outbound queue (outmsg) by sending (range, error) or
        we can signal a global error by sending (None, error).
        We terminate when the inbound queue is closed.
        """

        self.on_fork()

        while True:
            if self.num_requests() > self.max_requests:
                time.sleep(0.001)  # 1 millisecond
                continue

            token_range, info = self.inmsg.recv()
            self.start_request(token_range, info)

    @staticmethod
    def get_error_message(err, print_traceback=False):
        if isinstance(err, str):
            msg = err
        elif isinstance(err, BaseException):
            msg = "%s - %s" % (err.__class__.__name__, err)
            if print_traceback and sys.exc_info()[1] == err:
                traceback.print_exc()
        else:
            msg = str(err)
        return msg

    def report_error(self, err, token_range):
        msg = self.get_error_message(err, print_traceback=self.debug)
        printdebugmsg(msg)
        self.send((token_range, Exception(msg)))

    def send(self, response):
        self.outmsg.send(response)

    def start_request(self, token_range, info):
        """
        Begin querying a range by executing an async query that
        will later on invoke the callbacks attached in attach_callbacks.
        """
        session = self.get_session(info['hosts'], token_range)
        if session:
            metadata = session.cluster.metadata.keyspaces[self.ks].tables[self.table]
            query = self.prepare_query(metadata.partition_key, token_range, info['attempts'])
            future = session.execute_async(query)
            self.attach_callbacks(token_range, future, session)

    def num_requests(self):
        return sum(session.num_requests() for session in list(self.hosts_to_sessions.values()))

    def get_session(self, hosts, token_range):
        """
        We return a session connected to one of the hosts passed in, which are valid replicas for
        the token range. We sort replicas by favouring those without any active requests yet or with the
        smallest number of requests. If we fail to connect we report an error so that the token will
        be retried again later.

        :return: An ExportSession connected to the chosen host.
        """
        # sorted replicas favouring those with no connections yet
        hosts = sorted(hosts,
                       key=lambda hh: 0 if hh not in self.hosts_to_sessions else self.hosts_to_sessions[hh].requests)

        errors = []
        ret = None
        for host in hosts:
            try:
                ret = self.connect(host)
            except Exception as e:
                errors.append(self.get_error_message(e))

            if ret:
                if errors:
                    printdebugmsg("Warning: failed to connect to some replicas: %s" % (errors,))
                return ret

        self.report_error("Failed to connect to all replicas %s for %s, errors: %s" % (hosts, token_range, errors),
                          token_range)
        return None

    def connect(self, host):
        if host in list(self.hosts_to_sessions.keys()):
            session = self.hosts_to_sessions[host]
            session.add_request()
            return session

        new_cluster = Cluster(
            contact_points=(host,),
            port=self.port,
            cql_version=self.cql_version,
            protocol_version=self.protocol_version,
            auth_provider=self.auth_provider,
            ssl_options=ssl_settings(host, self.config_file) if self.ssl else None,
            load_balancing_policy=WhiteListRoundRobinPolicy([host]),
            default_retry_policy=ExpBackoffRetryPolicy(self),
            compression=None,
            control_connection_timeout=self.connect_timeout,
            connect_timeout=self.connect_timeout,
            idle_heartbeat_interval=0)
        session = ExportSession(new_cluster, self)
        self.hosts_to_sessions[host] = session
        return session

    def attach_callbacks(self, token_range, future, session):
        metadata = session.cluster.metadata
        ks_meta = metadata.keyspaces[self.ks]
        table_meta = ks_meta.tables[self.table]
        cql_types = [CqlType(table_meta.columns[c].cql_type, ks_meta) for c in self.columns]

        def result_callback(rows):
            if future.has_more_pages:
                future.start_fetching_next_page()
                self.write_rows_to_csv(token_range, rows, cql_types)
            else:
                self.write_rows_to_csv(token_range, rows, cql_types)
                self.send((None, None))
                session.complete_request()

        def err_callback(err):
            self.report_error(err, token_range)
            session.complete_request()

        future.add_callbacks(callback=result_callback, errback=err_callback)

    def write_rows_to_csv(self, token_range, rows, cql_types):
        if not rows:
            return  # no rows in this range

        try:
            output = StringIO() if six.PY3 else BytesIO()
            writer = csv.writer(output, **self.options.dialect)

            for row in rows:
                print("cqlshlib.copyutil.ExportProcess.write_rows_to_csv(): writing row")
                writer.writerow(list(map(self.format_value, row, cql_types)))

            data = (output.getvalue(), len(rows))
            self.send((token_range, data))
            output.close()

        except Exception as e:
            self.report_error(e, token_range)

    def format_value(self, val, cqltype):
        if val is None or val == EMPTY:
            return format_value_default(self.nullval, colormap=NO_COLOR_MAP)

        formatter = self.formatters.get(cqltype, None)
        if not formatter:
            formatter = get_formatter(val, cqltype)
            self.formatters[cqltype] = formatter

        if not hasattr(cqltype, 'precision'):
            cqltype.precision = self.double_precision if cqltype.type_name == 'double' else self.float_precision

        formatted = formatter(val, cqltype=cqltype,
                              encoding=self.encoding, colormap=NO_COLOR_MAP, date_time_format=self.date_time_format,
                              float_precision=cqltype.precision, nullval=self.nullval, quote=False,
                              decimal_sep=self.decimal_sep, thousands_sep=self.thousands_sep,
                              boolean_styles=self.boolean_styles)
        return formatted if six.PY3 else formatted.encode('utf8')

    def close(self):
        ChildProcess.close(self)
        for session in list(self.hosts_to_sessions.values()):
            session.shutdown()

    def prepare_query(self, partition_key, token_range, attempts):
        """
        Return the export query or a fake query with some failure injected.
        """
        if self.test_failures:
            return self.maybe_inject_failures(partition_key, token_range, attempts)
        else:
            return self.prepare_export_query(partition_key, token_range)

    def maybe_inject_failures(self, partition_key, token_range, attempts):
        """
        Examine self.test_failures and see if token_range is either a token range
        supposed to cause a failure (failing_range) or to terminate the worker process
        (exit_range). If not then call prepare_export_query(), which implements the
        normal behavior.
        """
        start_token, end_token = token_range

        if not start_token or not end_token:
            # exclude first and last ranges to make things simpler
            return self.prepare_export_query(partition_key, token_range)

        if 'failing_range' in self.test_failures:
            failing_range = self.test_failures['failing_range']
            if start_token >= failing_range['start'] and end_token <= failing_range['end']:
                if attempts < failing_range['num_failures']:
                    return 'SELECT * from bad_table'

        if 'exit_range' in self.test_failures:
            exit_range = self.test_failures['exit_range']
            if start_token >= exit_range['start'] and end_token <= exit_range['end']:
                sys.exit(1)

        return self.prepare_export_query(partition_key, token_range)

    def prepare_export_query(self, partition_key, token_range):
        """
        Return a query where we select all the data for this token range
        """
        pk_cols = ", ".join(protect_names(col.name for col in partition_key))
        columnlist = ', '.join(protect_names(self.columns))
        start_token, end_token = token_range
        query = 'SELECT %s FROM %s.%s' % (columnlist, protect_name(self.ks), protect_name(self.table))
        if start_token is not None or end_token is not None:
            query += ' WHERE'
        if start_token is not None:
            query += ' token(%s) > %s' % (pk_cols, start_token)
        if start_token is not None and end_token is not None:
            query += ' AND'
        if end_token is not None:
            query += ' token(%s) <= %s' % (pk_cols, end_token)
        return query


class ParseError(Exception):
    """ We failed to parse an import record """
    pass


class ImmutableDict(frozenset):
    """
    Immutable dictionary implementation to represent map types.
    We need to pass BoundStatement.bind() a dict() because it calls iteritems(),
    except we can't create a dict with another dict as the key, hence we use a class
    that adds iteritems to a frozen set of tuples (which is how dict are normally made
    immutable in python).
    Must be declared in the top level of the module to be available for pickling.
    """
    iteritems = frozenset.__iter__

    def items(self):
        for k, v in self.iteritems():
            yield k, v


class ImportConversion(object):
    """
    A class for converting strings to values when importing from csv, used by ImportProcess,
    the parent.
    """
    def __init__(self, parent, table_meta, statement=None):
        self.ks = parent.ks
        self.table = parent.table
        self.columns = parent.valid_columns
        self.nullval = parent.nullval
        self.decimal_sep = parent.decimal_sep
        self.thousands_sep = parent.thousands_sep
        self.boolean_styles = parent.boolean_styles
        self.date_time_format = parent.date_time_format.timestamp_format
        self.debug = parent.debug
        self.encoding = parent.encoding

        self.table_meta = table_meta
        self.primary_key_indexes = [self.columns.index(col.name) for col in self.table_meta.primary_key]
        self.partition_key_indexes = [self.columns.index(col.name) for col in self.table_meta.partition_key]

        if statement is None:
            self.use_prepared_statements = False
            statement = self._get_primary_key_statement(parent, table_meta)
        else:
            self.use_prepared_statements = True

        self.is_counter = parent.is_counter(table_meta)
        self.proto_version = statement.protocol_version

        # the cql types and converters for the prepared statement, either the full statement or only the primary keys
        self.cqltypes = [c.type for c in statement.column_metadata]
        self.converters = [self._get_converter(c.type) for c in statement.column_metadata]

        # the cql types for the entire statement, these are the same as the types above but
        # only when using prepared statements
        self.coltypes = [table_meta.columns[name].cql_type for name in parent.valid_columns]
        # these functions are used for non-prepared statements to protect values with quotes if required
        self.protectors = [self._get_protector(t) for t in self.coltypes]

    @staticmethod
    def _get_protector(t):
        if t in ('ascii', 'text', 'timestamp', 'date', 'time', 'inet'):
            return lambda v: protect_value(v)
        else:
            return lambda v: v

    @staticmethod
    def _get_primary_key_statement(parent, table_meta):
        """
        We prepare a query statement to find out the types of the partition key columns so we can
        route the update query to the correct replicas. As far as I understood this is the easiest
        way to find out the types of the partition columns, we will never use this prepared statement
        """
        where_clause = ' AND '.join(['%s = ?' % (protect_name(c.name)) for c in table_meta.partition_key])
        select_query = 'SELECT * FROM %s.%s WHERE %s' % (protect_name(parent.ks),
                                                         protect_name(parent.table),
                                                         where_clause)
        return parent.session.prepare(ensure_str(select_query))

    @staticmethod
    def unprotect(v):
        if v is not None:
            return CqlRuleSet.dequote_value(v)

    def _get_converter(self, cql_type):
        """
        Return a function that converts a string into a value the can be passed
        into BoundStatement.bind() for the given cql type. See cassandra.cqltypes
        for more details.
        """
        unprotect = self.unprotect

        def convert(t, v):
            v = unprotect(v)
            if v == self.nullval:
                return self.get_null_val()
            return converters.get(t.typename, convert_unknown)(v, ct=t)

        def convert_mandatory(t, v):
            v = unprotect(v)
            # we can't distinguish between empty strings and null values in csv. Null values are not supported in
            # collections, so it must be an empty string.
            if v == self.nullval and not issubclass(t, VarcharType):
                raise ParseError('Empty values are not allowed')
            return converters.get(t.typename, convert_unknown)(v, ct=t)

        def convert_blob(v, **_):
            if sys.version_info.major >= 3:
                return bytes.fromhex(v[2:])
            else:
                return BlobType(v[2:].decode("hex"))

        def convert_text(v, **_):
            return ensure_str(v)

        def convert_uuid(v, **_):
            return UUID(v)

        def convert_bool(v, **_):
            return True if v.lower() == ensure_str(self.boolean_styles[0]).lower() else False

        def get_convert_integer_fcn(adapter=int):
            """
            Return a slow and a fast integer conversion function depending on self.thousands_sep
            """
            if self.thousands_sep:
                return lambda v, ct=cql_type: adapter(v.replace(self.thousands_sep, ensure_str('')))
            else:
                return lambda v, ct=cql_type: adapter(v)

        def get_convert_decimal_fcn(adapter=float):
            """
            Return a slow and a fast decimal conversion function depending on self.thousands_sep and self.decimal_sep
            """
            empty_str = ensure_str('')
            dot_str = ensure_str('.')
            if self.thousands_sep and self.decimal_sep:
                return lambda v, ct=cql_type: adapter(v.replace(self.thousands_sep, empty_str).replace(self.decimal_sep, dot_str))
            elif self.thousands_sep:
                return lambda v, ct=cql_type: adapter(v.replace(self.thousands_sep, empty_str))
            elif self.decimal_sep:
                return lambda v, ct=cql_type: adapter(v.replace(self.decimal_sep, dot_str))
            else:
                return lambda v, ct=cql_type: adapter(v)

        def split(val, sep=','):
            """
            Split "val" into a list of values whenever the separator "sep" is found, but
            ignore separators inside parentheses or single quotes, except for the two
            outermost parentheses, which will be ignored. This method is called when parsing composite
            types, "val" should be at least 2 characters long, the first char should be an
            open parenthesis and the last char should be a matching closing parenthesis. We could also
            check exactly which parenthesis type depending on the caller, but I don't want to enforce
            too many checks that don't necessarily provide any additional benefits, and risk breaking
            data that could previously be imported, even if strictly speaking it is incorrect CQL.
            For example, right now we accept sets that start with '[' and ']', I don't want to break this
            by enforcing '{' and '}' in a minor release.
            """
            def is_open_paren(cc):
                return cc == '{' or cc == '[' or cc == '('

            def is_close_paren(cc):
                return cc == '}' or cc == ']' or cc == ')'

            def paren_match(c1, c2):
                return (c1 == '{' and c2 == '}') or (c1 == '[' and c2 == ']') or (c1 == '(' and c2 == ')')

            if len(val) < 2 or not paren_match(val[0], val[-1]):
                raise ParseError('Invalid composite string, it should start and end with matching parentheses: {}'
                                 .format(val))

            ret = []
            last = 1
            level = 0
            quote = False
            for i, c in enumerate(val):
                if c == '\'':
                    quote = not quote
                elif not quote:
                    if is_open_paren(c):
                        level += 1
                    elif is_close_paren(c):
                        level -= 1
                    elif c == sep and level == 1:
                        ret.append(val[last:i])
                        last = i + 1
            else:
                if last < len(val) - 1:
                    ret.append(val[last:-1])

            return ret

        # this should match all possible CQL and CQLSH datetime formats
        p = re.compile(r"(\d{4})\-(\d{2})\-(\d{2})\s?(?:'T')?"  # YYYY-MM-DD[( |'T')]
                       + r"(?:(\d{2}):(\d{2})(?::(\d{2})(?:\.(\d{1,6}))?))?"  # [HH:MM[:SS[.NNNNNN]]]
                       + r"(?:([+\-])(\d{2}):?(\d{2}))?")  # [(+|-)HH[:]MM]]

        def convert_datetime(val, **_):
            try:
                if six.PY2:
                    # Python 2 implementation
                    tval = time.strptime(val, self.date_time_format)
                    return timegm(tval) * 1e3  # scale seconds to millis for the raw value
                else:
                    # Python 3 implementation
                    dtval = datetime.datetime.strptime(val, self.date_time_format)
                    return dtval.timestamp() * 1000
            except ValueError:
                pass  # if it's not in the default format we try CQL formats

            m = p.match(val)
            if not m:
                try:
                    # in case of overflow COPY TO prints dates as milliseconds from the epoch, see
                    # deserialize_date_fallback_int in cqlsh.py
                    return int(val)
                except ValueError:
                    raise ValueError("can't interpret %r as a date with format %s or as int" % (val,
                                                                                                self.date_time_format))

            # https://docs.python.org/2/library/time.html#time.struct_time
            tval = time.struct_time((int(m.group(1)), int(m.group(2)), int(m.group(3)),  # year, month, day
                                    int(m.group(4)) if m.group(4) else 0,  # hour
                                    int(m.group(5)) if m.group(5) else 0,  # minute
                                    int(m.group(6)) if m.group(6) else 0,  # second
                                    0, 1, -1))  # day of week, day of year, dst-flag

            # convert sub-seconds (a number between 1 and 6 digits) to milliseconds
            milliseconds = 0 if not m.group(7) else int(m.group(7)) * pow(10, 3 - len(m.group(7)))

            if m.group(8):
                offset = (int(m.group(9)) * 3600 + int(m.group(10)) * 60) * int(m.group(8) + '1')
            else:
                offset = -time.timezone

            # scale seconds to millis for the raw value
            return ((timegm(tval) + offset) * 1000) + milliseconds

        def convert_date(v, **_):
            return Date(v)

        def convert_time(v, **_):
            return Time(v)

        def convert_tuple(val, ct=cql_type):
            return tuple(convert_mandatory(t, v) for t, v in zip(ct.subtypes, split(val)))

        def convert_list(val, ct=cql_type):
            return tuple(convert_mandatory(ct.subtypes[0], v) for v in split(val))

        def convert_set(val, ct=cql_type):
            return frozenset(convert_mandatory(ct.subtypes[0], v) for v in split(val))

        def convert_map(val, ct=cql_type):
            """
            See ImmutableDict above for a discussion of why a special object is needed here.
            """
            split_format_str = ensure_str('{%s}')
            sep = ensure_str(':')
            return ImmutableDict(frozenset((convert_mandatory(ct.subtypes[0], v[0]), convert(ct.subtypes[1], v[1]))
                                 for v in [split(split_format_str % vv, sep=sep) for vv in split(val)]))

        def convert_user_type(val, ct=cql_type):
            """
            A user type is a dictionary except that we must convert each key into
            an attribute, so we are using named tuples. It must also be hashable,
            so we cannot use dictionaries. Maybe there is a way to instantiate ct
            directly but I could not work it out.
            Also note that it is possible that the subfield names in the csv are in the
            wrong order, so we must sort them according to ct.fieldnames, see CASSANDRA-12959.
            """
            split_format_str = ensure_str('{%s}')
            sep = ensure_str(':')
            vals = [v for v in [split(split_format_str % vv, sep=sep) for vv in split(val)]]
            dict_vals = dict((unprotect(v[0]), v[1]) for v in vals)
            sorted_converted_vals = [(n, convert(t, dict_vals[n]) if n in dict_vals else self.get_null_val())
                                     for n, t in zip(ct.fieldnames, ct.subtypes)]
            ret_type = namedtuple(ct.typename, [v[0] for v in sorted_converted_vals])
            return ret_type(*tuple(v[1] for v in sorted_converted_vals))

        def convert_single_subtype(val, ct=cql_type):
            return converters.get(ct.subtypes[0].typename, convert_unknown)(val, ct=ct.subtypes[0])

        def convert_unknown(val, ct=cql_type):
            if issubclass(ct, UserType):
                return convert_user_type(val, ct=ct)
            elif issubclass(ct, ReversedType):
                return convert_single_subtype(val, ct=ct)

            printdebugmsg("Unknown type %s (%s) for val %s" % (ct, ct.typename, val))
            return val

        converters = {
            'blob': convert_blob,
            'decimal': get_convert_decimal_fcn(adapter=Decimal),
            'uuid': convert_uuid,
            'boolean': convert_bool,
            'tinyint': get_convert_integer_fcn(),
            'ascii': convert_text,
            'float': get_convert_decimal_fcn(),
            'double': get_convert_decimal_fcn(),
            'bigint': get_convert_integer_fcn(adapter=int),
            'int': get_convert_integer_fcn(),
            'varint': get_convert_integer_fcn(),
            'inet': convert_text,
            'counter': get_convert_integer_fcn(adapter=int),
            'timestamp': convert_datetime,
            'timeuuid': convert_uuid,
            'date': convert_date,
            'smallint': get_convert_integer_fcn(),
            'time': convert_time,
            'text': convert_text,
            'varchar': convert_text,
            'list': convert_list,
            'set': convert_set,
            'map': convert_map,
            'tuple': convert_tuple,
            'frozen': convert_single_subtype,
        }

        return converters.get(cql_type.typename, convert_unknown)

    def get_null_val(self):
        """
        Return the null value that is inserted for fields that are missing from csv files.
        For counters we should return zero so that the counter value won't be incremented.
        For everything else we return nulls, this means None if we use prepared statements
        or "NULL" otherwise. Note that for counters we never use prepared statements, so we
        only check is_counter when use_prepared_statements is false.
        """
        return None if self.use_prepared_statements else (ensure_str("0") if self.is_counter else ensure_str("NULL"))

    def convert_row(self, row):
        """
        Convert the row into a list of parsed values if using prepared statements, else simply apply the
        protection functions to escape values with quotes when required. Also check on the row length and
        make sure primary partition key values aren't missing.
        """
        converters = self.converters if self.use_prepared_statements else self.protectors

        if len(row) != len(converters):
            raise ParseError('Invalid row length %d should be %d' % (len(row), len(converters)))

        for i in self.primary_key_indexes:
            if row[i] == self.nullval:
                raise ParseError(self.get_null_primary_key_message(i))

        def convert(c, v):
            try:
                return c(v) if v != self.nullval else self.get_null_val()
            except Exception as e:
                # if we could not convert an empty string, then self.nullval has been set to a marker
                # because the user needs to import empty strings, except that the converters for some types
                # will fail to convert an empty string, in this case the null value should be inserted
                # see CASSANDRA-12794
                if v == '':
                    return self.get_null_val()

                if self.debug:
                    traceback.print_exc()
                raise ParseError("Failed to parse %s : %s" % (v, e.message if hasattr(e, 'message') else str(e)))

        return [convert(conv, val) for conv, val in zip(converters, row)]

    def get_null_primary_key_message(self, idx):
        message = "Cannot insert null value for primary key column '%s'." % (self.columns[idx],)
        if self.nullval == '':
            message += " If you want to insert empty strings, consider using" \
                       " the WITH NULL=<marker> option for COPY."
        return message

    def get_row_partition_key_values_fcn(self):
        """
        Return a function to convert a row into a string composed of the partition key values serialized
        and binary packed (the tokens on the ring). Depending on whether we are using prepared statements, we
        may have to convert the primary key values first, so we have two different serialize_value implementations.
        We also return different functions depending on how many partition key indexes we have (single or multiple).
        See also BoundStatement.routing_key.
        """
        def serialize_value_prepared(n, v):
            return self.cqltypes[n].serialize(v, self.proto_version)

        def serialize_value_not_prepared(n, v):
            return self.cqltypes[n].serialize(self.converters[n](self.unprotect(v)), self.proto_version)

        partition_key_indexes = self.partition_key_indexes
        serialize = serialize_value_prepared if self.use_prepared_statements else serialize_value_not_prepared

        def serialize_row_single(row):
            return serialize(partition_key_indexes[0], row[partition_key_indexes[0]])

        def serialize_row_multiple(row):
            pk_values = []
            for i in partition_key_indexes:
                val = serialize(i, row[i])
                length = len(val)
                pk_values.append(struct.pack(">H%dsB" % length, length, val, 0))

            return b"".join(pk_values)

        if len(partition_key_indexes) == 1:
            return serialize_row_single
        return serialize_row_multiple


class TokenMap(object):
    """
    A wrapper around the metadata token map to speed things up by caching ring token *values* and
    replicas. It is very important that we use the token values, which are primitive types, rather
    than the tokens classes when calling bisect_right() in split_batches(). If we use primitive values,
    the bisect is done in compiled code whilst with token classes each comparison requires a call
    into the interpreter to perform the cmp operation defined in Python. A simple test with 1 million bisect
    operations on an array of 2048 tokens was done in 0.37 seconds with primitives and 2.25 seconds with
    token classes. This is significant for large datasets because we need to do a bisect for each single row,
    and if VNODES are used, the size of the token map can get quite large too.
    """
    def __init__(self, ks, hostname, local_dc, session):

        self.ks = ks
        self.hostname = hostname
        self.local_dc = local_dc
        self.metadata = session.cluster.metadata

        self._initialize_ring()

        # Note that refresh metadata is disabled by default and we currenlty do not intercept it
        # If hosts are added, removed or moved during a COPY operation our token map is no longer optimal
        # However we can cope with hosts going down and up since we filter for replicas that are up when
        # making each batch

    def _initialize_ring(self):
        token_map = self.metadata.token_map
        if token_map is None:
            self.ring = [0]
            self.replicas = [(self.metadata.get_host(self.hostname),)]
            self.pk_to_token_value = lambda pk: 0
            return

        token_map.rebuild_keyspace(self.ks, build_if_absent=True)
        tokens_to_hosts = token_map.tokens_to_hosts_by_ks.get(self.ks, None)
        from_key = token_map.token_class.from_key

        self.ring = [token.value for token in token_map.ring]
        self.replicas = [tuple(tokens_to_hosts[token]) for token in token_map.ring]
        self.pk_to_token_value = lambda pk: from_key(pk).value

    @staticmethod
    def get_ring_pos(ring, val):
        idx = bisect_right(ring, val)
        return idx if idx < len(ring) else 0

    def filter_replicas(self, hosts):
        shuffled = tuple(sorted(hosts, key=lambda k: random.random()))
        return [r for r in shuffled if r.is_up is not False and r.datacenter == self.local_dc] if hosts else ()


class FastTokenAwarePolicy(DCAwareRoundRobinPolicy):
    """
    Send to any replicas attached to the query, or else fall back to DCAwareRoundRobinPolicy. Perform
    exponential back-off if too many in flight requests to all replicas are already in progress.
    """

    def __init__(self, parent):
        DCAwareRoundRobinPolicy.__init__(self, parent.local_dc, 0)
        self.max_backoff_attempts = parent.max_backoff_attempts
        self.max_inflight_messages = parent.max_inflight_messages

    def make_query_plan(self, working_keyspace=None, query=None):
        """
        Extend TokenAwarePolicy.make_query_plan() so that we choose the same replicas in preference
        and most importantly we avoid repeating the (slow) bisect. We also implement a backoff policy
        by sleeping an exponentially larger delay in case all connections to eligible replicas have
        too many in flight requests.
        """
        connections = ConnectionWrapper.connections
        replicas = list(query.replicas) if hasattr(query, 'replicas') else []
        replicas.extend([r for r in DCAwareRoundRobinPolicy.make_query_plan(self, working_keyspace, query)
                        if r not in replicas])

        if replicas:
            def replica_is_not_overloaded(r):
                if r.address in connections:
                    conn = connections[r.address]
                    return conn.in_flight < min(conn.max_request_id, self.max_inflight_messages)
                return True

            for i in range(self.max_backoff_attempts):
                for r in filter(replica_is_not_overloaded, replicas):
                    yield r

                # the back-off starts at 10 ms (0.01) and it can go up to to 2^max_backoff_attempts,
                # which is currently 12, so 2^12 = 4096 = ~40 seconds when dividing by 0.01
                delay = randint(1, pow(2, i + 1)) * 0.01
                printdebugmsg("All replicas busy, sleeping for %d second(s)..." % (delay,))
                time.sleep(delay)

            printdebugmsg("Replicas too busy, given up")


class ConnectionWrapper(DefaultConnection):
    """
    A wrapper to the driver default connection that helps in keeping track of messages in flight.
    The newly created connection is registered into a global dictionary so that FastTokenAwarePolicy
    is able to determine if a connection has too many in flight requests.
    """
    connections = {}

    def __init__(self, *args, **kwargs):
        DefaultConnection.__init__(self, *args, **kwargs)
        self.connections[self.host] = self


class ImportProcess(ChildProcess):

    def __init__(self, params):
        ChildProcess.__init__(self, params=params, target=self.run)

        self.skip_columns = params['skip_columns']
        self.valid_columns = [c for c in params['valid_columns']]
        self.skip_column_indexes = [i for i, c in enumerate(self.columns) if c in self.skip_columns]

        options = params['options']
        self.nullval = options.copy['nullval']
        self.max_attempts = options.copy['maxattempts']
        self.min_batch_size = options.copy['minbatchsize']
        self.max_batch_size = options.copy['maxbatchsize']
        self.use_prepared_statements = options.copy['preparedstatements']
        self.ttl = options.copy['ttl']
        self.max_inflight_messages = options.copy['maxinflightmessages']
        self.max_backoff_attempts = options.copy['maxbackoffattempts']
        self.request_timeout = options.copy['requesttimeout']

        self.dialect_options = options.dialect
        self._session = None
        self.query = None
        self.conv = None
        self.make_statement = None

    @property
    def session(self):
        if not self._session:
            cluster = Cluster(
                contact_points=(self.hostname,),
                port=self.port,
                cql_version=self.cql_version,
                protocol_version=self.protocol_version,
                auth_provider=self.auth_provider,
                load_balancing_policy=FastTokenAwarePolicy(self),
                ssl_options=ssl_settings(self.hostname, self.config_file) if self.ssl else None,
                default_retry_policy=FallthroughRetryPolicy(),  # we throw on timeouts and retry in the error callback
                compression=None,
                control_connection_timeout=self.connect_timeout,
                connect_timeout=self.connect_timeout,
                idle_heartbeat_interval=0,
                connection_class=ConnectionWrapper)

            self._session = cluster.connect(self.ks)
            self._session.default_timeout = self.request_timeout
        return self._session

    def run(self):
        try:
            pr = profile_on() if PROFILE_ON else None

            self.on_fork()
            self.inner_run(*self.make_params())

            if pr:
                profile_off(pr, file_name='worker_profile_%d.txt' % (os.getpid(),))

        except Exception as exc:
            self.report_error(exc)

        finally:
            self.close()

    def close(self):
        if self._session:
            self._session.cluster.shutdown()
        ChildProcess.close(self)

    def is_counter(self, table_meta):
        return "counter" in [table_meta.columns[name].cql_type for name in self.valid_columns]

    def make_params(self):
        metadata = self.session.cluster.metadata
        table_meta = metadata.keyspaces[self.ks].tables[self.table]

        prepared_statement = None
        if self.is_counter(table_meta):
            query = 'UPDATE %s.%s SET %%s WHERE %%s' % (protect_name(self.ks), protect_name(self.table))
            make_statement = self.wrap_make_statement(self.make_counter_batch_statement)
        elif self.use_prepared_statements:
            query = 'INSERT INTO %s.%s (%s) VALUES (%s)' % (protect_name(self.ks),
                                                            protect_name(self.table),
                                                            ', '.join(protect_names(self.valid_columns),),
                                                            ', '.join(['?' for _ in self.valid_columns]))
            if self.ttl >= 0:
                query += 'USING TTL %s' % (self.ttl,)
            query = self.session.prepare(query)
            query.consistency_level = self.consistency_level
            prepared_statement = query
            make_statement = self.wrap_make_statement(self.make_prepared_batch_statement)
        else:
            query = 'INSERT INTO %s.%s (%s) VALUES (%%s)' % (protect_name(self.ks),
                                                             protect_name(self.table),
                                                             ', '.join(protect_names(self.valid_columns),))
            if self.ttl >= 0:
                query += 'USING TTL %s' % (self.ttl,)
            make_statement = self.wrap_make_statement(self.make_non_prepared_batch_statement)
            query = ensure_str(query)

        conv = ImportConversion(self, table_meta, prepared_statement)
        tm = TokenMap(self.ks, self.hostname, self.local_dc, self.session)
        return query, conv, tm, make_statement

    def inner_run(self, query, conv, tm, make_statement):
        """
        Main run method. Note that we bind self methods that are called inside loops
        for performance reasons.
        """
        self.query = query
        self.conv = conv
        self.make_statement = make_statement

        convert_rows = self.convert_rows
        split_into_batches = self.split_into_batches
        result_callback = self.result_callback
        err_callback = self.err_callback
        session = self.session

        while True:
            chunk = self.inmsg.recv()
            if chunk is None:
                break

            try:
                chunk['rows'] = convert_rows(conv, chunk)
                for replicas, batch in split_into_batches(chunk, conv, tm):
                    statement = make_statement(query, conv, chunk, batch, replicas)
                    if statement:
                        future = session.execute_async(statement)
                        future.add_callbacks(callback=result_callback, callback_args=(batch, chunk),
                                             errback=err_callback, errback_args=(batch, chunk, replicas))
                    # do not handle else case, if a statement could not be created, the exception is handled
                    # in self.wrap_make_statement and the error is reported, if a failure is injected that
                    # causes the statement to be None, then we should not report the error so that we can test
                    # the parent process handling missing batches from child processes

            except Exception as exc:
                self.report_error(exc, chunk, chunk['rows'])

    def wrap_make_statement(self, inner_make_statement):
        def make_statement(query, conv, chunk, batch, replicas):
            try:
                return inner_make_statement(query, conv, batch, replicas)
            except Exception as exc:
                print("Failed to make batch statement: {}".format(exc))
                self.report_error(exc, chunk, batch['rows'])
                return None

        def make_statement_with_failures(query, conv, chunk, batch, replicas):
            failed_batch, apply_failure = self.maybe_inject_failures(batch)
            if apply_failure:
                return failed_batch
            return make_statement(query, conv, chunk, batch, replicas)

        return make_statement_with_failures if self.test_failures else make_statement

    def make_counter_batch_statement(self, query, conv, batch, replicas):
        statement = BatchStatement(batch_type=BatchType.COUNTER, consistency_level=self.consistency_level)
        statement.replicas = replicas
        statement.keyspace = self.ks
        for row in batch['rows']:
            where_clause = []
            set_clause = []
            for i, value in enumerate(row):
                if i in conv.primary_key_indexes:
                    where_clause.append(ensure_text("{}={}").format(self.valid_columns[i], ensure_text(value)))
                else:
                    set_clause.append(ensure_text("{}={}+{}").format(self.valid_columns[i], self.valid_columns[i], ensure_text(value)))

            full_query_text = query % (ensure_text(',').join(set_clause), ensure_text(' AND ').join(where_clause))
            statement.add(ensure_str(full_query_text))
        return statement

    def make_prepared_batch_statement(self, query, _, batch, replicas):
        """
        Return a batch statement. This is an optimized version of:

            statement = BatchStatement(batch_type=BatchType.UNLOGGED, consistency_level=self.consistency_level)
            for row in batch['rows']:
                statement.add(query, row)

        We could optimize further by removing bound_statements altogether but we'd have to duplicate much
        more driver's code (BoundStatement.bind()).
        """
        statement = BatchStatement(batch_type=BatchType.UNLOGGED, consistency_level=self.consistency_level)
        statement.replicas = replicas
        statement.keyspace = self.ks
        statement._statements_and_parameters = [(True, query.query_id, query.bind(r).values) for r in batch['rows']]
        return statement

    def make_non_prepared_batch_statement(self, query, _, batch, replicas):
        statement = BatchStatement(batch_type=BatchType.UNLOGGED, consistency_level=self.consistency_level)
        statement.replicas = replicas
        statement.keyspace = self.ks
        field_sep = b',' if six.PY2 else ','
        statement._statements_and_parameters = [(False, query % (field_sep.join(r),), ()) for r in batch['rows']]
        return statement

    def convert_rows(self, conv, chunk):
        """
        Return converted rows and report any errors during conversion.
        """
        def filter_row_values(row):
            return [v for i, v in enumerate(row) if i not in self.skip_column_indexes]

        if self.skip_column_indexes:
            rows = [filter_row_values(r) for r in list(csv.reader(chunk['rows'], **self.dialect_options))]
        else:
            rows = list(csv.reader(chunk['rows'], **self.dialect_options))

        errors = defaultdict(list)

        def convert_row(r):
            try:
                return conv.convert_row(r)
            except Exception as err:
                errors[err.message if hasattr(err, 'message') else str(err)].append(r)
                return None

        converted_rows = [_f for _f in [convert_row(r) for r in rows] if _f]

        if errors:
            for msg, rows in errors.items():
                self.report_error(ParseError(msg), chunk, rows)
        return converted_rows

    def maybe_inject_failures(self, batch):
        """
        Examine self.test_failures and see if the batch is a batch
        supposed to cause a failure (failing_batch), or to terminate the worker process
        (exit_batch), or not to be sent (unsent_batch).

        @return any statement that will cause a failure or None if the statement should not be sent
        plus a boolean indicating if a failure should be applied at all
        """
        if 'failing_batch' in self.test_failures:
            failing_batch = self.test_failures['failing_batch']
            if failing_batch['id'] == batch['id']:
                if batch['attempts'] < failing_batch['failures']:
                    statement = SimpleStatement("INSERT INTO badtable (a, b) VALUES (1, 2)",
                                                consistency_level=self.consistency_level)
                    return statement, True  # use this statement, which will cause an error

        if 'exit_batch' in self.test_failures:
            exit_batch = self.test_failures['exit_batch']
            if exit_batch['id'] == batch['id']:
                sys.exit(1)

        if 'unsent_batch' in self.test_failures:
            unsent_batch = self.test_failures['unsent_batch']
            if unsent_batch['id'] == batch['id']:
                return None, True  # do not send this batch, which will cause missing acks in the parent process

        return None, False  # carry on as normal, do not apply any failures

    @staticmethod
    def make_batch(batch_id, rows, attempts=1):
        return {'id': batch_id, 'rows': rows, 'attempts': attempts}

    def split_into_batches(self, chunk, conv, tm):
        """
        Batch rows by ring position or replica.
        If there are at least min_batch_size rows for a ring position then split these rows into
        groups of max_batch_size and send a batch for each group, using all replicas for this ring position.
        Otherwise, we are forced to batch by replica, and here unfortunately we can only choose one replica to
        guarantee common replicas across partition keys. We are typically able
        to batch by ring position for small clusters or when VNODES are not used. For large clusters with VNODES
        it may not be possible, in this case it helps to increase the CHUNK SIZE but up to a limit, otherwise
        we may choke the cluster.
        """

        rows_by_ring_pos = defaultdict(list)
        errors = defaultdict(list)

        min_batch_size = self.min_batch_size
        max_batch_size = self.max_batch_size
        ring = tm.ring

        get_row_partition_key_values = conv.get_row_partition_key_values_fcn()
        pk_to_token_value = tm.pk_to_token_value
        get_ring_pos = tm.get_ring_pos
        make_batch = self.make_batch

        for row in chunk['rows']:
            try:
                pk = get_row_partition_key_values(row)
                rows_by_ring_pos[get_ring_pos(ring, pk_to_token_value(pk))].append(row)
            except Exception as e:
                errors[e.message if hasattr(e, 'message') else str(e)].append(row)

        if errors:
            for msg, rows in errors.items():
                self.report_error(ParseError(msg), chunk, rows)

        replicas = tm.replicas
        filter_replicas = tm.filter_replicas
        rows_by_replica = defaultdict(list)
        for ring_pos, rows in rows_by_ring_pos.items():
            if len(rows) > min_batch_size:
                for i in range(0, len(rows), max_batch_size):
                    yield filter_replicas(replicas[ring_pos]), make_batch(chunk['id'], rows[i:i + max_batch_size])
            else:
                # select only the first valid replica to guarantee more overlap or none at all
                rows_by_replica[tuple(filter_replicas(replicas[ring_pos])[:1])].extend(rows)  # TODO: revisit tuple wrapper

        # Now send the batches by replica
        for replicas, rows in rows_by_replica.items():
            for i in range(0, len(rows), max_batch_size):
                yield replicas, make_batch(chunk['id'], rows[i:i + max_batch_size])

    def result_callback(self, _, batch, chunk):
        self.update_chunk(batch['rows'], chunk)

    def err_callback(self, response, batch, chunk, replicas):
        if isinstance(response, OperationTimedOut) and chunk['imported'] == chunk['num_rows_sent']:
            return  # occasionally the driver sends false timeouts for rows already processed (PYTHON-652)
        err_is_final = batch['attempts'] >= self.max_attempts
        self.report_error(response, chunk, batch['rows'], batch['attempts'], err_is_final)
        if not err_is_final:
            batch['attempts'] += 1
            statement = self.make_statement(self.query, self.conv, chunk, batch, replicas)
            future = self.session.execute_async(statement)
            future.add_callbacks(callback=self.result_callback, callback_args=(batch, chunk),
                                 errback=self.err_callback, errback_args=(batch, chunk, replicas))

    def report_error(self, err, chunk=None, rows=None, attempts=1, final=True):
        if self.debug and sys.exc_info()[1] == err:
            traceback.print_exc()
        err_msg = err.message if hasattr(err, 'message') else str(err)
        self.outmsg.send(ImportTaskError(err.__class__.__name__, err_msg, rows, attempts, final))
        if final and chunk is not None:
            self.update_chunk(rows, chunk)

    def update_chunk(self, rows, chunk):
        chunk['imported'] += len(rows)
        if chunk['imported'] == chunk['num_rows_sent']:
            self.outmsg.send(ImportProcessResult(chunk['num_rows_sent']))


class RateMeter(object):

    def __init__(self, log_fcn, update_interval=0.25, log_file=''):
        self.log_fcn = log_fcn  # the function for logging, may be None to disable logging
        self.update_interval = update_interval  # how often we update in seconds
        self.log_file = log_file  # an optional file where to log statistics in addition to stdout
        self.start_time = time.time()  # the start time
        self.last_checkpoint_time = self.start_time  # last time we logged
        self.current_rate = 0.0  # rows per second
        self.current_record = 0  # number of records since we last updated
        self.total_records = 0   # total number of records

        if os.path.isfile(self.log_file):
            os.unlink(self.log_file)

    def increment(self, n=1):
        self.current_record += n
        self.maybe_update()

    def maybe_update(self, sleep=False):
        if self.current_record == 0:
            return

        new_checkpoint_time = time.time()
        time_difference = new_checkpoint_time - self.last_checkpoint_time
        if time_difference >= self.update_interval:
            self.update(new_checkpoint_time)
            self.log_message()
        elif sleep:
            remaining_time = time_difference - self.update_interval
            if remaining_time > 0.000001:
                time.sleep(remaining_time)

    def update(self, new_checkpoint_time):
        time_difference = new_checkpoint_time - self.last_checkpoint_time
        if time_difference >= 1e-09:
            self.current_rate = self.get_new_rate(self.current_record / time_difference)

        self.last_checkpoint_time = new_checkpoint_time
        self.total_records += self.current_record
        self.current_record = 0

    def get_new_rate(self, new_rate):
        """
         return the rate of the last period: this is the new rate but
         averaged with the last rate to smooth a bit
        """
        if self.current_rate == 0.0:
            return new_rate
        else:
            return (self.current_rate + new_rate) / 2.0

    def get_avg_rate(self):
        """
         return the average rate since we started measuring
        """
        time_difference = time.time() - self.start_time
        return self.total_records / time_difference if time_difference >= 1e-09 else 0

    def log_message(self):
        if not self.log_fcn:
            return

        output = 'Processed: %d rows; Rate: %7.0f rows/s; Avg. rate: %7.0f rows/s\r' % \
                 (self.total_records, self.current_rate, self.get_avg_rate())
        self.log_fcn(output, eol='\r')
        if self.log_file:
            with open(self.log_file, "a") as f:
                f.write(output + '\n')

    def get_total_records(self):
        self.update(time.time())
        self.log_message()
        return self.total_records<|MERGE_RESOLUTION|>--- conflicted
+++ resolved
@@ -41,12 +41,8 @@
 from collections import defaultdict, namedtuple
 from decimal import Decimal
 from random import randint
-<<<<<<< HEAD
 from io import BytesIO, StringIO
 from select import select
-=======
-from StringIO import StringIO
->>>>>>> 9d3327ef
 from uuid import UUID
 from .util import profile_on, profile_off
 
