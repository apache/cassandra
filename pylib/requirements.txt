# See python driver docs: futures and six have to be installed before
# cythonizing the driver, perhaps only on old pips.
# http://datastax.github.io/python-driver/installation.html#cython-based-extensions
futures
six>=1.12.0
-e git+https://github.com/datastax/python-driver.git@cassandra-test#egg=cassandra-driver
# Used ccm version is tracked by cassandra-test branch in ccm repo. Please create a PR there for fixes or upgrades to new releases.
-e git+https://github.com/riptano/ccm.git@cassandra-test#egg=ccm
coverage
decorator
docopt
flaky
mock
parse
psutil
pycodestyle
<<<<<<< HEAD
psutil
wcwidth
=======
pytest
>>>>>>> ab7ee500
<|MERGE_RESOLUTION|>--- conflicted
+++ resolved
@@ -14,9 +14,4 @@
 parse
 psutil
 pycodestyle
-<<<<<<< HEAD
-psutil
-wcwidth
-=======
-pytest
->>>>>>> ab7ee500
+pytest