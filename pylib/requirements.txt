--- conflicted
+++ resolved
@@ -2,10 +2,5 @@
 # Used ccm version is tracked by cassandra-test branch in ccm repo. Please create a PR there for fixes or upgrades to new releases.
 -e git+https://github.com/riptano/ccm.git@cassandra-test#egg=ccm
 coverage
-<<<<<<< HEAD
-parse
 pytest
-wcwidth
-=======
-pytest
->>>>>>> 828d98e9
+wcwidth